## Overview

This document contains a list of maintainers in this repo. See [opensearch-project/.github/RESPONSIBILITIES.md](https://github.com/opensearch-project/.github/blob/main/RESPONSIBILITIES.md#maintainer-responsibilities) that explains what the role of maintainer means, what maintainers do in this and other repos, and how they should be doing it. If you're interested in contributing, and becoming a maintainer, see [CONTRIBUTING](CONTRIBUTING.md).

## Current Maintainers

| Maintainer            | GitHub ID                                             | Affiliation |
|-----------------------|-------------------------------------------------------| ----------- |
| Ashish Agrawal        | [lezzago](https://github.com/lezzago)                 | Amazon      |
| Subhobrata Dey        | [sbcd90](https://github.com/sbcd90)                   | Amazon      |
| Thomas Hurney         | [AWSHurneyt](https://github.com/AWSHurneyt)           | Amazon      |
| Surya Sashank Nistala | [eirsep](https://github.com/eirsep)                   | Amazon      |
| Praveen Sameneni      | [praveensameneni](https://github.com/praveensameneni) | Amazon      |
| Amardeepsingh Siglani | [amsiglan](https://github.com/amsiglan)               | Amazon      |
| Saurabh Singh         | [getsaurabh02](https://github.com/getsaurabh02)       | Amazon      |
| Joanne Wang           | [jowg-amazon](https://github.com/jowg-amazon)         | Amazon      |
| Chase Engelbrecht     | [engechas](https://github.com/engechas)               | Amazon      |
<<<<<<< HEAD
| Riya Saxena           | [riysaxen-amzn](https://github.com/riysaxen-amzn))    | Amazon      |
=======
| Megha Goyal           | [goyamegh](https://github.com/goyamegh)               | Amazon      |
>>>>>>> 1e0f1adf
<|MERGE_RESOLUTION|>--- conflicted
+++ resolved
@@ -15,8 +15,5 @@
 | Saurabh Singh         | [getsaurabh02](https://github.com/getsaurabh02)       | Amazon      |
 | Joanne Wang           | [jowg-amazon](https://github.com/jowg-amazon)         | Amazon      |
 | Chase Engelbrecht     | [engechas](https://github.com/engechas)               | Amazon      |
-<<<<<<< HEAD
-| Riya Saxena           | [riysaxen-amzn](https://github.com/riysaxen-amzn))    | Amazon      |
-=======
 | Megha Goyal           | [goyamegh](https://github.com/goyamegh)               | Amazon      |
->>>>>>> 1e0f1adf
+| Riya Saxena           | [riysaxen-amzn](https://github.com/riysaxen-amzn))    | Amazon      |