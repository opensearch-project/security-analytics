--- conflicted
+++ resolved
@@ -253,7 +253,6 @@
     }
 
     /**
-<<<<<<< HEAD
      * Appends src node to dst node's properties
      * @param srcNode source node
      * @param dstNode destination node where source node is appended
@@ -265,20 +264,21 @@
             Map<String, Object> srcNodeProps =  srcNode.getProperties();
             Map<String, Object> newProps = isSourceLeaf ?
                                             srcNodeProps :
-                                            Map.of(PROPERTIES, new LinkedHashMap<>());
+                                            new LinkedHashMap();
             // In case of type="nested" node, we need to copy that type field too, beside properties
             if (srcNodeProps.containsKey(TYPE) && srcNodeProps.get(TYPE).equals(NESTED)) {
-                ((Map) dstNode.get(PROPERTIES)).put(srcNode.getNodeName(), Map.of(PROPERTIES, newProps, TYPE, NESTED));
+                ((Map) dstNode.get(PROPERTIES)).put(srcNode.getNodeName(), new LinkedHashMap(Map.of(PROPERTIES, newProps, TYPE, NESTED)));
             } else {
                 // Append src node to dst node's properties
-                ((Map) dstNode.get(PROPERTIES)).put(srcNode.getNodeName(), newProps);
-            }
-        }
-    }
-
-    /**
-=======
->>>>>>> 10640cb1
+                ((Map) dstNode.get(PROPERTIES)).put(
+                        srcNode.getNodeName(),
+                        isSourceLeaf ? newProps : new LinkedHashMap(Map.of(PROPERTIES, newProps))
+                );
+            }
+        }
+    }
+
+    /**
      * Traverses index mappings tree and copies it into 1-level tree with flatten nodes. (level1.level2.level3) Listeners are notified when leaves are visited,
      * just like during {@link #traverse()} call.
      * Nodes which should be skipped({@link MappingsTraverser#propertiesToSkip}) will not be copied to a new tree
@@ -343,7 +343,6 @@
             this.parent = parent;
             this.parentProperties = parentProperties;
             this.currentPath = currentPath;
-            this.parentKey = parentKey;
         }
         /**
          * @return Node name. If there is no nesting, this is equal to currentPath
