/*
 * Copyright OpenSearch Contributors
 * SPDX-License-Identifier: Apache-2.0
 */

package org.opensearch.securityanalytics.mapper;

import java.util.Collection;
import java.util.Optional;
import org.apache.commons.lang3.tuple.Pair;
import org.apache.logging.log4j.LogManager;
import org.apache.logging.log4j.Logger;
import org.opensearch.OpenSearchStatusException;
import org.opensearch.action.ActionListener;
import org.opensearch.action.admin.indices.get.GetIndexRequest;
import org.opensearch.action.admin.indices.get.GetIndexResponse;
import org.opensearch.action.admin.indices.mapping.get.GetMappingsRequest;
import org.opensearch.action.admin.indices.mapping.get.GetMappingsResponse;
import org.opensearch.action.admin.indices.mapping.put.PutMappingRequest;
import org.opensearch.action.support.GroupedActionListener;
import org.opensearch.action.support.master.AcknowledgedResponse;
import org.opensearch.client.IndicesAdminClient;
import org.opensearch.cluster.metadata.IndexMetadata;
import org.opensearch.cluster.metadata.MappingMetadata;
import org.opensearch.cluster.service.ClusterService;
import org.opensearch.common.collect.ImmutableOpenMap;
import org.opensearch.common.xcontent.XContentType;
import org.opensearch.rest.RestStatus;
import org.opensearch.securityanalytics.action.GetIndexMappingsResponse;

import java.io.IOException;
import java.util.ArrayList;
import java.util.HashMap;
import java.util.List;
import java.util.Map;
import java.util.stream.Collectors;
import org.opensearch.securityanalytics.action.GetMappingsViewResponse;
import org.opensearch.securityanalytics.util.IndexUtils;
import org.opensearch.securityanalytics.util.SecurityAnalyticsException;


import static org.opensearch.securityanalytics.mapper.MapperUtils.PATH;
import static org.opensearch.securityanalytics.mapper.MapperUtils.PROPERTIES;

public class MapperService {

    private static final Logger log = LogManager.getLogger(MapperService.class);
    private ClusterService clusterService;

    IndicesAdminClient indicesClient;

    public MapperService() {}

    public MapperService(IndicesAdminClient indicesClient, ClusterService clusterService) {
        this.indicesClient = indicesClient;
        this.clusterService = clusterService;
    }

    void setIndicesAdminClient(IndicesAdminClient client) {
        this.indicesClient = client;
    }

    public void createMappingAction(String indexName, String ruleTopic, boolean partial, ActionListener<AcknowledgedResponse> actionListener) {
        this.createMappingAction(indexName, ruleTopic, null, partial, actionListener);
    }

    public void createMappingAction(String indexName, String ruleTopic, String aliasMappings, boolean partial, ActionListener<AcknowledgedResponse> actionListener) {

        GetMappingsRequest getMappingsRequest = new GetMappingsRequest().indices(indexName);
        indicesClient.getMappings(getMappingsRequest, new ActionListener<>() {
            @Override
            public void onResponse(GetMappingsResponse getMappingsResponse) {
                createMappingActionContinuation(getMappingsResponse.getMappings(), ruleTopic, aliasMappings, partial, actionListener);
            }

            @Override
            public void onFailure(Exception e) {
                actionListener.onFailure(e);
            }
        });
    }

    private void createMappingActionContinuation(ImmutableOpenMap<String, MappingMetadata> indexMappings, String ruleTopic, String aliasMappings, boolean partial, ActionListener<AcknowledgedResponse> actionListener) {

        int numOfIndices =  indexMappings.size();

        GroupedActionListener doCreateMappingActionsListener = new GroupedActionListener(new ActionListener<Collection<AcknowledgedResponse>>() {
            @Override
            public void onResponse(Collection<AcknowledgedResponse> response) {
                // We will return ack==false if one of the requests returned that
                // else return ack==true
                Optional<AcknowledgedResponse> notAckd = response.stream().filter(e -> e.isAcknowledged() == false).findFirst();
                AcknowledgedResponse ack = new AcknowledgedResponse(
                        notAckd.isPresent() ? false : true
                );
                actionListener.onResponse(ack);
            }

            @Override
            public void onFailure(Exception e) {
                actionListener.onFailure(
                    new SecurityAnalyticsException(
<<<<<<< HEAD
                        e.getMessage(), RestStatus.INTERNAL_SERVER_ERROR, e)
=======
                        "Failed applying mappings to index", RestStatus.INTERNAL_SERVER_ERROR, e
                    )
>>>>>>> 887be34f
                );
            }
        }, numOfIndices);

        indexMappings.forEach(iter -> {
            String indexName = iter.key;
            MappingMetadata mappingMetadata = iter.value;
            // Try to apply mapping to index
            doCreateMapping(indexName, mappingMetadata, ruleTopic, aliasMappings, partial, doCreateMappingActionsListener);
        });
    }

    /**
     * Applies alias mappings to index.
     * @param indexName Index name
     * @param mappingMetadata Index mappings
     * @param ruleTopic Rule topic spcifying specific alias templates
     * @param aliasMappings User-supplied alias mappings
     * @param partial Partial flag indicating if we should apply mappings partially, in case source index doesn't have all paths specified in alias mappings
     * @param actionListener actionListener used to return response/error
     */
    private void doCreateMapping(String indexName, MappingMetadata mappingMetadata, String ruleTopic, String aliasMappings, boolean partial, ActionListener<AcknowledgedResponse> actionListener) {

        PutMappingRequest request;
        try {

            String aliasMappingsJSON;
            // aliasMappings parameter has higher priority then ruleTopic
            if (aliasMappings != null) {
                aliasMappingsJSON = aliasMappings;
            } else {
                aliasMappingsJSON = MapperTopicStore.aliasMappings(ruleTopic);
            }

            List<String> missingPathsInIndex = MapperUtils.validateIndexMappings(indexName, mappingMetadata, aliasMappingsJSON);

            if(missingPathsInIndex.size() > 0) {
                // If user didn't allow partial apply, we should error out here
                if (!partial) {
                    actionListener.onFailure(
                            new IllegalArgumentException("Not all paths were found in index mappings: " +
                                    missingPathsInIndex.stream()
                                            .collect(Collectors.joining(", ", "[", "]")))
                    );
                }
                // Filter out missing paths from alias mappings so that our PutMappings request succeeds
                List<Pair<String, String>> pathsToSkip =
                        missingPathsInIndex.stream()
                                .map(e -> Pair.of(PATH, e))
                                .collect(Collectors.toList());
                MappingsTraverser mappingsTraverser = new MappingsTraverser(aliasMappingsJSON, pathsToSkip);
                Map<String, Object> filteredMappings = mappingsTraverser.traverseAndCopyAsFlat();

                request = new PutMappingRequest(indexName).source(filteredMappings);
            } else {
                request = new PutMappingRequest(indexName).source(
                        aliasMappingsJSON, XContentType.JSON
                );
            }

            indicesClient.putMapping(request, new ActionListener<>() {
                @Override
                public void onResponse(AcknowledgedResponse acknowledgedResponse) {
                    actionListener.onResponse(acknowledgedResponse);
                }

                @Override
                public void onFailure(Exception e) {
                    actionListener.onFailure(e);
                }
            });
        } catch (IOException | IllegalArgumentException e) {
            actionListener.onFailure(e);
        }
    }

    public void updateMappingAction(String indexName, String field, String alias, ActionListener<AcknowledgedResponse> actionListener) {
        PutMappingRequest request = new PutMappingRequest(indexName).source(field, alias);
        indicesClient.putMapping(request, new ActionListener<>() {
            @Override
            public void onResponse(AcknowledgedResponse acknowledgedResponse) {
                actionListener.onResponse(acknowledgedResponse);
            }

            @Override
            public void onFailure(Exception e) {
                actionListener.onFailure(e);
            }
        });
    }

    public void getMappingAction(String indexName, ActionListener<GetIndexMappingsResponse> actionListener) {
        GetMappingsRequest getMappingsRequest = new GetMappingsRequest().indices(indexName);
        indicesClient.getMappings(getMappingsRequest, new ActionListener<>() {
            @Override
            public void onResponse(GetMappingsResponse getMappingsResponse) {
                try {
                    // Extract indexName and MappingMetadata
                    String indexName = getMappingsResponse.mappings().iterator().next().key;
                    MappingMetadata mappingMetadata = getMappingsResponse.mappings().iterator().next().value;
                    // List of all found applied aliases on index
                    List<String> appliedAliases = new ArrayList<>();
                    // Get list of alias -> path pairs from index mappings
                    List<Pair<String, String>> indexAliasPathPairs = MapperUtils.getAllAliasPathPairs(mappingMetadata);

                    Map<String, String> aliasMappingsMap = MapperTopicStore.getAliasMappingsMap();
                    for (String mapperTopic : aliasMappingsMap.keySet()) {
                        // Get stored Alias Mappings as JSON string
                        String aliasMappingsJson = MapperTopicStore.aliasMappings(mapperTopic);
                        // Get list of alias -> path pairs from stored alias mappings
                        List<Pair<String, String>> aliasPathPairs = MapperUtils.getAllAliasPathPairs(aliasMappingsJson);
                        // Try to find any alias mappings in index mappings which are present in stored alias mappings
                        for (Pair<String, String> p1 : indexAliasPathPairs) {
                            for (Pair<String, String> p2 : aliasPathPairs) {
                                // Match by alias only here since user can match alias to some other path
                                if (p1.getKey().equals(p2.getKey())) {
                                    // Maintain list of found alias mappings
                                    appliedAliases.add(p1.getKey());
                                }
                            }
                        }
                        // If we found all aliases we can stop searching further
                        if (indexAliasPathPairs.size() == appliedAliases.size()) {
                            break;
                        }
                    }

                    if (appliedAliases.size() == 0) {
                        actionListener.onFailure(SecurityAnalyticsException.wrap(
                                new OpenSearchStatusException("No applied aliases not found", RestStatus.NOT_FOUND))
                        );
                        return;
                    }

                    // Traverse mappings and do copy with excluded type=alias properties
                    MappingsTraverser mappingsTraverser = new MappingsTraverser(mappingMetadata);
                    // Resulting mapping after filtering
                    Map<String, Object> filteredMapping = mappingsTraverser.traverseAndCopyWithFilter(appliedAliases);


                    // Construct filtered mappings and return them as result
                    ImmutableOpenMap.Builder<String, MappingMetadata> outIndexMappings = ImmutableOpenMap.builder();
                    Map<String, Object> root = Map.of(org.opensearch.index.mapper.MapperService.SINGLE_MAPPING_NAME, filteredMapping);
                    MappingMetadata outMappingMetadata = new MappingMetadata(org.opensearch.index.mapper.MapperService.SINGLE_MAPPING_NAME, root);
                    outIndexMappings.put(indexName, outMappingMetadata);

                    actionListener.onResponse(new GetIndexMappingsResponse(outIndexMappings.build()));
                } catch (IOException e) {
                    actionListener.onFailure(e);
                }
            }
                @Override
            public void onFailure(Exception e) {
                actionListener.onFailure(e);
            }
        });
    }

    public void getMappingsViewAction(
            String indexName,
            String mapperTopic,
            ActionListener<GetMappingsViewResponse> actionListener
    ) {
        try {
            // We are returning mappings view for only 1 index: writeIndex or latest from the pattern
            resolveConcreteIndex(indexName, new ActionListener<>() {
                @Override
                public void onResponse(String concreteIndex) {
                    doGetMappingsView(mapperTopic, actionListener, concreteIndex);
                }

                @Override
                public void onFailure(Exception e) {
                    actionListener.onFailure(e);
                }
            });


        } catch (IOException e) {
            throw SecurityAnalyticsException.wrap(e);
        }
    }

    /**
     * Constructs Mappings View of index
     * @param mapperTopic Mapper Topic describing set of alias mappings
     * @param actionListener Action Listener
     * @param concreteIndex Concrete Index name for which we're computing Mappings View
     */
    private void doGetMappingsView(String mapperTopic, ActionListener<GetMappingsViewResponse> actionListener, String concreteIndex) {
        GetMappingsRequest getMappingsRequest = new GetMappingsRequest().indices(concreteIndex);
        indicesClient.getMappings(getMappingsRequest, new ActionListener<>() {
            @Override
            public void onResponse(GetMappingsResponse getMappingsResponse) {
                try {
                    // Extract MappingMetadata from GET _mapping response
                    MappingMetadata mappingMetadata = getMappingsResponse.mappings().iterator().next().value;
                    // Get list of all non-alias fields in index
                    List<String> allFieldsFromIndex = MapperUtils.getAllNonAliasFieldsFromIndex(mappingMetadata);
                    // Get stored Alias Mappings as JSON string
                    String aliasMappingsJson = MapperTopicStore.aliasMappings(mapperTopic);
                    // Get list of alias -> path pairs from stored alias mappings
                    List<Pair<String, String>> aliasPathPairs = MapperUtils.getAllAliasPathPairs(aliasMappingsJson);
                    // List of all found applied aliases on index
                    List<String> applyableAliases = new ArrayList<>();
                    // List of paths of found
                    List<String> pathsOfApplyableAliases = new ArrayList<>();
                    // List of unapplayable aliases
                    List<String> unmappedFieldAliases = new ArrayList<>();

                    for (Pair<String, String> p : aliasPathPairs) {
                        String alias = p.getKey();
                        String path = p.getValue();
                        if (allFieldsFromIndex.contains(path)) {
                            // Maintain list of found paths in index
                            applyableAliases.add(alias);
                            pathsOfApplyableAliases.add(path);
                        } else {
                            unmappedFieldAliases.add(alias);
                        }
                    }
                    // Gather all applyable alias mappings
                    Map<String, Object> aliasMappings =
                            MapperUtils.getAliasMappingsWithFilter(aliasMappingsJson, applyableAliases);
                    // Unmapped fields from index for which we don't have alias to apply to
                    List<String> unmappedIndexFields = allFieldsFromIndex
                            .stream()
                            .filter(e -> pathsOfApplyableAliases.contains(e) == false)
                            .collect(Collectors.toList());

                    actionListener.onResponse(
                            new GetMappingsViewResponse(aliasMappings, unmappedIndexFields, unmappedFieldAliases)
                    );
                } catch (Exception e) {
                    actionListener.onFailure(e);
                }
            }
            @Override
            public void onFailure(Exception e) {
                actionListener.onFailure(e);
            }
        });
    }

    /**
     * Given index name, resolves it to single concrete index, depending on what initial <code>indexName</code> is.
     * In case of Datastream or Alias, WriteIndex would be returned. In case of index pattern, newest index by creation date would be returned.
     * @param indexName Datastream, Alias, index patter or concrete index
     * @param actionListener Action Listener
     * @throws IOException
     */
    private void resolveConcreteIndex(String indexName, ActionListener<String> actionListener) throws IOException {

        indicesClient.getIndex((new GetIndexRequest()).indices(indexName), new ActionListener<>() {
            @Override
            public void onResponse(GetIndexResponse getIndexResponse) {
                String[] indices = getIndexResponse.indices();
                if (indices.length == 0) {
                    actionListener.onFailure(
                            SecurityAnalyticsException.wrap(
                                    new IllegalArgumentException("Invalid index name: [" + indexName + "]")
                            )
                    );
                } else if (indices.length == 1) {
                    actionListener.onResponse(indices[0]);
                } else if (indices.length > 1) {
                    String writeIndex = IndexUtils.getWriteIndex(indexName, MapperService.this.clusterService.state());
                    if (writeIndex != null) {
                        actionListener.onResponse(writeIndex);
                    } else {
                        actionListener.onResponse(
                            IndexUtils.getNewestIndexByCreationDate(indices, MapperService.this.clusterService.state())
                        );
                    }
                }
            }

            @Override
            public void onFailure(Exception e) {
                actionListener.onFailure(e);
            }
        });

    }
}<|MERGE_RESOLUTION|>--- conflicted
+++ resolved
@@ -100,12 +100,8 @@
             public void onFailure(Exception e) {
                 actionListener.onFailure(
                     new SecurityAnalyticsException(
-<<<<<<< HEAD
-                        e.getMessage(), RestStatus.INTERNAL_SERVER_ERROR, e)
-=======
                         "Failed applying mappings to index", RestStatus.INTERNAL_SERVER_ERROR, e
                     )
->>>>>>> 887be34f
                 );
             }
         }, numOfIndices);
