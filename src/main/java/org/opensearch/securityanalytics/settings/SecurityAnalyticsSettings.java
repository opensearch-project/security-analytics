--- conflicted
+++ resolved
@@ -4,22 +4,11 @@
  */
 package org.opensearch.securityanalytics.settings;
 
-<<<<<<< HEAD
 import org.opensearch.common.settings.Setting;
 import org.opensearch.common.unit.TimeValue;
 
 import java.util.List;
 import java.util.concurrent.TimeUnit;
-=======
-import java.net.MalformedURLException;
-import java.net.URISyntaxException;
-import java.net.URL;
-import java.util.List;
-import java.util.concurrent.TimeUnit;
-import org.opensearch.common.settings.Setting;
-import org.opensearch.common.unit.TimeValue;
-import org.opensearch.jobscheduler.repackage.com.cronutils.utils.VisibleForTesting;
->>>>>>> 98bbd428
 
 public class SecurityAnalyticsSettings {
     public static final String CORRELATION_INDEX = "index.correlation";
@@ -131,20 +120,10 @@
     );
 
     // threat intel settings
-<<<<<<< HEAD
     public static final Setting<TimeValue> TIF_UPDATE_INTERVAL = Setting.timeSetting(
             "plugins.security_analytics.threat_intel_timeout",
             TimeValue.timeValueHours(24),
             TimeValue.timeValueHours(1),
-=======
-    /**
-     * Default update interval to be used in threat intel tif job creation API
-     */
-    public static final Setting<Long> TIFJOB_UPDATE_INTERVAL = Setting.longSetting(
-            "plugins.security_analytics.threatintel.tifjob.update_interval_in_days",
-            1l,
-            1l, //todo: change the min value
->>>>>>> 98bbd428
             Setting.Property.NodeScope,
             Setting.Property.Dynamic
     );
@@ -176,11 +155,7 @@
      * @return a list of all settings for threat intel feature
      */
     public static final List<Setting<?>> settings() {
-<<<<<<< HEAD
-        return List.of(BATCH_SIZE, THREAT_INTEL_TIMEOUT);
-=======
-        return List.of(TIFJOB_UPDATE_INTERVAL, BATCH_SIZE, THREAT_INTEL_TIMEOUT);
->>>>>>> 98bbd428
+        return List.of(BATCH_SIZE, THREAT_INTEL_TIMEOUT, TIF_UPDATE_INTERVAL);
     }
 
 }