--- conflicted
+++ resolved
@@ -331,7 +331,32 @@
             }
         }
 
-<<<<<<< HEAD
+        private void updateRule(Rule rule, List<Detector> detectors) throws IOException {
+            IndexRequest indexRequest = new IndexRequest(Rule.CUSTOM_RULES_INDEX)
+                    .setRefreshPolicy(request.getRefreshPolicy())
+                    .source(rule.toXContent(XContentFactory.jsonBuilder(), new ToXContent.MapParams(Map.of("with_type", "true"))))
+                    .id(request.getRuleId())
+                    .timeout(indexTimeout);
+
+            client.index(indexRequest, new ActionListener<>() {
+                @Override
+                public void onResponse(IndexResponse response) {
+                    rule.setId(response.getId());
+
+                    if (detectors.size() > 0) {
+                        updateDetectors(response, rule, detectors);
+                    } else {
+                        onOperation(response, rule);
+                    }
+                }
+
+                @Override
+                public void onFailure(Exception e) {
+                    onFailures(e);
+                }
+            });
+        }
+
         private void verifyRule(Set<String> ruleFields, String indexName, ActionListener<List<String>> listener) {
 
             // Get index mappings
@@ -352,34 +377,12 @@
                         listener.onResponse(missingRuleFields);
                     } catch (Exception e) {
                         listener.onFailure(SecurityAnalyticsException.wrap(e));
-=======
-        private void updateRule(Rule rule, List<Detector> detectors) throws IOException {
-            IndexRequest indexRequest = new IndexRequest(Rule.CUSTOM_RULES_INDEX)
-                    .setRefreshPolicy(request.getRefreshPolicy())
-                    .source(rule.toXContent(XContentFactory.jsonBuilder(), new ToXContent.MapParams(Map.of("with_type", "true"))))
-                    .id(request.getRuleId())
-                    .timeout(indexTimeout);
-
-            client.index(indexRequest, new ActionListener<>() {
-                @Override
-                public void onResponse(IndexResponse response) {
-                    rule.setId(response.getId());
-
-                    if (detectors.size() > 0) {
-                        updateDetectors(response, rule, detectors);
-                    } else {
-                        onOperation(response, rule);
->>>>>>> e477a091
                     }
                 }
 
                 @Override
                 public void onFailure(Exception e) {
-<<<<<<< HEAD
                     listener.onFailure(SecurityAnalyticsException.wrap(e));
-=======
-                    onFailures(e);
->>>>>>> e477a091
                 }
             });
         }
