/*
 * Copyright OpenSearch Contributors
 * SPDX-License-Identifier: Apache-2.0
 */
package org.opensearch.securityanalytics.transport;

import java.util.Set;
import org.apache.logging.log4j.LogManager;
import org.apache.logging.log4j.Logger;
import org.apache.lucene.search.join.ScoreMode;
import org.opensearch.OpenSearchStatusException;
import org.opensearch.action.ActionListener;
import org.opensearch.action.ActionRunnable;
import org.opensearch.action.admin.indices.create.CreateIndexResponse;
import org.opensearch.action.index.IndexRequest;
import org.opensearch.action.index.IndexResponse;
import org.opensearch.action.search.SearchRequest;
import org.opensearch.action.search.SearchResponse;
import org.opensearch.action.support.ActionFilters;
import org.opensearch.action.support.HandledTransportAction;
import org.opensearch.action.support.master.AcknowledgedResponse;
import org.opensearch.client.Client;
import org.opensearch.cluster.service.ClusterService;
import org.opensearch.common.inject.Inject;
import org.opensearch.common.settings.Settings;
import org.opensearch.common.unit.TimeValue;
import org.opensearch.common.xcontent.LoggingDeprecationHandler;
import org.opensearch.common.xcontent.NamedXContentRegistry;
import org.opensearch.common.xcontent.ToXContent;
import org.opensearch.common.xcontent.XContentFactory;
import org.opensearch.common.xcontent.XContentParser;
import org.opensearch.common.xcontent.XContentType;
import org.opensearch.index.query.QueryBuilder;
import org.opensearch.index.query.QueryBuilders;
import org.opensearch.rest.RestRequest;
import org.opensearch.rest.RestStatus;
import org.opensearch.search.SearchHit;
import org.opensearch.search.builder.SearchSourceBuilder;
import org.opensearch.securityanalytics.action.IndexDetectorAction;
import org.opensearch.securityanalytics.action.IndexDetectorRequest;
import org.opensearch.securityanalytics.action.IndexDetectorResponse;
import org.opensearch.securityanalytics.action.IndexRuleAction;
import org.opensearch.securityanalytics.action.IndexRuleRequest;
import org.opensearch.securityanalytics.action.IndexRuleResponse;
import org.opensearch.securityanalytics.model.Detector;
import org.opensearch.securityanalytics.model.Rule;
import org.opensearch.securityanalytics.rules.backend.OSQueryBackend;
import org.opensearch.securityanalytics.rules.backend.QueryBackend;
import org.opensearch.securityanalytics.rules.exceptions.SigmaError;
import org.opensearch.securityanalytics.rules.objects.SigmaRule;
import org.opensearch.securityanalytics.settings.SecurityAnalyticsSettings;
import org.opensearch.securityanalytics.util.DetectorIndices;
import org.opensearch.securityanalytics.util.IndexUtils;
import org.opensearch.securityanalytics.util.RuleIndices;
import org.opensearch.securityanalytics.util.SecurityAnalyticsException;
import org.opensearch.tasks.Task;
import org.opensearch.threadpool.ThreadPool;
import org.opensearch.transport.TransportService;

import java.io.IOException;
import java.util.ArrayList;
import java.util.Arrays;
import java.util.List;
import java.util.Locale;
import java.util.Map;
import java.util.concurrent.atomic.AtomicBoolean;
import java.util.concurrent.atomic.AtomicInteger;
import java.util.concurrent.atomic.AtomicReference;
import java.util.stream.Collectors;

import static org.opensearch.securityanalytics.model.Detector.NO_ID;
import static org.opensearch.securityanalytics.model.Detector.NO_VERSION;

public class TransportIndexRuleAction extends HandledTransportAction<IndexRuleRequest, IndexRuleResponse> {

    private static final Logger log = LogManager.getLogger(TransportIndexRuleAction.class);

    private final Client client;

    private final RuleIndices ruleIndices;

    private final DetectorIndices detectorIndices;

    private final ThreadPool threadPool;

    private final ClusterService clusterService;

    private final NamedXContentRegistry xContentRegistry;

    private final Settings settings;

    private volatile TimeValue indexTimeout;

    @Inject
    public TransportIndexRuleAction(TransportService transportService, Client client, ActionFilters actionFilters, ClusterService clusterService, DetectorIndices detectorIndices, RuleIndices ruleIndices, NamedXContentRegistry xContentRegistry, Settings settings) {
        super(IndexRuleAction.NAME, transportService, actionFilters, IndexRuleRequest::new);
        this.client = client;
        this.detectorIndices = detectorIndices;
        this.ruleIndices = ruleIndices;
        this.threadPool = ruleIndices.getThreadPool();
        this.clusterService = clusterService;
        this.xContentRegistry = xContentRegistry;
        this.settings = settings;

        this.indexTimeout = SecurityAnalyticsSettings.INDEX_TIMEOUT.get(this.settings);
    }

    @Override
    protected void doExecute(Task task, IndexRuleRequest request, ActionListener<IndexRuleResponse> listener) {
        AsyncIndexRulesAction asyncAction = new AsyncIndexRulesAction(task, request, listener);
        asyncAction.start();
    }

    class AsyncIndexRulesAction {
        private final IndexRuleRequest request;

        private final ActionListener<IndexRuleResponse> listener;
        private final AtomicReference<Object> response;
        private final AtomicBoolean counter = new AtomicBoolean();
        private final AtomicInteger checker = new AtomicInteger();
        private final Task task;

        AsyncIndexRulesAction(Task task, IndexRuleRequest request, ActionListener<IndexRuleResponse> listener) {
            this.task = task;
            this.request = request;
            this.listener = listener;

            this.response = new AtomicReference<>();
        }

        void start() {
            try {
                if (!ruleIndices.ruleIndexExists(false)) {
                    ruleIndices.initRuleIndex(new ActionListener<>() {
                        @Override
                        public void onResponse(CreateIndexResponse response) {
                            ruleIndices.onCreateMappingsResponse(response, false);
                            prepareRuleIndexing();
                        }

                        @Override
                        public void onFailure(Exception e) {
                            onFailures(e);
                        }
                    }, false);
                } else if (!IndexUtils.customRuleIndexUpdated) {
                    IndexUtils.updateIndexMapping(
                            Rule.CUSTOM_RULES_INDEX,
                            RuleIndices.ruleMappings(), clusterService.state(), client.admin().indices(),
                            new ActionListener<>() {
                                @Override
                                public void onResponse(AcknowledgedResponse response) {
                                    ruleIndices.onUpdateMappingsResponse(response, false);
                                    prepareRuleIndexing();
                                }

                                @Override
                                public void onFailure(Exception e) {
                                    onFailures(e);
                                }
                            }
                    );
                } else {
                    prepareRuleIndexing();
                }
            } catch (IOException ex) {
                onFailures(ex);
            }
        }

        void prepareRuleIndexing() {
            String rule = request.getRule();
            String category = request.getLogType();

            try {
                SigmaRule parsedRule = SigmaRule.fromYaml(rule, true);
                if (parsedRule.getErrors() != null && parsedRule.getErrors().size() > 0) {
                    onFailures(parsedRule.getErrors().toArray(new SigmaError[]{}));
                    return;
                }

                final QueryBackend backend = new OSQueryBackend(category, true, true);
                List<Object> queries = backend.convertRule(parsedRule);
<<<<<<< HEAD
                Rule ruleDoc = new Rule(NO_ID, NO_VERSION, parsedRule, category, queries, rule);
=======
                Set<String> queryFieldNames = backend.getQueryFields().keySet();
                Rule ruleDoc = new Rule(
                        NO_ID, NO_VERSION, parsedRule, category,
                        queries.stream().map(Object::toString).collect(Collectors.toList()),
                        new ArrayList<>(queryFieldNames),
                        rule
                );
>>>>>>> 269be073
                indexRule(ruleDoc);
            } catch (IOException | SigmaError e) {
                onFailures(e);
            }
        }

        void indexRule(Rule rule) throws IOException {
            if (request.getMethod() == RestRequest.Method.PUT) {
                if (detectorIndices.detectorIndexExists()) {
                    searchDetectors(request.getRuleId(), new ActionListener<>() {
                        @Override
                        public void onResponse(SearchResponse response) {
                            if (response.isTimedOut()) {
                                onFailures(new OpenSearchStatusException(String.format(Locale.getDefault(), "Rule with id %s cannot be updated", rule.getId()), RestStatus.INTERNAL_SERVER_ERROR));
                                return;
                            }

                            if (response.getHits().getTotalHits().value > 0) {
                                if (!request.isForced()) {
                                    onFailures(new OpenSearchStatusException(String.format(Locale.getDefault(), "Rule with id %s is actively used by detectors. Update can be forced by setting forced flag to true", request.getRuleId()), RestStatus.BAD_REQUEST));
                                    return;
                                }

                                List<Detector> detectors = new ArrayList<>();
                                try {
                                    for (SearchHit hit : response.getHits()) {
                                        XContentParser xcp = XContentType.JSON.xContent().createParser(
                                                xContentRegistry,
                                                LoggingDeprecationHandler.INSTANCE, hit.getSourceAsString()
                                        );

                                        Detector detector = Detector.docParse(xcp, hit.getId(), hit.getVersion());
                                        detectors.add(detector);
                                    }

                                    updateRule(rule, detectors);
                                } catch (IOException ex) {
                                    onFailures(ex);
                                }
                            } else {
                                try {
                                    updateRule(rule, List.of());
                                } catch (IOException ex) {
                                    onFailures(ex);
                                }
                            }
                        }

                        @Override
                        public void onFailure(Exception e) {
                            onFailures(e);
                        }
                    });
                } else {
                    updateRule(rule, List.of());
                }
            } else {
                IndexRequest indexRequest = new IndexRequest(Rule.CUSTOM_RULES_INDEX)
                        .setRefreshPolicy(request.getRefreshPolicy())
                        .source(rule.toXContent(XContentFactory.jsonBuilder(), new ToXContent.MapParams(Map.of("with_type", "true"))))
                        .timeout(indexTimeout);

                client.index(indexRequest, new ActionListener<>() {
                    @Override
                    public void onResponse(IndexResponse response) {
                        rule.setId(response.getId());
                        onOperation(response, rule);
                    }

                    @Override
                    public void onFailure(Exception e) {
                        onFailures(e);
                    }
                });
            }
        }

        private void searchDetectors(String ruleId, ActionListener<SearchResponse> listener) {
            QueryBuilder queryBuilder =
                    QueryBuilders.nestedQuery("detector.inputs.detector_input.custom_rules",
                            QueryBuilders.boolQuery().must(
                                    QueryBuilders.matchQuery("detector.inputs.detector_input.custom_rules.id", ruleId)
                            ), ScoreMode.Avg);

            SearchRequest searchRequest = new SearchRequest(Detector.DETECTORS_INDEX)
                    .source(new SearchSourceBuilder()
                            .seqNoAndPrimaryTerm(true)
                            .version(true)
                            .query(queryBuilder)
                            .size(10000));

            client.search(searchRequest, listener);
        }

        private void updateDetectors(IndexResponse indexResponse, Rule rule, List<Detector> detectors) {
            for (Detector detector: detectors) {
                IndexDetectorRequest indexRequest = new IndexDetectorRequest(detector.getId(), request.getRefreshPolicy(), RestRequest.Method.PUT, detector);
                client.execute(IndexDetectorAction.INSTANCE, indexRequest,
                        new ActionListener<>() {
                            @Override
                            public void onResponse(IndexDetectorResponse response) {
                                if (response.getStatus() != RestStatus.OK) {
                                    onFailures(new OpenSearchStatusException(String.format(Locale.getDefault(), "Rule with id %s cannot be updated", request.getRuleId()), RestStatus.INTERNAL_SERVER_ERROR));
                                }
                                onComplete(indexResponse, rule, detectors.size());
                            }

                            @Override
                            public void onFailure(Exception e) {
                                onFailures(e);
                            }
                        });
            }
        }

        private void updateRule(Rule rule, List<Detector> detectors) throws IOException {
            IndexRequest indexRequest = new IndexRequest(Rule.CUSTOM_RULES_INDEX)
                    .setRefreshPolicy(request.getRefreshPolicy())
                    .source(rule.toXContent(XContentFactory.jsonBuilder(), new ToXContent.MapParams(Map.of("with_type", "true"))))
                    .id(request.getRuleId())
                    .timeout(indexTimeout);

            client.index(indexRequest, new ActionListener<>() {
                @Override
                public void onResponse(IndexResponse response) {
                    rule.setId(response.getId());

                    if (detectors.size() > 0) {
                        updateDetectors(response, rule, detectors);
                    } else {
                        onOperation(response, rule);
                    }
                }

                @Override
                public void onFailure(Exception e) {
                    onFailures(e);
                }
            });
        }

        private void onComplete(IndexResponse response, Rule rule, int target) {
            if (checker.incrementAndGet() == target) {
                onOperation(response, rule);
            }
        }

        private void onOperation(IndexResponse response, Rule rule) {
            this.response.set(response);
            if (counter.compareAndSet(false, true)) {
                finishHim(rule);
            }
        }

        private void onFailures(Exception... t) {
            if (counter.compareAndSet(false, true)) {
                finishHim(null, t);
            }
        }

        private void finishHim(Rule rule, Exception... t) {
            threadPool.executor(ThreadPool.Names.GENERIC).execute(ActionRunnable.supply(listener, () -> {
                if (t != null && t.length > 0) {
                    if (t.length > 1) {
                        throw SecurityAnalyticsException.wrap(Arrays.asList(t));
                    } else {
                        throw SecurityAnalyticsException.wrap(t[0]);
                    }
                } else {
                    return new IndexRuleResponse(rule.getId(), rule.getVersion(), RestStatus.CREATED, rule);
                }
            }));
        }
    }
}<|MERGE_RESOLUTION|>--- conflicted
+++ resolved
@@ -181,17 +181,13 @@
 
                 final QueryBackend backend = new OSQueryBackend(category, true, true);
                 List<Object> queries = backend.convertRule(parsedRule);
-<<<<<<< HEAD
-                Rule ruleDoc = new Rule(NO_ID, NO_VERSION, parsedRule, category, queries, rule);
-=======
                 Set<String> queryFieldNames = backend.getQueryFields().keySet();
                 Rule ruleDoc = new Rule(
                         NO_ID, NO_VERSION, parsedRule, category,
-                        queries.stream().map(Object::toString).collect(Collectors.toList()),
+                        queries,
                         new ArrayList<>(queryFieldNames),
                         rule
                 );
->>>>>>> 269be073
                 indexRule(ruleDoc);
             } catch (IOException | SigmaError e) {
                 onFailures(e);
