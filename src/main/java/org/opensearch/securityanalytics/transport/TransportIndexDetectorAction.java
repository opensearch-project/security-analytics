/*
 * Copyright OpenSearch Contributors
 * SPDX-License-Identifier: Apache-2.0
 */
package org.opensearch.securityanalytics.transport;

import org.apache.commons.lang3.tuple.Pair;
import org.apache.logging.log4j.LogManager;
import org.apache.logging.log4j.Logger;
import org.apache.lucene.search.join.ScoreMode;
import org.opensearch.OpenSearchStatusException;
import org.opensearch.action.ActionRunnable;
import org.opensearch.action.StepListener;
import org.opensearch.action.admin.indices.create.CreateIndexResponse;
import org.opensearch.action.bulk.BulkResponse;
import org.opensearch.action.get.GetRequest;
import org.opensearch.action.get.GetResponse;
import org.opensearch.action.index.IndexRequest;
import org.opensearch.action.index.IndexResponse;
import org.opensearch.action.search.SearchRequest;
import org.opensearch.action.search.SearchResponse;
import org.opensearch.action.support.ActionFilters;
import org.opensearch.action.support.GroupedActionListener;
import org.opensearch.action.support.HandledTransportAction;
import org.opensearch.action.support.WriteRequest;
import org.opensearch.action.support.WriteRequest.RefreshPolicy;
import org.opensearch.action.support.master.AcknowledgedResponse;
import org.opensearch.client.Client;
import org.opensearch.client.node.NodeClient;
import org.opensearch.cluster.metadata.IndexNameExpressionResolver;
import org.opensearch.cluster.metadata.MappingMetadata;
import org.opensearch.cluster.routing.Preference;
import org.opensearch.cluster.service.ClusterService;
import org.opensearch.common.inject.Inject;
import org.opensearch.common.settings.Settings;
import org.opensearch.common.unit.TimeValue;
import org.opensearch.common.xcontent.LoggingDeprecationHandler;
import org.opensearch.common.xcontent.XContentFactory;
import org.opensearch.common.xcontent.XContentHelper;
import org.opensearch.common.xcontent.XContentType;
import org.opensearch.commons.alerting.AlertingPluginInterface;
import org.opensearch.commons.alerting.action.DeleteMonitorResponse;
import org.opensearch.commons.alerting.action.DeleteWorkflowResponse;
import org.opensearch.commons.alerting.action.IndexMonitorRequest;
import org.opensearch.commons.alerting.action.IndexMonitorResponse;
import org.opensearch.commons.alerting.action.IndexWorkflowResponse;
import org.opensearch.commons.alerting.model.BucketLevelTrigger;
import org.opensearch.commons.alerting.model.DataSources;
import org.opensearch.commons.alerting.model.DocLevelMonitorInput;
import org.opensearch.commons.alerting.model.DocLevelQuery;
import org.opensearch.commons.alerting.model.DocumentLevelTrigger;
import org.opensearch.commons.alerting.model.Monitor;
import org.opensearch.commons.alerting.model.Monitor.MonitorType;
import org.opensearch.commons.alerting.model.SearchInput;
import org.opensearch.commons.alerting.model.Workflow;
import org.opensearch.commons.alerting.model.action.Action;
import org.opensearch.commons.authuser.User;
import org.opensearch.core.action.ActionListener;
import org.opensearch.core.common.io.stream.NamedWriteableRegistry;
import org.opensearch.core.rest.RestStatus;
import org.opensearch.core.xcontent.NamedXContentRegistry;
import org.opensearch.core.xcontent.ToXContent;
import org.opensearch.core.xcontent.XContentParser;
import org.opensearch.index.IndexNotFoundException;
import org.opensearch.index.query.BoolQueryBuilder;
import org.opensearch.index.query.QueryBuilder;
import org.opensearch.index.query.QueryBuilders;
import org.opensearch.index.query.RangeQueryBuilder;
import org.opensearch.index.reindex.BulkByScrollResponse;
import org.opensearch.index.seqno.SequenceNumbers;
import org.opensearch.rest.RestRequest;
import org.opensearch.rest.RestRequest.Method;
import org.opensearch.script.Script;
import org.opensearch.search.SearchHit;
import org.opensearch.search.SearchHits;
import org.opensearch.search.builder.SearchSourceBuilder;
import org.opensearch.securityanalytics.action.GetIndexMappingsAction;
import org.opensearch.securityanalytics.action.GetIndexMappingsRequest;
import org.opensearch.securityanalytics.action.GetIndexMappingsResponse;
import org.opensearch.securityanalytics.action.IndexDetectorAction;
import org.opensearch.securityanalytics.action.IndexDetectorRequest;
import org.opensearch.securityanalytics.action.IndexDetectorResponse;
import org.opensearch.securityanalytics.config.monitors.DetectorMonitorConfig;
import org.opensearch.securityanalytics.logtype.LogTypeService;
import org.opensearch.securityanalytics.mapper.MapperService;
import org.opensearch.securityanalytics.mapper.MapperUtils;
import org.opensearch.securityanalytics.model.Detector;
import org.opensearch.securityanalytics.model.DetectorInput;
import org.opensearch.securityanalytics.model.DetectorRule;
import org.opensearch.securityanalytics.model.DetectorTrigger;
import org.opensearch.securityanalytics.model.LogType;
import org.opensearch.securityanalytics.model.Rule;
import org.opensearch.securityanalytics.model.Value;
import org.opensearch.securityanalytics.rules.aggregation.AggregationItem;
import org.opensearch.securityanalytics.rules.backend.OSQueryBackend;
import org.opensearch.securityanalytics.rules.backend.OSQueryBackend.AggregationQueries;
import org.opensearch.securityanalytics.rules.backend.QueryBackend;
import org.opensearch.securityanalytics.rules.exceptions.SigmaError;
import org.opensearch.securityanalytics.settings.SecurityAnalyticsSettings;
import org.opensearch.securityanalytics.threatIntel.DetectorThreatIntelService;
import org.opensearch.securityanalytics.util.DetectorIndices;
import org.opensearch.securityanalytics.util.DetectorUtils;
import org.opensearch.securityanalytics.util.IndexUtils;
import org.opensearch.securityanalytics.util.MonitorService;
import org.opensearch.securityanalytics.util.RuleIndices;
import org.opensearch.securityanalytics.util.RuleTopicIndices;
import org.opensearch.securityanalytics.util.SecurityAnalyticsException;
import org.opensearch.securityanalytics.util.WorkflowService;
import org.opensearch.tasks.Task;
import org.opensearch.threadpool.ThreadPool;
import org.opensearch.transport.TransportService;

import java.util.ArrayList;
import java.util.Collection;
import java.util.Collections;
import java.util.HashMap;
import java.util.List;
import java.util.Locale;
import java.util.Map;
import java.util.concurrent.CountDownLatch;
import java.util.concurrent.atomic.AtomicBoolean;
import java.util.concurrent.atomic.AtomicReference;
import java.util.stream.Collectors;

public class TransportIndexDetectorAction extends HandledTransportAction<IndexDetectorRequest, IndexDetectorResponse> implements SecureTransportAction {

    public static final String PLUGIN_OWNER_FIELD = "security_analytics";
    private static final Logger log = LogManager.getLogger(TransportIndexDetectorAction.class);
    public static final String TIMESTAMP_FIELD_ALIAS = "timestamp";

    private final Client client;

    private final NamedXContentRegistry xContentRegistry;

    private final DetectorIndices detectorIndices;

    private final RuleTopicIndices ruleTopicIndices;

    private final RuleIndices ruleIndices;

    private final MapperService mapperService;

    private final ClusterService clusterService;

    private final ThreadPool threadPool;

    private final LogTypeService logTypeService;

    private volatile Boolean filterByEnabled;

    private volatile Boolean enabledWorkflowUsage;

    private final Settings settings;

    private final NamedWriteableRegistry namedWriteableRegistry;

    private final WorkflowService workflowService;

    private final MonitorService monitorService;
    private final IndexNameExpressionResolver indexNameExpressionResolver;
    private final DetectorThreatIntelService detectorThreatIntelService;

    private final TimeValue indexTimeout;
    @Inject
    public TransportIndexDetectorAction(TransportService transportService,
                                        Client client,
                                        ActionFilters actionFilters,
                                        NamedXContentRegistry xContentRegistry,
                                        DetectorIndices detectorIndices,
                                        RuleTopicIndices ruleTopicIndices,
                                        RuleIndices ruleIndices,
                                        MapperService mapperService,
                                        ClusterService clusterService,
                                        Settings settings,
                                        NamedWriteableRegistry namedWriteableRegistry,
                                        LogTypeService logTypeService,
                                        IndexNameExpressionResolver indexNameExpressionResolver,
                                        DetectorThreatIntelService detectorThreatIntelService) {
        super(IndexDetectorAction.NAME, transportService, actionFilters, IndexDetectorRequest::new);
        this.client = client;
        this.xContentRegistry = xContentRegistry;
        this.detectorIndices = detectorIndices;
        this.ruleTopicIndices = ruleTopicIndices;
        this.ruleIndices = ruleIndices;
        this.mapperService = mapperService;
        this.clusterService = clusterService;
        this.settings = settings;
        this.namedWriteableRegistry = namedWriteableRegistry;
        this.logTypeService = logTypeService;
        this.indexNameExpressionResolver = indexNameExpressionResolver;
        this.detectorThreatIntelService = detectorThreatIntelService;
        this.threadPool = this.detectorIndices.getThreadPool();
        this.indexTimeout = SecurityAnalyticsSettings.INDEX_TIMEOUT.get(this.settings);
        this.filterByEnabled = SecurityAnalyticsSettings.FILTER_BY_BACKEND_ROLES.get(this.settings);
        this.enabledWorkflowUsage = SecurityAnalyticsSettings.ENABLE_WORKFLOW_USAGE.get(this.settings);
        this.monitorService = new MonitorService(client);
        this.workflowService = new WorkflowService(client, monitorService);

        this.clusterService.getClusterSettings().addSettingsUpdateConsumer(SecurityAnalyticsSettings.FILTER_BY_BACKEND_ROLES, this::setFilterByEnabled);
        this.clusterService.getClusterSettings().addSettingsUpdateConsumer(SecurityAnalyticsSettings.ENABLE_WORKFLOW_USAGE, this::setEnabledWorkflowUsage);
    }

    @Override
    protected void doExecute(Task task, IndexDetectorRequest request, ActionListener<IndexDetectorResponse> listener) {
        User user = readUserFromThreadContext(this.threadPool);

        String validateBackendRoleMessage = validateUserBackendRoles(user, this.filterByEnabled);
        if (!"".equals(validateBackendRoleMessage)) {
            listener.onFailure(SecurityAnalyticsException.wrap(new OpenSearchStatusException(validateBackendRoleMessage, RestStatus.FORBIDDEN)));
            return;
        }

        checkIndicesAndExecute(task, request, listener, user);
    }

    private void checkIndicesAndExecute(
        Task task,
        IndexDetectorRequest request,
        ActionListener<IndexDetectorResponse> listener,
        User user
    ) {
        String [] detectorIndices = request.getDetector().getInputs().stream().flatMap(detectorInput -> detectorInput.getIndices().stream()).toArray(String[]::new);
        SearchRequest searchRequest =  new SearchRequest(detectorIndices)
                .source(SearchSourceBuilder.searchSource().size(1).query(QueryBuilders.matchAllQuery()))
                .preference(Preference.PRIMARY_FIRST.type());
        client.search(searchRequest, new ActionListener<>() {
            @Override
            public void onResponse(SearchResponse searchResponse) {
                AsyncIndexDetectorsAction asyncAction = new AsyncIndexDetectorsAction(user, task, request, listener);
                asyncAction.start();
            }

            @Override
            public void onFailure(Exception e) {
                if (e instanceof OpenSearchStatusException) {
                    listener.onFailure(SecurityAnalyticsException.wrap(
                            new OpenSearchStatusException(String.format(Locale.getDefault(), "User doesn't have read permissions for one or more configured index %s", detectorIndices), RestStatus.FORBIDDEN)
                    ));
                } else if (e instanceof IndexNotFoundException) {
                    listener.onFailure(SecurityAnalyticsException.wrap(
                        new OpenSearchStatusException(String.format(Locale.getDefault(), "Indices not found %s", String.join(", ", detectorIndices)), RestStatus.NOT_FOUND)
                    ));
                }
                else {
                    listener.onFailure(SecurityAnalyticsException.wrap(e));
                }
            }
        });
    }

    private void createMonitorFromQueries(List<Pair<String, Rule>> rulesById, Detector detector, ActionListener<List<IndexMonitorResponse>> listener, WriteRequest.RefreshPolicy refreshPolicy) throws Exception  {
        List<Pair<String, Rule>> docLevelRules = rulesById.stream().filter(it -> !it.getRight().isAggregationRule()).collect(
            Collectors.toList());
        List<Pair<String, Rule>> bucketLevelRules = rulesById.stream().filter(it -> it.getRight().isAggregationRule()).collect(
            Collectors.toList());

        List<IndexMonitorRequest> monitorRequests = new ArrayList<>();

        if (!docLevelRules.isEmpty() || detector.getThreatIntelEnabled()) {
            monitorRequests.add(createDocLevelMonitorRequest(docLevelRules, detector, refreshPolicy, Monitor.NO_ID, Method.POST));
        }

        if (!bucketLevelRules.isEmpty()) {
            StepListener<List<IndexMonitorRequest>> bucketLevelMonitorRequests = new StepListener<>();
            buildBucketLevelMonitorRequests(bucketLevelRules, detector, refreshPolicy, Monitor.NO_ID, Method.POST, bucketLevelMonitorRequests);
            bucketLevelMonitorRequests.whenComplete(indexMonitorRequests -> {
                monitorRequests.addAll(indexMonitorRequests);
                // Do nothing if detector doesn't have any monitor
                if (monitorRequests.isEmpty()) {
                    listener.onResponse(Collections.emptyList());
                    return;
                }

                List<IndexMonitorResponse> monitorResponses = new ArrayList<>();
                StepListener<IndexMonitorResponse> addFirstMonitorStep = new StepListener();

                // Indexing monitors in two steps in order to prevent all shards failed error from alerting
                // https://github.com/opensearch-project/alerting/issues/646
                AlertingPluginInterface.INSTANCE.indexMonitor((NodeClient) client, monitorRequests.get(0), namedWriteableRegistry, addFirstMonitorStep);
                addFirstMonitorStep.whenComplete(addedFirstMonitorResponse -> {
                            monitorResponses.add(addedFirstMonitorResponse);

                            StepListener<List<IndexMonitorResponse>> indexMonitorsStep = new StepListener<>();
                            indexMonitorsStep.whenComplete(
                                    indexMonitorResponses -> saveWorkflow(rulesById, detector, indexMonitorResponses, refreshPolicy, listener),
                                    e -> {
                                        log.error("Failed to index the workflow", e);
                                        listener.onFailure(e);
                                    });

                            int numberOfUnprocessedResponses = monitorRequests.size() - 1;
                            if (numberOfUnprocessedResponses == 0) {
                                saveWorkflow(rulesById, detector, monitorResponses, refreshPolicy, listener);
                            } else {
                                // Saves the rest of the monitors and saves the workflow if supported
                                saveMonitors(
                                        monitorRequests,
                                        monitorResponses,
                                        numberOfUnprocessedResponses,
                                        indexMonitorsStep
                                );
                            }
                        },
                        e1 -> {
                            log.error("Failed to index doc level monitor in detector creation", e1);
                            listener.onFailure(e1);
                        }
                );
            }, listener::onFailure);
        } else {
            // Failure if detector doesn't have any monitor
            if (monitorRequests.isEmpty()) {
                listener.onFailure(new OpenSearchStatusException("Detector cannot be created as no compatible rules were provided", RestStatus.BAD_REQUEST));
                return;
            }

            List<IndexMonitorResponse> monitorResponses = new ArrayList<>();
            StepListener<IndexMonitorResponse> indexDocLevelMonitorStep = new StepListener();

            // Indexing monitors in two steps in order to prevent all shards failed error from alerting
            // https://github.com/opensearch-project/alerting/issues/646
            AlertingPluginInterface.INSTANCE.indexMonitor((NodeClient) client, monitorRequests.get(0), namedWriteableRegistry, indexDocLevelMonitorStep);
            indexDocLevelMonitorStep.whenComplete(addedFirstMonitorResponse -> {
                        monitorResponses.add(addedFirstMonitorResponse);
                        saveWorkflow(rulesById, detector, monitorResponses, refreshPolicy, listener);
                    },
                    e -> {
                        listener.onFailure(e);
                    }
            );
        }
    }

    private void saveMonitors(
        List<IndexMonitorRequest> monitorRequests,
        List<IndexMonitorResponse> monitorResponses,
        int numberOfUnprocessedResponses,
        ActionListener<List<IndexMonitorResponse>> listener
    ) {
        GroupedActionListener<IndexMonitorResponse> monitorResponseListener = new GroupedActionListener(
            new ActionListener<Collection<IndexMonitorResponse>>() {
                @Override
                public void onResponse(Collection<IndexMonitorResponse> indexMonitorResponses) {
                    monitorResponses.addAll(indexMonitorResponses.stream().collect(Collectors.toList()));
                    listener.onResponse(monitorResponses);
                }
                @Override
                public void onFailure(Exception e) {
                    listener.onFailure(e);
                }
            }, numberOfUnprocessedResponses);

        for (int i = 1; i < monitorRequests.size(); i++) {
            AlertingPluginInterface.INSTANCE.indexMonitor((NodeClient) client, monitorRequests.get(i), namedWriteableRegistry, monitorResponseListener);
        }
    }

    /**
     * If the workflow is enabled, saves the workflow, updates the detector and returns the saved monitors
     * if not, returns the saved monitors
     *
     * @param rulesById
     * @param detector
     * @param monitorResponses
     * @param refreshPolicy
     * @param actionListener
     */
    private void saveWorkflow(
            List<Pair<String, Rule>> rulesById, Detector detector,
            List<IndexMonitorResponse> monitorResponses,
            RefreshPolicy refreshPolicy,
            ActionListener<List<IndexMonitorResponse>> actionListener
    ) {
        if (enabledWorkflowUsage) {
            workflowService.upsertWorkflow(
                rulesById,
                monitorResponses,
                null,
                detector,
                refreshPolicy,
                Workflow.NO_ID,
                Method.POST,
                    new ActionListener<>() {
                        @Override
                        public void onResponse(IndexWorkflowResponse workflowResponse) {
                            // Update passed detector with the workflowId
                            detector.setWorkflowIds(List.of(workflowResponse.getId()));
                            actionListener.onResponse(monitorResponses);
                        }

                        @Override
                        public void onFailure(Exception e) {
                            log.error("Error saving workflow", e);
                            actionListener.onFailure(e);
                        }
                    });
        } else {
            actionListener.onResponse(monitorResponses);
        }
    }

    private void updateMonitorFromQueries(String index, List<Pair<String, Rule>> rulesById, Detector detector, ActionListener<List<IndexMonitorResponse>> listener, WriteRequest.RefreshPolicy refreshPolicy) throws Exception {
        List<IndexMonitorRequest> monitorsToBeUpdated = new ArrayList<>();

        List<Pair<String, Rule>> bucketLevelRules = rulesById.stream().filter(it -> it.getRight().isAggregationRule()).collect(
            Collectors.toList());
        List<IndexMonitorRequest> monitorsToBeAdded = new ArrayList<>();
        // Process bucket level monitors
        if (!bucketLevelRules.isEmpty()) {
            logTypeService.getRuleFieldMappings(new ActionListener<>() {
                @Override
                public void onResponse(Map<String, Map<String, String>> ruleFieldMappings) {
                    try {
                        List<String> ruleCategories = bucketLevelRules.stream().map(Pair::getRight).map(Rule::getCategory).distinct().collect(
                                Collectors.toList());
                        Map<String, QueryBackend> queryBackendMap = new HashMap<>();
                        for (String category : ruleCategories) {
                            Map<String, String> fieldMappings = ruleFieldMappings.get(category);
                            queryBackendMap.put(category, new OSQueryBackend(fieldMappings, true, true));
                        }

                        // Pair of RuleId - MonitorId for existing monitors of the detector
                        Map<String, String> monitorPerRule = detector.getRuleIdMonitorIdMap();

                        for (Pair<String, Rule> query : bucketLevelRules) {
                            Rule rule = query.getRight();
                            if (rule.getAggregationQueries() != null) {
                                // Detect if the monitor should be added or updated
                                if (monitorPerRule.containsKey(rule.getId())) {
                                    String monitorId = monitorPerRule.get(rule.getId());
                                    monitorsToBeUpdated.add(createBucketLevelMonitorRequest(query.getRight(),
                                            detector,
                                            refreshPolicy,
                                            monitorId,
                                            Method.PUT,
                                            queryBackendMap.get(rule.getCategory())));
                                } else {
                                    monitorsToBeAdded.add(createBucketLevelMonitorRequest(query.getRight(),
                                            detector,
                                            refreshPolicy,
                                            Monitor.NO_ID,
                                            Method.POST,
                                            queryBackendMap.get(rule.getCategory())));
                                }
                            }
                        }

                        List<Pair<String, Rule>> docLevelRules = rulesById.stream().filter(it -> !it.getRight().isAggregationRule()).collect(
                                Collectors.toList());

                        // Process doc level monitors
                        if (!docLevelRules.isEmpty()) {
                            if (detector.getDocLevelMonitorId() == null) {
                                monitorsToBeAdded.add(createDocLevelMonitorRequest(docLevelRules, detector, refreshPolicy, Monitor.NO_ID, Method.POST));
                            } else {
                                monitorsToBeUpdated.add(createDocLevelMonitorRequest(docLevelRules, detector, refreshPolicy, detector.getDocLevelMonitorId(), Method.PUT));
                            }
                        }

                        List<String> monitorIdsToBeDeleted = detector.getRuleIdMonitorIdMap().values().stream().collect(Collectors.toList());
                        monitorIdsToBeDeleted.removeAll(monitorsToBeUpdated.stream().map(IndexMonitorRequest::getMonitorId).collect(
                                Collectors.toList()));

                        updateAlertingMonitors(rulesById, detector, monitorsToBeAdded, monitorsToBeUpdated, monitorIdsToBeDeleted, refreshPolicy, listener);
                    } catch (Exception ex) {
                        listener.onFailure(ex);
                    }
                }

                @Override
                public void onFailure(Exception e) {
                    listener.onFailure(e);
                }
            });
        } else {
            List<Pair<String, Rule>> docLevelRules = rulesById.stream().filter(it -> !it.getRight().isAggregationRule()).collect(
                    Collectors.toList());

            // Process doc level monitors
            if (!docLevelRules.isEmpty() || detector.getThreatIntelEnabled()) {
                if (detector.getDocLevelMonitorId() == null) {
                    monitorsToBeAdded.add(createDocLevelMonitorRequest(docLevelRules, detector, refreshPolicy, Monitor.NO_ID, Method.POST));
                } else {
                    monitorsToBeUpdated.add(createDocLevelMonitorRequest(docLevelRules, detector, refreshPolicy, detector.getDocLevelMonitorId(), Method.PUT));
                }
            }

            List<String> monitorIdsToBeDeleted = detector.getRuleIdMonitorIdMap().values().stream().collect(Collectors.toList());
            monitorIdsToBeDeleted.removeAll(monitorsToBeUpdated.stream().map(IndexMonitorRequest::getMonitorId).collect(
                    Collectors.toList()));

            updateAlertingMonitors(rulesById, detector, monitorsToBeAdded, monitorsToBeUpdated, monitorIdsToBeDeleted, refreshPolicy, listener);
        }
    }

    /**
     *  Update list of monitors for the given detector
     *  Executed in a steps:
     *  1. Add new monitors;
     *  2. Update existing monitors;
     *  3. Updates the workflow
     *  4. Delete the monitors omitted from request
     *  5. Respond with updated list of monitors
     * @param monitorsToBeAdded Newly added monitors by the user
     * @param monitorsToBeUpdated Existing monitors that will be updated
     * @param monitorsToBeDeleted Monitors omitted by the user
     * @param refreshPolicy
     * @param listener Listener that accepts the list of updated monitors if the action was successful
     */
    private void updateAlertingMonitors(
        List<Pair<String, Rule>> rulesById,
        Detector detector,
        List<IndexMonitorRequest> monitorsToBeAdded,
        List<IndexMonitorRequest> monitorsToBeUpdated,
        List<String> monitorsToBeDeleted,
        RefreshPolicy refreshPolicy,
        ActionListener<List<IndexMonitorResponse>> listener
    ) {
        List<IndexMonitorResponse> updatedMonitors = new ArrayList<>();

        // Update monitor steps
        StepListener<List<IndexMonitorResponse>> addNewMonitorsStep = new StepListener();
        executeMonitorActionRequest(monitorsToBeAdded, addNewMonitorsStep);
        // 1. Add new alerting monitors (for the rules that didn't exist previously)
        addNewMonitorsStep.whenComplete(addNewMonitorsResponse -> {
            if (addNewMonitorsResponse != null && !addNewMonitorsResponse.isEmpty()) {
                updatedMonitors.addAll(addNewMonitorsResponse);
            }
            StepListener<List<IndexMonitorResponse>> updateMonitorsStep = new StepListener<>();
            executeMonitorActionRequest(monitorsToBeUpdated, updateMonitorsStep);
            // 2. Update existing alerting monitors (based on the common rules)
            updateMonitorsStep.whenComplete(updateMonitorResponse -> {
                    if (updateMonitorResponse != null && !updateMonitorResponse.isEmpty()) {
                        updatedMonitors.addAll(updateMonitorResponse);
                    }
                    if (detector.isWorkflowSupported() && enabledWorkflowUsage) {
                        updateWorkflowStep(
                            rulesById,
                            detector,
                            monitorsToBeDeleted,
                            refreshPolicy,
                            listener,
                            updatedMonitors,
                            addNewMonitorsResponse,
                            updateMonitorResponse
                        );
                    } else {
                        deleteMonitorStep(monitorsToBeDeleted, refreshPolicy, updatedMonitors, listener);
                    }
                },
                // Handle update monitor failed (step 2)
                listener::onFailure);
            // Handle add failed (step 1)
        }, listener::onFailure);
    }

    private void deleteMonitorStep(
        List<String> monitorsToBeDeleted,
        RefreshPolicy refreshPolicy,
        List<IndexMonitorResponse> updatedMonitors,
        ActionListener<List<IndexMonitorResponse>> listener
    ) {
        monitorService.deleteAlertingMonitors(monitorsToBeDeleted,
            refreshPolicy,
            new ActionListener<>() {
                @Override
                public void onResponse(List<DeleteMonitorResponse> deleteMonitorResponses) {
                    listener.onResponse(updatedMonitors);
                }

                @Override
                public void onFailure(Exception e) {
                    log.error("Failed to delete the monitors", e);
                    listener.onFailure(e);
                }
            });
    }

    private void updateWorkflowStep(
        List<Pair<String, Rule>> rulesById,
        Detector detector,
        List<String> monitorsToBeDeleted,
        RefreshPolicy refreshPolicy,
        ActionListener<List<IndexMonitorResponse>> listener,
        List<IndexMonitorResponse> updatedMonitors,
        List<IndexMonitorResponse> addNewMonitorsResponse,
        List<IndexMonitorResponse> updateMonitorResponse
    ) {
        List<String> addedMonitorIds = addNewMonitorsResponse.stream().map(IndexMonitorResponse::getId)
            .collect(Collectors.toList());
        List<String> updatedMonitorIds = updateMonitorResponse.stream().map(IndexMonitorResponse::getId)
            .collect(Collectors.toList());

        // If there are no added or updated monitors - all monitors should be deleted
        // Before deleting the monitors, workflow should be removed so there are no monitors that are part of the workflow
        // which means that the workflow should be removed
        if (addedMonitorIds.isEmpty() && updatedMonitorIds.isEmpty()) {
            workflowService.deleteWorkflow(
                detector.getWorkflowIds().get(0),
                new ActionListener<>() {
                    @Override
                    public void onResponse(DeleteWorkflowResponse deleteWorkflowResponse) {
                        detector.setWorkflowIds(Collections.emptyList());
                        deleteMonitorStep(monitorsToBeDeleted, refreshPolicy, updatedMonitors, listener);
                    }
                    @Override
                    public void onFailure(Exception e) {
                        log.error("Failed to delete the workflow", e);
                        listener.onFailure(e);
                    }
                }
            );

        } else {
            // Update workflow and delete the monitors
            workflowService.upsertWorkflow(
                rulesById,
                addNewMonitorsResponse,
                updateMonitorResponse,
                detector,
                refreshPolicy,
                detector.getWorkflowIds().get(0),
                Method.PUT,
                new ActionListener<>() {
                    @Override
                    public void onResponse(IndexWorkflowResponse workflowResponse) {
                        deleteMonitorStep(monitorsToBeDeleted, refreshPolicy, updatedMonitors, listener);
                    }
                    @Override
                    public void onFailure(Exception e) {
                        log.error("Failed to update the workflow");
                        listener.onFailure(e);
                    }
                });
        }
    }

    private IndexMonitorRequest createDocLevelMonitorRequest(List<Pair<String, Rule>> queries, Detector detector, WriteRequest.RefreshPolicy refreshPolicy, String monitorId, RestRequest.Method restMethod) {
        List<DocLevelMonitorInput> docLevelMonitorInputs = new ArrayList<>();

        List<DocLevelQuery> docLevelQueries = new ArrayList<>();

        for (Pair<String, Rule> query: queries) {
            String id = query.getLeft();

            Rule rule = query.getRight();
            String name = query.getLeft();

            String actualQuery = rule.getQueries().get(0).getValue();

            List<String> tags = new ArrayList<>();
            tags.add(rule.getLevel());
            tags.add(rule.getCategory());
            tags.addAll(rule.getTags().stream().map(Value::getValue).collect(Collectors.toList()));

            DocLevelQuery docLevelQuery = new DocLevelQuery(id, name, Collections.emptyList(), actualQuery, tags);
            docLevelQueries.add(docLevelQuery);
        }
<<<<<<< HEAD
        try {
            if (detector.getThreatIntelEnabled()) {
                CountDownLatch countDownLatch = new CountDownLatch(1);
                detectorThreatIntelService.createDocLevelQueryFromThreatIntel(detector, new ActionListener<>() {
                    @Override
                    public void onResponse(DocLevelQuery dlq) {
                        if (dlq != null)
                            docLevelQueries.add(dlq);
                        countDownLatch.countDown();
                    }

                    @Override
                    public void onFailure(Exception e) {
                        // not failing detector creation if any fatal exception occurs during doc level query creation from threat intel feed data
                        log.error("Failed to convert threat intel feed to. Proceeding with detector creation", e);
                        countDownLatch.countDown();
                    }
                });
                countDownLatch.await();
            }
        } catch (Exception e) {
            // not failing detector creation if any fatal exception occurs during doc level query creation from threat intel feed data
            log.error("Failed to convert threat intel feed to. Proceeding with detector creation", e);
        }
=======
        addThreatIntelBasedDocLevelQueries(detector, docLevelQueries);
>>>>>>> 98bbd428
        DocLevelMonitorInput docLevelMonitorInput = new DocLevelMonitorInput(detector.getName(), detector.getInputs().get(0).getIndices(), docLevelQueries);
        docLevelMonitorInputs.add(docLevelMonitorInput);

        List<DocumentLevelTrigger> triggers = new ArrayList<>();
        List<DetectorTrigger> detectorTriggers = detector.getTriggers();

        for (DetectorTrigger detectorTrigger: detectorTriggers) {
            String id = detectorTrigger.getId();
            String name = detectorTrigger.getName();
            String severity = detectorTrigger.getSeverity();
            List<Action> actions = detectorTrigger.getActions();
            Script condition = detectorTrigger.convertToCondition();

            triggers.add(new DocumentLevelTrigger(id, name, severity, actions, condition));
        }

        Monitor monitor = new Monitor(monitorId, Monitor.NO_VERSION, detector.getName(), false, detector.getSchedule(), detector.getLastUpdateTime(), null,
                Monitor.MonitorType.DOC_LEVEL_MONITOR, detector.getUser(), 1, docLevelMonitorInputs, triggers, Map.of(),
                new DataSources(detector.getRuleIndex(),
                        detector.getFindingsIndex(),
                        detector.getFindingsIndexPattern(),
                        detector.getAlertsIndex(),
                        detector.getAlertsHistoryIndex(),
                        detector.getAlertsHistoryIndexPattern(),
                        DetectorMonitorConfig.getRuleIndexMappingsByType(),
                        true), PLUGIN_OWNER_FIELD);

        return new IndexMonitorRequest(monitorId, SequenceNumbers.UNASSIGNED_SEQ_NO, SequenceNumbers.UNASSIGNED_PRIMARY_TERM, refreshPolicy, restMethod, monitor, null);
    }

    private void addThreatIntelBasedDocLevelQueries(Detector detector, List<DocLevelQuery> docLevelQueries) {
        try {

            if (detector.getThreatIntelEnabled()) {
                List<LogType.IocFields> iocFieldsList = logTypeService.getIocFieldsList(detector.getDetectorType());
                if (iocFieldsList == null || iocFieldsList.isEmpty()) {

                } else {
                    CountDownLatch countDownLatch = new CountDownLatch(1);
                    detectorThreatIntelService.createDocLevelQueryFromThreatIntel(iocFieldsList, detector, new ActionListener<>() {
                        @Override
                        public void onResponse(List<DocLevelQuery> dlqs) {
                            if (dlqs != null)
                                docLevelQueries.addAll(dlqs);
                            countDownLatch.countDown();
                        }

                        @Override
                        public void onFailure(Exception e) {
                            // not failing detector creation if any fatal exception occurs during doc level query creation from threat intel feed data
                            log.error("Failed to convert threat intel feed to. Proceeding with detector creation", e);
                            countDownLatch.countDown();
                        }
                    });
                    countDownLatch.await();
                }
            }
        } catch (Exception e) {
            // not failing detector creation if any fatal exception occurs during doc level query creation from threat intel feed data
            log.error("Failed to convert threat intel feed to doc level query. Proceeding with detector creation", e);
        }
    }

    /**
     * Creates doc level monitor which generates per document alerts for the findings of the bucket level delegate monitors in a workflow.
     * This monitor has match all query applied to generate the alerts per each finding doc.
     */
    private IndexMonitorRequest createDocLevelMonitorMatchAllRequest(
            Detector detector,
            WriteRequest.RefreshPolicy refreshPolicy,
            String monitorId,
            RestRequest.Method restMethod
    ) {
        List<DocLevelMonitorInput> docLevelMonitorInputs = new ArrayList<>();
        List<DocLevelQuery> docLevelQueries = new ArrayList<>();
        String monitorName = detector.getName() + "_chained_findings";
        String actualQuery = "_id:*";
        DocLevelQuery docLevelQuery = new DocLevelQuery(
                monitorName,
                monitorName + "doc",
                Collections.emptyList(),
                actualQuery,
                Collections.emptyList()
        );
        docLevelQueries.add(docLevelQuery);

        DocLevelMonitorInput docLevelMonitorInput = new DocLevelMonitorInput(detector.getName(), detector.getInputs().get(0).getIndices(), docLevelQueries);
        docLevelMonitorInputs.add(docLevelMonitorInput);

        List<DocumentLevelTrigger> triggers = new ArrayList<>();
        List<DetectorTrigger> detectorTriggers = detector.getTriggers();

        for (DetectorTrigger detectorTrigger : detectorTriggers) {
            String id = detectorTrigger.getId();
            String name = detectorTrigger.getName();
            String severity = detectorTrigger.getSeverity();
            List<Action> actions = detectorTrigger.getActions();
            Script condition = detectorTrigger.convertToCondition();

            triggers.add(new DocumentLevelTrigger(id, name, severity, actions, condition));
        }

        Monitor monitor = new Monitor(monitorId, Monitor.NO_VERSION, monitorName, false, detector.getSchedule(), detector.getLastUpdateTime(), null,
                Monitor.MonitorType.DOC_LEVEL_MONITOR, detector.getUser(), 1, docLevelMonitorInputs, triggers, Map.of(),
                new DataSources(detector.getRuleIndex(),
                        detector.getFindingsIndex(),
                        detector.getFindingsIndexPattern(),
                        detector.getAlertsIndex(),
                        detector.getAlertsHistoryIndex(),
                        detector.getAlertsHistoryIndexPattern(),
                        DetectorMonitorConfig.getRuleIndexMappingsByType(),
                        true), PLUGIN_OWNER_FIELD);

        return new IndexMonitorRequest(monitorId, SequenceNumbers.UNASSIGNED_SEQ_NO, SequenceNumbers.UNASSIGNED_PRIMARY_TERM, refreshPolicy, restMethod, monitor, null);
    }

    private void buildBucketLevelMonitorRequests(List<Pair<String, Rule>> queries, Detector detector, WriteRequest.RefreshPolicy refreshPolicy, String monitorId, RestRequest.Method restMethod, ActionListener<List<IndexMonitorRequest>> listener) throws Exception {

        logTypeService.getRuleFieldMappings(new ActionListener<>() {
            @Override
            public void onResponse(Map<String, Map<String, String>> ruleFieldMappings) {
                try {
                    List<String> ruleCategories = queries.stream().map(Pair::getRight).map(Rule::getCategory).distinct().collect(
                            Collectors.toList());
                    Map<String, QueryBackend> queryBackendMap = new HashMap<>();
                    for(String category: ruleCategories) {
                        Map<String, String> fieldMappings = ruleFieldMappings.get(category);
                        queryBackendMap.put(category, new OSQueryBackend(fieldMappings, true, true));
                    }

                    List<IndexMonitorRequest> monitorRequests = new ArrayList<>();

                    for (Pair<String, Rule> query: queries) {
                        Rule rule = query.getRight();

                        // Creating bucket level monitor per each aggregation rule
                        if (rule.getAggregationQueries() != null){
                            monitorRequests.add(createBucketLevelMonitorRequest(
                                    query.getRight(),
                                    detector,
                                    refreshPolicy,
                                    Monitor.NO_ID,
                                    Method.POST,
                                    queryBackendMap.get(rule.getCategory())));
                        }
                    }
                    // if workflow usage enabled, add chained findings monitor request if there are bucket level requests and if the detector triggers have any group by rules configured to trigger
                    if (enabledWorkflowUsage && !monitorRequests.isEmpty() && !DetectorUtils.getAggRuleIdsConfiguredToTrigger(detector, queries).isEmpty()) {
                        monitorRequests.add(createDocLevelMonitorMatchAllRequest(detector, RefreshPolicy.IMMEDIATE, detector.getId()+"_chained_findings", Method.POST));
                    }
                    listener.onResponse(monitorRequests);
                } catch (Exception ex) {
                    listener.onFailure(ex);
                }
            }

            @Override
            public void onFailure(Exception e) {
                listener.onFailure(e);
            }
        });
    }

    private IndexMonitorRequest createBucketLevelMonitorRequest(
            Rule rule,
            Detector detector,
            WriteRequest.RefreshPolicy refreshPolicy,
            String monitorId,
            RestRequest.Method restMethod,
            QueryBackend queryBackend
    ) throws SigmaError {

        List<String> indices = detector.getInputs().get(0).getIndices();

        AggregationItem aggItem = rule.getAggregationItemsFromRule().get(0);
        AggregationQueries aggregationQueries = queryBackend.convertAggregation(aggItem);

        SearchSourceBuilder searchSourceBuilder = new SearchSourceBuilder()
            .seqNoAndPrimaryTerm(true)
            .version(true)
            // Build query string filter
            .query(QueryBuilders.queryStringQuery(rule.getQueries().get(0).getValue()))
            .aggregation(aggregationQueries.getAggBuilder());
        // input index can also be an index pattern or alias so we have to resolve it to concrete index
        String concreteIndex = IndexUtils.getNewIndexByCreationDate(
            clusterService.state(),
            indexNameExpressionResolver,
            indices.get(0) // taking first one is fine because we expect that all indices in list share same mappings
        );
        try {
            GetIndexMappingsResponse getIndexMappingsResponse = client.execute(
                    GetIndexMappingsAction.INSTANCE,
                    new GetIndexMappingsRequest(concreteIndex))
                .actionGet();
            MappingMetadata mappingMetadata = getIndexMappingsResponse.mappings().get(concreteIndex);
            List<Pair<String, String>> pairs = MapperUtils.getAllAliasPathPairs(mappingMetadata);
            boolean timeStampAliasPresent = pairs.
                stream()
                .anyMatch(p ->
                    TIMESTAMP_FIELD_ALIAS.equals(p.getLeft()) || TIMESTAMP_FIELD_ALIAS.equals(p.getRight()));
            if(timeStampAliasPresent) {
                BoolQueryBuilder boolQueryBuilder = searchSourceBuilder.query() == null
                    ? new BoolQueryBuilder()
                    : QueryBuilders.boolQuery().must(searchSourceBuilder.query());
                RangeQueryBuilder timeRangeFilter = QueryBuilders.rangeQuery(TIMESTAMP_FIELD_ALIAS)
                    .gt("{{period_end}}||-" + (aggItem.getTimeframe() != null? aggItem.getTimeframe(): "1h"))
                    .lte("{{period_end}}")
                    .format("epoch_millis");
                boolQueryBuilder.must(timeRangeFilter);
                searchSourceBuilder.query(boolQueryBuilder);
            }
        } catch (Exception e) {
            log.error(
                String.format(Locale.getDefault(),
                    "Unable to verify presence of timestamp alias for index [%s] in detector [%s]. Not setting time range filter for bucket level monitor.",
                    concreteIndex, detector.getName()), e);
        }

        List<SearchInput> bucketLevelMonitorInputs = new ArrayList<>();
        bucketLevelMonitorInputs.add(new SearchInput(indices, searchSourceBuilder));

        List<BucketLevelTrigger> triggers = new ArrayList<>();
        BucketLevelTrigger bucketLevelTrigger = new BucketLevelTrigger(rule.getId(), rule.getTitle(), rule.getLevel(), aggregationQueries.getCondition(),
            Collections.emptyList());
        triggers.add(bucketLevelTrigger);

        /** TODO - Think how to use detector trigger
         List<DetectorTrigger> detectorTriggers = detector.getTriggers();
         for (DetectorTrigger detectorTrigger: detectorTriggers) {
         String id = detectorTrigger.getId();
         String name = detectorTrigger.getName();
         String severity = detectorTrigger.getSeverity();
         List<Action> actions = detectorTrigger.getActions();
         Script condition = detectorTrigger.convertToCondition();

         BucketLevelTrigger bucketLevelTrigger1 = new BucketLevelTrigger(id, name, severity, condition, actions);
         triggers.add(bucketLevelTrigger1);
         } **/

        Monitor monitor = new Monitor(monitorId, Monitor.NO_VERSION, detector.getName(), false, detector.getSchedule(), detector.getLastUpdateTime(), null,
            MonitorType.BUCKET_LEVEL_MONITOR, detector.getUser(), 1, bucketLevelMonitorInputs, triggers, Map.of(),
            new DataSources(detector.getRuleIndex(),
                detector.getFindingsIndex(),
                detector.getFindingsIndexPattern(),
                detector.getAlertsIndex(),
                detector.getAlertsHistoryIndex(),
                detector.getAlertsHistoryIndexPattern(),
                DetectorMonitorConfig.getRuleIndexMappingsByType(),
                true), PLUGIN_OWNER_FIELD);

        return new IndexMonitorRequest(monitorId, SequenceNumbers.UNASSIGNED_SEQ_NO, SequenceNumbers.UNASSIGNED_PRIMARY_TERM, refreshPolicy, restMethod, monitor, null);
    }

    /**
     * Executes monitor related requests (PUT/POST) - returns the response once all the executions are completed
     * @param indexMonitors  Monitors to be updated/added
     * @param listener actionListener for handling updating/creating monitors
     */
    public void executeMonitorActionRequest(
        List<IndexMonitorRequest> indexMonitors,
        ActionListener<List<IndexMonitorResponse>> listener) {

        // In the case of not provided monitors, just return empty list
        if (indexMonitors == null || indexMonitors.isEmpty()) {
            listener.onResponse(new ArrayList<>());
            return;
        }

        GroupedActionListener<IndexMonitorResponse> monitorResponseListener = new GroupedActionListener(
            new ActionListener<Collection<IndexMonitorResponse>>() {
                @Override
                public void onResponse(Collection<IndexMonitorResponse> indexMonitorResponse) {
                    listener.onResponse(indexMonitorResponse.stream().collect(Collectors.toList()));
                }
                @Override
                public void onFailure(Exception e) {
                    listener.onFailure(e);
                }
            }, indexMonitors.size());

        // Persist monitors sequentially
        for (IndexMonitorRequest req: indexMonitors) {
            AlertingPluginInterface.INSTANCE.indexMonitor((NodeClient) client, req, namedWriteableRegistry, monitorResponseListener);
        }
    }

    private void onCreateMappingsResponse(CreateIndexResponse response) throws Exception {
        if (response.isAcknowledged()) {
            log.info(String.format(Locale.getDefault(), "Created %s with mappings.", Detector.DETECTORS_INDEX));
            IndexUtils.detectorIndexUpdated();
        } else {
            log.error(String.format(Locale.getDefault(), "Create %s mappings call not acknowledged.", Detector.DETECTORS_INDEX));
            throw new OpenSearchStatusException(String.format(Locale.getDefault(), "Create %s mappings call not acknowledged", Detector.DETECTORS_INDEX), RestStatus.INTERNAL_SERVER_ERROR);
        }
    }

    private void onUpdateMappingsResponse(AcknowledgedResponse response) {
        if (response.isAcknowledged()) {
            log.info(String.format(Locale.getDefault(), "Updated  %s with mappings.", Detector.DETECTORS_INDEX));
            IndexUtils.detectorIndexUpdated();
        } else {
            log.error(String.format(Locale.getDefault(), "Update %s mappings call not acknowledged.", Detector.DETECTORS_INDEX));
            throw new OpenSearchStatusException(String.format(Locale.getDefault(), "Update %s mappings call not acknowledged.", Detector.DETECTORS_INDEX), RestStatus.INTERNAL_SERVER_ERROR);
        }
    }

    class AsyncIndexDetectorsAction {
        private final IndexDetectorRequest request;

        private final ActionListener<IndexDetectorResponse> listener;
        private final AtomicReference<Object> response;
        private final AtomicBoolean counter = new AtomicBoolean();
        private final Task task;
        private final User user;

        AsyncIndexDetectorsAction(User user, Task task, IndexDetectorRequest request, ActionListener<IndexDetectorResponse> listener) {
            this.task = task;
            this.request = request;
            this.listener = listener;
            this.user = user;

            this.response = new AtomicReference<>();
        }

        void start() {
            TransportIndexDetectorAction.this.threadPool.getThreadContext().stashContext();

            logTypeService.doesLogTypeExist(request.getDetector().getDetectorType().toLowerCase(Locale.ROOT), new ActionListener<>() {
                @Override
                public void onResponse(Boolean exist) {
                    if (exist) {
                        try {
                            if (!detectorIndices.detectorIndexExists()) {
                                detectorIndices.initDetectorIndex(new ActionListener<>() {
                                    @Override
                                    public void onResponse(CreateIndexResponse response) {
                                        try {
                                            onCreateMappingsResponse(response);
                                            prepareDetectorIndexing();
                                        } catch (Exception e) {
                                            onFailures(e);
                                        }
                                    }

                                    @Override
                                    public void onFailure(Exception e) {
                                        onFailures(e);
                                    }
                                });
                            } else if (!IndexUtils.detectorIndexUpdated) {
                                IndexUtils.updateIndexMapping(
                                        Detector.DETECTORS_INDEX,
                                        DetectorIndices.detectorMappings(), clusterService.state(), client.admin().indices(),
                                        new ActionListener<>() {
                                            @Override
                                            public void onResponse(AcknowledgedResponse response) {
                                                onUpdateMappingsResponse(response);
                                                try {
                                                    prepareDetectorIndexing();
                                                } catch (Exception e) {
                                                    onFailures(e);
                                                }
                                            }

                                            @Override
                                            public void onFailure(Exception e) {
                                                onFailures(e);
                                            }
                                        }
                                );
                            } else {
                                prepareDetectorIndexing();
                            }
                        } catch (Exception e) {
                            onFailures(e);
                        }
                    } else {
                        onFailures(new OpenSearchStatusException(String.format("Detector cannot be created as logtype %s does not exist",
                                request.getDetector().getDetectorType().toLowerCase(Locale.ROOT)), RestStatus.BAD_REQUEST));
                    }
                }

                @Override
                public void onFailure(Exception e) {

                }
            });

        }

        void prepareDetectorIndexing() throws Exception {
            if (request.getMethod() == RestRequest.Method.POST) {
                createDetector();
            } else if (request.getMethod() == RestRequest.Method.PUT) {
                updateDetector();
            }
        }

        void createDetector() {
            Detector detector = request.getDetector();
            String ruleTopic = detector.getDetectorType();

            request.getDetector().setAlertsIndex(DetectorMonitorConfig.getAlertsIndex(ruleTopic));
            request.getDetector().setAlertsHistoryIndex(DetectorMonitorConfig.getAlertsHistoryIndex(ruleTopic));
            request.getDetector().setAlertsHistoryIndexPattern(DetectorMonitorConfig.getAlertsHistoryIndexPattern(ruleTopic));
            request.getDetector().setFindingsIndex(DetectorMonitorConfig.getFindingsIndex(ruleTopic));
            request.getDetector().setFindingsIndexPattern(DetectorMonitorConfig.getFindingsIndexPattern(ruleTopic));
            request.getDetector().setRuleIndex(DetectorMonitorConfig.getRuleIndex(ruleTopic));

            User originalContextUser = this.user;
            log.debug("user from original context is {}", originalContextUser);
            request.getDetector().setUser(originalContextUser);


            if (!detector.getInputs().isEmpty()) {
                try {
                    ruleTopicIndices.initRuleTopicIndexTemplate(new ActionListener<>() {
                        @Override
                        public void onResponse(AcknowledgedResponse acknowledgedResponse) {

                            initRuleIndexAndImportRules(request, new ActionListener<>() {
                                @Override
                                public void onResponse(List<IndexMonitorResponse> monitorResponses) {
                                    request.getDetector().setMonitorIds(getMonitorIds(monitorResponses));
                                    request.getDetector().setRuleIdMonitorIdMap(mapMonitorIds(monitorResponses));
                                    try {
                                        indexDetector();
                                    } catch (Exception e) {
                                        onFailures(e);
                                    }
                                }

                                @Override
                                public void onFailure(Exception e) {
                                    onFailures(e);
                                }
                            });
                        }

                        @Override
                        public void onFailure(Exception e) {
                            onFailures(e);
                        }
                    });
                } catch (Exception e) {
                    onFailures(e);
                }
            }
        }

        void updateDetector() {
            String id = request.getDetectorId();

            User originalContextUser = this.user;
            log.debug("user from original context is {}", originalContextUser);

            GetRequest request = new GetRequest(Detector.DETECTORS_INDEX, id);
            client.get(request, new ActionListener<>() {
                @Override
                public void onResponse(GetResponse response) {
                    if (!response.isExists()) {
                        onFailures(new OpenSearchStatusException(String.format(Locale.getDefault(), "Detector with %s is not found", id), RestStatus.NOT_FOUND));
                        return;
                    }

                    try {
                        XContentParser xcp = XContentHelper.createParser(
                            xContentRegistry, LoggingDeprecationHandler.INSTANCE,
                            response.getSourceAsBytesRef(), XContentType.JSON
                        );

                        Detector detector = Detector.docParse(xcp, response.getId(), response.getVersion());

                        // security is enabled and filterby is enabled
                        if (!checkUserPermissionsWithResource(
                            originalContextUser,
                            detector.getUser(),
                            "detector",
                            detector.getId(),
                            TransportIndexDetectorAction.this.filterByEnabled
                        )

                        ) {
                            onFailure(SecurityAnalyticsException.wrap(new OpenSearchStatusException("Do not have permissions to resource", RestStatus.FORBIDDEN)));
                            return;
                        }
                        onGetResponse(detector, detector.getUser());
                    } catch (Exception e) {
                        onFailures(e);
                    }
                }

                @Override
                public void onFailure(Exception e) {
                    onFailures(e);
                }
            });
        }

        void onGetResponse(Detector currentDetector, User user) {
            if (request.getDetector().getEnabled() && currentDetector.getEnabled()) {
                request.getDetector().setEnabledTime(currentDetector.getEnabledTime());
            }
            request.getDetector().setMonitorIds(currentDetector.getMonitorIds());
            request.getDetector().setRuleIdMonitorIdMap(currentDetector.getRuleIdMonitorIdMap());
            request.getDetector().setWorkflowIds(currentDetector.getWorkflowIds());
            Detector detector = request.getDetector();

            String ruleTopic = detector.getDetectorType();

            log.debug("user in update detector {}", user);


            request.getDetector().setAlertsIndex(DetectorMonitorConfig.getAlertsIndex(ruleTopic));
            request.getDetector().setAlertsHistoryIndex(DetectorMonitorConfig.getAlertsHistoryIndex(ruleTopic));
            request.getDetector().setAlertsHistoryIndexPattern(DetectorMonitorConfig.getAlertsHistoryIndexPattern(ruleTopic));
            request.getDetector().setFindingsIndex(DetectorMonitorConfig.getFindingsIndex(ruleTopic));
            request.getDetector().setFindingsIndexPattern(DetectorMonitorConfig.getFindingsIndexPattern(ruleTopic));
            request.getDetector().setRuleIndex(DetectorMonitorConfig.getRuleIndex(ruleTopic));
            request.getDetector().setUser(user);

            if (!detector.getInputs().isEmpty()) {
                try {
                    ruleTopicIndices.initRuleTopicIndexTemplate(new ActionListener<>() {
                        @Override
                        public void onResponse(AcknowledgedResponse acknowledgedResponse) {
                            initRuleIndexAndImportRules(request, new ActionListener<>() {
                                @Override
                                public void onResponse(List<IndexMonitorResponse> monitorResponses) {
                                    request.getDetector().setMonitorIds(getMonitorIds(monitorResponses));
                                    request.getDetector().setRuleIdMonitorIdMap(mapMonitorIds(monitorResponses));
                                    try {
                                        indexDetector();
                                    } catch (Exception e) {
                                        onFailures(e);
                                    }
                                }

                                @Override
                                public void onFailure(Exception e) {
                                    onFailures(e);
                                }
                            });
                        }

                        @Override
                        public void onFailure(Exception e) {
                            onFailures(e);
                        }
                    });
                } catch (Exception e) {
                    onFailures(e);
                }
            }
        }

        public void initRuleIndexAndImportRules(IndexDetectorRequest request, ActionListener<List<IndexMonitorResponse>> listener) {
            ruleIndices.initPrepackagedRulesIndex(
                new ActionListener<>() {
                    @Override
                    public void onResponse(CreateIndexResponse response) {
                        ruleIndices.onCreateMappingsResponse(response, true);
                        ruleIndices.importRules(RefreshPolicy.IMMEDIATE, indexTimeout,
                            new ActionListener<>() {
                                @Override
                                public void onResponse(BulkResponse response) {
                                    if (!response.hasFailures()) {
                                        importRules(request, listener);
                                    } else {
                                        onFailures(new OpenSearchStatusException(response.buildFailureMessage(), RestStatus.INTERNAL_SERVER_ERROR));
                                    }
                                }

                                @Override
                                public void onFailure(Exception e) {
                                    onFailures(e);
                                }
                            });
                    }

                    @Override
                    public void onFailure(Exception e) {
                        onFailures(e);
                    }
                },
                new ActionListener<>() {
                    @Override
                    public void onResponse(AcknowledgedResponse response) {
                        ruleIndices.onUpdateMappingsResponse(response, true);
                        ruleIndices.deleteRules(new ActionListener<>() {
                            @Override
                            public void onResponse(BulkByScrollResponse response) {
                                ruleIndices.importRules(WriteRequest.RefreshPolicy.IMMEDIATE, indexTimeout,
                                    new ActionListener<>() {
                                        @Override
                                        public void onResponse(BulkResponse response) {
                                            if (!response.hasFailures()) {
                                                importRules(request, listener);
                                            } else {
                                                onFailures(new OpenSearchStatusException(response.buildFailureMessage(), RestStatus.INTERNAL_SERVER_ERROR));
                                            }
                                        }

                                        @Override
                                        public void onFailure(Exception e) {
                                            onFailures(e);
                                        }
                                    });
                            }

                            @Override
                            public void onFailure(Exception e) {
                                onFailures(e);
                            }
                        });
                    }

                    @Override
                    public void onFailure(Exception e) {
                        onFailures(e);
                    }
                },
                new ActionListener<>() {
                    @Override
                    public void onResponse(SearchResponse response) {
                        if (response.isTimedOut()) {
                            onFailures(new OpenSearchStatusException("Search request timed out", RestStatus.REQUEST_TIMEOUT));
                        }

                        long count = response.getHits().getTotalHits().value;
                        if (count == 0) {
                            ruleIndices.importRules(WriteRequest.RefreshPolicy.IMMEDIATE, indexTimeout,
                                new ActionListener<>() {
                                    @Override
                                    public void onResponse(BulkResponse response) {
                                        if (!response.hasFailures()) {
                                            importRules(request, listener);
                                        } else {
                                            onFailures(new OpenSearchStatusException(response.buildFailureMessage(), RestStatus.INTERNAL_SERVER_ERROR));
                                        }
                                    }

                                    @Override
                                    public void onFailure(Exception e) {
                                        onFailures(e);
                                    }
                                });
                        } else {
                            importRules(request, listener);
                        }
                    }

                    @Override
                    public void onFailure(Exception e) {
                        onFailures(e);
                    }
                }
            );
        }

        @SuppressWarnings("unchecked")
        public void importRules(IndexDetectorRequest request, ActionListener<List<IndexMonitorResponse>> listener) {
            final Detector detector = request.getDetector();
            final String ruleTopic = detector.getDetectorType();
            final DetectorInput detectorInput = detector.getInputs().get(0);
            final String logIndex = detectorInput.getIndices().get(0);

            List<String> ruleIds = detectorInput.getPrePackagedRules().stream().map(DetectorRule::getId).collect(Collectors.toList());

            QueryBuilder queryBuilder =
                QueryBuilders.nestedQuery("rule",
                    QueryBuilders.boolQuery().must(
                        QueryBuilders.matchQuery("rule.category", ruleTopic)
                    ).must(
                        QueryBuilders.termsQuery("_id", ruleIds.toArray(new String[]{}))
                    ),
                    ScoreMode.Avg
                );

            SearchRequest searchRequest = new SearchRequest(Rule.PRE_PACKAGED_RULES_INDEX)
                    .source(new SearchSourceBuilder()
                            .seqNoAndPrimaryTerm(true)
                            .version(true)
                            .query(queryBuilder)
                            .size(10000))
                    .preference(Preference.PRIMARY_FIRST.type());

            client.search(searchRequest, new ActionListener<>() {
                @Override
                public void onResponse(SearchResponse response) {
                    if (response.isTimedOut()) {
                        onFailures(new OpenSearchStatusException("Search request timed out", RestStatus.REQUEST_TIMEOUT));
                    }

                    SearchHits hits = response.getHits();
                    List<Pair<String, Rule>> queries = new ArrayList<>();

                    try {
                        for (SearchHit hit: hits) {
                            XContentParser xcp = XContentType.JSON.xContent().createParser(
                                xContentRegistry,
                                LoggingDeprecationHandler.INSTANCE, hit.getSourceAsString()
                            );

                            Rule rule = Rule.docParse(xcp, hit.getId(), hit.getVersion());
                            String id = hit.getId();

                            queries.add(Pair.of(id, rule));
                        }

                        if (ruleIndices.ruleIndexExists(false)) {
                            importCustomRules(detector, detectorInput, queries, listener);
                        } else if (detectorInput.getCustomRules().size() > 0) {
                            onFailures(new OpenSearchStatusException("Custom Rule Index not found", RestStatus.NOT_FOUND));
                        } else {
                            if (request.getMethod() == RestRequest.Method.POST) {
                                createMonitorFromQueries(queries, detector, listener, request.getRefreshPolicy());
                            } else if (request.getMethod() == RestRequest.Method.PUT) {
                                updateMonitorFromQueries(logIndex, queries, detector, listener, request.getRefreshPolicy());
                            }
                        }
                    } catch (Exception e) {
                        onFailures(e);
                    }
                }

                @Override
                public void onFailure(Exception e) {
                    onFailures(e);
                }
            });
        }

        @SuppressWarnings("unchecked")
        public void importCustomRules(Detector detector, DetectorInput detectorInput, List<Pair<String, Rule>> queries, ActionListener<List<IndexMonitorResponse>> listener) {
            final String logIndex = detectorInput.getIndices().get(0);
            List<String> ruleIds = detectorInput.getCustomRules().stream().map(DetectorRule::getId).collect(Collectors.toList());

            QueryBuilder queryBuilder = QueryBuilders.termsQuery("_id", ruleIds.toArray(new String[]{}));
            SearchRequest searchRequest = new SearchRequest(Rule.CUSTOM_RULES_INDEX)
                    .source(new SearchSourceBuilder()
                            .seqNoAndPrimaryTerm(true)
                            .version(true)
                            .query(queryBuilder)
                            .size(10000))
                    .preference(Preference.PRIMARY_FIRST.type());

            client.search(searchRequest, new ActionListener<>() {
                @Override
                public void onResponse(SearchResponse response) {
                    if (response.isTimedOut()) {
                        onFailures(new OpenSearchStatusException("Search request timed out", RestStatus.REQUEST_TIMEOUT));
                    }

                    SearchHits hits = response.getHits();

                    try {
                        for (SearchHit hit : hits) {
                            XContentParser xcp = XContentType.JSON.xContent().createParser(
                                xContentRegistry,
                                LoggingDeprecationHandler.INSTANCE, hit.getSourceAsString()
                            );

                            Rule rule = Rule.docParse(xcp, hit.getId(), hit.getVersion());
                            String id = hit.getId();

                            queries.add(Pair.of(id, rule));
                        }

                        if (request.getMethod() == RestRequest.Method.POST) {
                            createMonitorFromQueries(queries, detector, listener, request.getRefreshPolicy());
                        } else if (request.getMethod() == RestRequest.Method.PUT) {
                            updateMonitorFromQueries(logIndex, queries, detector, listener, request.getRefreshPolicy());
                        }
                    } catch (Exception ex) {
                        onFailures(ex);
                    }
                }

                @Override
                public void onFailure(Exception e) {
                    onFailures(e);
                }
            });
        }

        public void indexDetector() throws Exception {
            IndexRequest indexRequest;
            if (request.getMethod() == RestRequest.Method.POST) {
                indexRequest = new IndexRequest(Detector.DETECTORS_INDEX)
                    .setRefreshPolicy(request.getRefreshPolicy())
                    .source(request.getDetector().toXContentWithUser(XContentFactory.jsonBuilder(), new ToXContent.MapParams(Map.of("with_type", "true"))))
                    .timeout(indexTimeout);
            } else {
                indexRequest = new IndexRequest(Detector.DETECTORS_INDEX)
                    .setRefreshPolicy(request.getRefreshPolicy())
                    .source(request.getDetector().toXContentWithUser(XContentFactory.jsonBuilder(), new ToXContent.MapParams(Map.of("with_type", "true"))))
                    .id(request.getDetectorId())
                    .timeout(indexTimeout);
            }

            client.index(indexRequest, new ActionListener<>() {
                @Override
                public void onResponse(IndexResponse response) {
                    Detector responseDetector = request.getDetector();
                    responseDetector.setId(response.getId());
                    onOperation(response, responseDetector);
                }

                @Override
                public void onFailure(Exception e) {
                    // Revert the workflow and monitors created in previous steps
                    workflowService.deleteWorkflow(request.getDetector().getWorkflowIds().get(0),
                        new ActionListener<>() {
                            @Override
                            public void onResponse(DeleteWorkflowResponse deleteWorkflowResponse) {
                                monitorService.deleteAlertingMonitors(request.getDetector().getMonitorIds(),
                                    request.getRefreshPolicy(),
                                    new ActionListener<>() {
                                        @Override
                                        public void onResponse(List<DeleteMonitorResponse> deleteMonitorResponses) {
                                            onFailures(e);
                                        }

                                        @Override
                                        public void onFailure(Exception e) {
                                            onFailures(e);
                                        }
                                    });
                            }
                            @Override
                            public void onFailure(Exception e) {
                                onFailures(e);
                            }
                        });
                }
            });
        }

        private void onOperation(IndexResponse response, Detector detector) {
            this.response.set(response);
            if (counter.compareAndSet(false, true)) {
                finishHim(detector, null);
            }
        }

        private void onFailures(Exception t) {
            if (counter.compareAndSet(false, true)) {
                finishHim(null, t);
            }
        }

        private void finishHim(Detector detector, Exception t) {
            threadPool.executor(ThreadPool.Names.GENERIC).execute(ActionRunnable.supply(listener, () -> {
                if (t != null) {
                    log.error("exception:", t);
                    if (t instanceof OpenSearchStatusException) {
                        throw t;
                    }
                    throw SecurityAnalyticsException.wrap(t);
                } else {
                    return new IndexDetectorResponse(detector.getId(), detector.getVersion(), request.getMethod() == RestRequest.Method.POST? RestStatus.CREATED: RestStatus.OK, detector);
                }
            }));
        }

        private List<String> getMonitorIds(List<IndexMonitorResponse> monitorResponses) {
            return monitorResponses.stream().map(IndexMonitorResponse::getId).collect(
                Collectors.toList());
        }

        /**
         * Creates a map of monitor ids. In the case of bucket level monitors pairs are: RuleId - MonitorId
         * In the case of doc level monitor pair is DOC_LEVEL_MONITOR(value) - MonitorId
         * @param monitorResponses index monitor responses
         * @return map of monitor ids
         */
        private Map<String, String> mapMonitorIds(List<IndexMonitorResponse> monitorResponses) {
            return monitorResponses.stream().collect(
                Collectors.toMap(
                    // In the case of bucket level monitors rule id is trigger id
                    it -> {
                        if (MonitorType.BUCKET_LEVEL_MONITOR == it.getMonitor().getMonitorType()) {
                            return it.getMonitor().getTriggers().get(0).getId();
                        } else {
                            if (it.getMonitor().getName().contains("_chained_findings")) {
                                return "chained_findings_monitor";
                            } else {
                                return Detector.DOC_LEVEL_MONITOR;
                            }
                        }
                    },
                    IndexMonitorResponse::getId
                )
            );
        }
    }

    private void setFilterByEnabled(boolean filterByEnabled) {
        this.filterByEnabled = filterByEnabled;
    }

    private void setEnabledWorkflowUsage(boolean enabledWorkflowUsage) {
        this.enabledWorkflowUsage = enabledWorkflowUsage;
    }
}<|MERGE_RESOLUTION|>--- conflicted
+++ resolved
@@ -656,34 +656,7 @@
             DocLevelQuery docLevelQuery = new DocLevelQuery(id, name, Collections.emptyList(), actualQuery, tags);
             docLevelQueries.add(docLevelQuery);
         }
-<<<<<<< HEAD
-        try {
-            if (detector.getThreatIntelEnabled()) {
-                CountDownLatch countDownLatch = new CountDownLatch(1);
-                detectorThreatIntelService.createDocLevelQueryFromThreatIntel(detector, new ActionListener<>() {
-                    @Override
-                    public void onResponse(DocLevelQuery dlq) {
-                        if (dlq != null)
-                            docLevelQueries.add(dlq);
-                        countDownLatch.countDown();
-                    }
-
-                    @Override
-                    public void onFailure(Exception e) {
-                        // not failing detector creation if any fatal exception occurs during doc level query creation from threat intel feed data
-                        log.error("Failed to convert threat intel feed to. Proceeding with detector creation", e);
-                        countDownLatch.countDown();
-                    }
-                });
-                countDownLatch.await();
-            }
-        } catch (Exception e) {
-            // not failing detector creation if any fatal exception occurs during doc level query creation from threat intel feed data
-            log.error("Failed to convert threat intel feed to. Proceeding with detector creation", e);
-        }
-=======
         addThreatIntelBasedDocLevelQueries(detector, docLevelQueries);
->>>>>>> 98bbd428
         DocLevelMonitorInput docLevelMonitorInput = new DocLevelMonitorInput(detector.getName(), detector.getInputs().get(0).getIndices(), docLevelQueries);
         docLevelMonitorInputs.add(docLevelMonitorInput);
 
