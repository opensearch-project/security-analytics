--- conflicted
+++ resolved
@@ -4,6 +4,14 @@
  */
 package org.opensearch.securityanalytics.transport;
 
+import java.io.IOException;
+import java.util.ArrayList;
+import java.util.List;
+import java.util.Locale;
+import java.util.Map;
+import java.util.concurrent.atomic.AtomicBoolean;
+import java.util.concurrent.atomic.AtomicReference;
+import java.util.stream.Collectors;
 import org.apache.commons.lang3.tuple.Pair;
 import org.apache.logging.log4j.LogManager;
 import org.apache.logging.log4j.Logger;
@@ -71,17 +79,6 @@
 import org.opensearch.threadpool.ThreadPool;
 import org.opensearch.transport.TransportService;
 
-import java.io.IOException;
-import java.util.ArrayList;
-import java.util.Collections;
-import java.util.HashMap;
-import java.util.List;
-import java.util.Locale;
-import java.util.Map;
-import java.util.concurrent.atomic.AtomicBoolean;
-import java.util.concurrent.atomic.AtomicReference;
-import java.util.stream.Collectors;
-
 public class TransportIndexDetectorAction extends HandledTransportAction<IndexDetectorRequest, IndexDetectorResponse> {
 
     private static final Logger log = LogManager.getLogger(TransportIndexDetectorAction.class);
@@ -94,13 +91,9 @@
 
     private final RuleTopicIndices ruleTopicIndices;
 
-<<<<<<< HEAD
+    private final RuleIndices ruleIndices;
+
     private final MapperService mapperService;
-=======
-    private final RuleIndices ruleIndices;
-
-    private final MapperApplier mapperApplier;
->>>>>>> 62733060
 
     private final ClusterService clusterService;
 
@@ -111,22 +104,14 @@
     private volatile TimeValue indexTimeout;
 
     @Inject
-<<<<<<< HEAD
-    public TransportIndexDetectorAction(TransportService transportService, Client client, ActionFilters actionFilters, DetectorIndices detectorIndices, RuleTopicIndices ruleTopicIndices, MapperService mapperService, ClusterService clusterService, Settings settings) {
-=======
-    public TransportIndexDetectorAction(TransportService transportService, Client client, ActionFilters actionFilters, NamedXContentRegistry xContentRegistry, DetectorIndices detectorIndices, RuleTopicIndices ruleTopicIndices, RuleIndices ruleIndices, MapperApplier mapperApplier, ClusterService clusterService, Settings settings) {
->>>>>>> 62733060
+    public TransportIndexDetectorAction(TransportService transportService, Client client, ActionFilters actionFilters, NamedXContentRegistry xContentRegistry, DetectorIndices detectorIndices, RuleTopicIndices ruleTopicIndices, RuleIndices ruleIndices, MapperService mapperService, ClusterService clusterService, Settings settings) {
         super(IndexDetectorAction.NAME, transportService, actionFilters, IndexDetectorRequest::new);
         this.client = client;
         this.xContentRegistry = xContentRegistry;
         this.detectorIndices = detectorIndices;
         this.ruleTopicIndices = ruleTopicIndices;
-<<<<<<< HEAD
+        this.ruleIndices = ruleIndices;
         this.mapperService = mapperService;
-=======
-        this.ruleIndices = ruleIndices;
-        this.mapperApplier = mapperApplier;
->>>>>>> 62733060
         this.clusterService = clusterService;
         this.settings = settings;
         this.threadPool = this.detectorIndices.getThreadPool();
@@ -318,11 +303,7 @@
                     onFailures(e);
                 }
 
-<<<<<<< HEAD
-                mapperService.createMappingAction(logIndex, ruleTopic, true,
-=======
-/*                mapperApplier.createMappingAction(logIndex, ruleTopic, true,
->>>>>>> 62733060
+/*                mapperService.createMappingAction(logIndex, ruleTopic, true,
                     new ActionListener<>() {
                         @Override
                         public void onResponse(AcknowledgedResponse response) {
