/*
 * Copyright OpenSearch Contributors
 * SPDX-License-Identifier: Apache-2.0
 */
package org.opensearch.securityanalytics;

import org.apache.logging.log4j.LogManager;
import org.apache.logging.log4j.Logger;
import org.opensearch.action.ActionRequest;
import org.opensearch.alerting.spi.RemoteMonitorRunner;
import org.opensearch.alerting.spi.RemoteMonitorRunnerExtension;
import org.opensearch.client.Client;
import org.opensearch.cluster.metadata.IndexMetadata;
import org.opensearch.cluster.metadata.IndexNameExpressionResolver;
import org.opensearch.cluster.node.DiscoveryNode;
import org.opensearch.cluster.node.DiscoveryNodes;
import org.opensearch.cluster.service.ClusterService;
import org.opensearch.common.lifecycle.LifecycleComponent;
import org.opensearch.common.settings.ClusterSettings;
import org.opensearch.common.settings.IndexScopedSettings;
import org.opensearch.common.settings.Setting;
import org.opensearch.common.settings.Settings;
import org.opensearch.common.settings.SettingsFilter;
import org.opensearch.commons.alerting.action.AlertingActions;
import org.opensearch.core.action.ActionListener;
import org.opensearch.core.action.ActionResponse;
import org.opensearch.core.common.io.stream.NamedWriteableRegistry;
import org.opensearch.core.xcontent.NamedXContentRegistry;
import org.opensearch.core.xcontent.XContentParser;
import org.opensearch.core.xcontent.XContentParserUtils;
import org.opensearch.env.Environment;
import org.opensearch.env.NodeEnvironment;
import org.opensearch.index.IndexSettings;
import org.opensearch.index.codec.CodecServiceFactory;
import org.opensearch.index.engine.EngineFactory;
import org.opensearch.index.mapper.Mapper;
import org.opensearch.indices.SystemIndexDescriptor;
import org.opensearch.jobscheduler.spi.JobSchedulerExtension;
import org.opensearch.jobscheduler.spi.ScheduledJobParser;
import org.opensearch.jobscheduler.spi.ScheduledJobRunner;
import org.opensearch.plugins.ActionPlugin;
import org.opensearch.plugins.ClusterPlugin;
import org.opensearch.plugins.EnginePlugin;
import org.opensearch.plugins.MapperPlugin;
import org.opensearch.plugins.Plugin;
import org.opensearch.plugins.SearchPlugin;
import org.opensearch.plugins.SystemIndexPlugin;
import org.opensearch.repositories.RepositoriesService;
import org.opensearch.rest.RestController;
import org.opensearch.rest.RestHandler;
import org.opensearch.script.ScriptService;
import org.opensearch.securityanalytics.action.AckAlertsAction;
import org.opensearch.securityanalytics.action.CorrelatedFindingAction;
import org.opensearch.securityanalytics.action.CreateIndexMappingsAction;
import org.opensearch.securityanalytics.action.DeleteCorrelationRuleAction;
import org.opensearch.securityanalytics.action.DeleteCustomLogTypeAction;
import org.opensearch.securityanalytics.action.DeleteDetectorAction;
import org.opensearch.securityanalytics.action.DeleteRuleAction;
import org.opensearch.securityanalytics.action.GetAlertsAction;
import org.opensearch.securityanalytics.action.GetAllRuleCategoriesAction;
import org.opensearch.securityanalytics.action.GetDetectorAction;
import org.opensearch.securityanalytics.action.GetFindingsAction;
import org.opensearch.securityanalytics.action.GetIndexMappingsAction;
import org.opensearch.securityanalytics.action.GetMappingsViewAction;
import org.opensearch.securityanalytics.action.IndexCorrelationRuleAction;
import org.opensearch.securityanalytics.action.IndexCustomLogTypeAction;
import org.opensearch.securityanalytics.action.IndexDetectorAction;
import org.opensearch.securityanalytics.action.IndexRuleAction;
import org.opensearch.securityanalytics.action.ListCorrelationsAction;
import org.opensearch.securityanalytics.action.SearchCorrelationRuleAction;
import org.opensearch.securityanalytics.action.SearchCustomLogTypeAction;
import org.opensearch.securityanalytics.action.SearchDetectorAction;
import org.opensearch.securityanalytics.action.SearchRuleAction;
import org.opensearch.securityanalytics.action.UpdateIndexMappingsAction;
import org.opensearch.securityanalytics.action.ValidateRulesAction;
import org.opensearch.securityanalytics.correlation.index.codec.CorrelationCodecService;
import org.opensearch.securityanalytics.correlation.index.mapper.CorrelationVectorFieldMapper;
import org.opensearch.securityanalytics.correlation.index.query.CorrelationQueryBuilder;
import org.opensearch.securityanalytics.indexmanagment.DetectorIndexManagementService;
import org.opensearch.securityanalytics.jobscheduler.SecurityAnalyticsRunner;
import org.opensearch.securityanalytics.logtype.BuiltinLogTypeLoader;
import org.opensearch.securityanalytics.logtype.LogTypeService;
import org.opensearch.securityanalytics.mapper.IndexTemplateManager;
import org.opensearch.securityanalytics.mapper.MapperService;
import org.opensearch.securityanalytics.model.CustomLogType;
import org.opensearch.securityanalytics.model.Detector;
import org.opensearch.securityanalytics.model.DetectorInput;
import org.opensearch.securityanalytics.model.Rule;
import org.opensearch.securityanalytics.model.ThreatIntelFeedData;
import org.opensearch.securityanalytics.resthandler.RestAcknowledgeAlertsAction;
import org.opensearch.securityanalytics.resthandler.RestCreateIndexMappingsAction;
import org.opensearch.securityanalytics.resthandler.RestDeleteCorrelationRuleAction;
import org.opensearch.securityanalytics.resthandler.RestDeleteCustomLogTypeAction;
import org.opensearch.securityanalytics.resthandler.RestDeleteDetectorAction;
import org.opensearch.securityanalytics.resthandler.RestDeleteRuleAction;
import org.opensearch.securityanalytics.resthandler.RestGetAlertsAction;
import org.opensearch.securityanalytics.resthandler.RestGetAllRuleCategoriesAction;
import org.opensearch.securityanalytics.resthandler.RestGetDetectorAction;
import org.opensearch.securityanalytics.resthandler.RestGetFindingsAction;
import org.opensearch.securityanalytics.resthandler.RestGetIndexMappingsAction;
import org.opensearch.securityanalytics.resthandler.RestGetMappingsViewAction;
import org.opensearch.securityanalytics.resthandler.RestIndexCorrelationRuleAction;
import org.opensearch.securityanalytics.resthandler.RestIndexCustomLogTypeAction;
import org.opensearch.securityanalytics.resthandler.RestIndexDetectorAction;
import org.opensearch.securityanalytics.resthandler.RestIndexRuleAction;
import org.opensearch.securityanalytics.resthandler.RestListCorrelationAction;
import org.opensearch.securityanalytics.resthandler.RestSearchCorrelationAction;
import org.opensearch.securityanalytics.resthandler.RestSearchCorrelationRuleAction;
import org.opensearch.securityanalytics.resthandler.RestSearchCustomLogTypeAction;
import org.opensearch.securityanalytics.resthandler.RestSearchDetectorAction;
import org.opensearch.securityanalytics.resthandler.RestSearchRuleAction;
import org.opensearch.securityanalytics.resthandler.RestUpdateIndexMappingsAction;
import org.opensearch.securityanalytics.resthandler.RestValidateRulesAction;
import org.opensearch.securityanalytics.settings.SecurityAnalyticsSettings;
import org.opensearch.securityanalytics.threatIntel.action.PutTIFJobAction;
import org.opensearch.securityanalytics.threatIntel.action.SADeleteTIFSourceConfigAction;
import org.opensearch.securityanalytics.threatIntel.action.SAGetTIFSourceConfigAction;
import org.opensearch.securityanalytics.threatIntel.action.SAIndexTIFSourceConfigAction;
<<<<<<< HEAD
=======
import org.opensearch.securityanalytics.threatIntel.action.SASearchTIFSourceConfigsAction;
>>>>>>> 19975757
import org.opensearch.securityanalytics.threatIntel.action.monitor.DeleteThreatIntelMonitorAction;
import org.opensearch.securityanalytics.threatIntel.action.monitor.IndexThreatIntelMonitorAction;
import org.opensearch.securityanalytics.threatIntel.action.monitor.SearchThreatIntelMonitorAction;
import org.opensearch.securityanalytics.threatIntel.common.TIFLockService;
import org.opensearch.securityanalytics.threatIntel.feedMetadata.BuiltInTIFMetadataLoader;
import org.opensearch.securityanalytics.threatIntel.jobscheduler.TIFJobRunner;
import org.opensearch.securityanalytics.threatIntel.jobscheduler.TIFSourceConfigRunner;
import org.opensearch.securityanalytics.threatIntel.model.SATIFSourceConfig;
import org.opensearch.securityanalytics.threatIntel.resthandler.RestDeleteTIFSourceConfigAction;
import org.opensearch.securityanalytics.threatIntel.model.monitor.SampleRemoteDocLevelMonitorRunner;
import org.opensearch.securityanalytics.threatIntel.model.monitor.TransportRemoteDocLevelMonitorFanOutAction;
import org.opensearch.securityanalytics.threatIntel.resthandler.RestGetTIFSourceConfigAction;
import org.opensearch.securityanalytics.threatIntel.resthandler.RestIndexTIFSourceConfigAction;
import org.opensearch.securityanalytics.threatIntel.resthandler.RestSearchTIFSourceConfigsAction;
import org.opensearch.securityanalytics.threatIntel.resthandler.monitor.RestDeleteThreatIntelMonitorAction;
import org.opensearch.securityanalytics.threatIntel.resthandler.monitor.RestIndexThreatIntelMonitorAction;
import org.opensearch.securityanalytics.threatIntel.resthandler.monitor.RestSearchThreatIntelMonitorAction;
import org.opensearch.securityanalytics.threatIntel.service.DetectorThreatIntelService;
import org.opensearch.securityanalytics.threatIntel.service.SATIFSourceConfigManagementService;
import org.opensearch.securityanalytics.threatIntel.service.SATIFSourceConfigService;
import org.opensearch.securityanalytics.threatIntel.service.TIFJobParameterService;
import org.opensearch.securityanalytics.threatIntel.service.TIFJobUpdateService;
import org.opensearch.securityanalytics.threatIntel.service.ThreatIntelFeedDataService;
import org.opensearch.securityanalytics.threatIntel.transport.TransportDeleteTIFSourceConfigAction;
import org.opensearch.securityanalytics.threatIntel.transport.TransportGetTIFSourceConfigAction;
import org.opensearch.securityanalytics.threatIntel.transport.TransportIndexTIFSourceConfigAction;
import org.opensearch.securityanalytics.threatIntel.transport.TransportPutTIFJobAction;
import org.opensearch.securityanalytics.threatIntel.transport.TransportSearchTIFSourceConfigsAction;
import org.opensearch.securityanalytics.threatIntel.transport.monitor.TransportDeleteThreatIntelMonitorAction;
import org.opensearch.securityanalytics.threatIntel.transport.monitor.TransportIndexThreatIntelMonitorAction;
import org.opensearch.securityanalytics.threatIntel.transport.monitor.TransportSearchThreatIntelMonitorAction;
import org.opensearch.securityanalytics.transport.TransportAcknowledgeAlertsAction;
import org.opensearch.securityanalytics.transport.TransportCorrelateFindingAction;
import org.opensearch.securityanalytics.transport.TransportCreateIndexMappingsAction;
import org.opensearch.securityanalytics.transport.TransportDeleteCorrelationRuleAction;
import org.opensearch.securityanalytics.transport.TransportDeleteCustomLogTypeAction;
import org.opensearch.securityanalytics.transport.TransportDeleteDetectorAction;
import org.opensearch.securityanalytics.transport.TransportDeleteRuleAction;
import org.opensearch.securityanalytics.transport.TransportGetAlertsAction;
import org.opensearch.securityanalytics.transport.TransportGetAllRuleCategoriesAction;
import org.opensearch.securityanalytics.transport.TransportGetDetectorAction;
import org.opensearch.securityanalytics.transport.TransportGetFindingsAction;
import org.opensearch.securityanalytics.transport.TransportGetIndexMappingsAction;
import org.opensearch.securityanalytics.transport.TransportGetMappingsViewAction;
import org.opensearch.securityanalytics.transport.TransportIndexCorrelationRuleAction;
import org.opensearch.securityanalytics.transport.TransportIndexCustomLogTypeAction;
import org.opensearch.securityanalytics.transport.TransportIndexDetectorAction;
import org.opensearch.securityanalytics.transport.TransportIndexRuleAction;
import org.opensearch.securityanalytics.transport.TransportListCorrelationAction;
import org.opensearch.securityanalytics.transport.TransportSearchCorrelationAction;
import org.opensearch.securityanalytics.transport.TransportSearchCorrelationRuleAction;
import org.opensearch.securityanalytics.transport.TransportSearchCustomLogTypeAction;
import org.opensearch.securityanalytics.transport.TransportSearchDetectorAction;
import org.opensearch.securityanalytics.transport.TransportSearchRuleAction;
import org.opensearch.securityanalytics.transport.TransportUpdateIndexMappingsAction;
import org.opensearch.securityanalytics.transport.TransportValidateRulesAction;
import org.opensearch.securityanalytics.util.CorrelationIndices;
import org.opensearch.securityanalytics.util.CorrelationRuleIndices;
import org.opensearch.securityanalytics.util.CustomLogTypeIndices;
import org.opensearch.securityanalytics.util.DetectorIndices;
import org.opensearch.securityanalytics.util.RuleIndices;
import org.opensearch.securityanalytics.util.RuleTopicIndices;
import org.opensearch.threadpool.ThreadPool;
import org.opensearch.watcher.ResourceWatcherService;
import reactor.util.annotation.NonNull;

import java.util.Collection;
import java.util.Collections;
import java.util.List;
import java.util.Map;
import java.util.Optional;
import java.util.function.Supplier;

import static org.opensearch.securityanalytics.threatIntel.model.SATIFSourceConfig.FEED_SOURCE_CONFIG_FIELD;
import static org.opensearch.securityanalytics.threatIntel.model.TIFJobParameter.THREAT_INTEL_DATA_INDEX_NAME_PREFIX;
import static org.opensearch.securityanalytics.threatIntel.model.monitor.SampleRemoteDocLevelMonitorRunner.THREAT_INTEL_MONITOR_TYPE;

public class SecurityAnalyticsPlugin extends Plugin implements ActionPlugin, MapperPlugin, SearchPlugin, EnginePlugin, ClusterPlugin, SystemIndexPlugin, JobSchedulerExtension, RemoteMonitorRunnerExtension {

    private static final Logger log = LogManager.getLogger(SecurityAnalyticsPlugin.class);

    public static final String PLUGINS_BASE_URI = "/_plugins/_security_analytics";
    public static final String MAPPER_BASE_URI = PLUGINS_BASE_URI + "/mappings";
    public static final String MAPPINGS_VIEW_BASE_URI = MAPPER_BASE_URI + "/view";
    public static final String FINDINGS_BASE_URI = PLUGINS_BASE_URI + "/findings";
    public static final String ALERTS_BASE_URI = PLUGINS_BASE_URI + "/alerts";
    public static final String DETECTOR_BASE_URI = PLUGINS_BASE_URI + "/detectors";
    public static final String RULE_BASE_URI = PLUGINS_BASE_URI + "/rules";
    public static final String FINDINGS_CORRELATE_URI = FINDINGS_BASE_URI + "/correlate";
    public static final String LIST_CORRELATIONS_URI = PLUGINS_BASE_URI + "/correlations";
    public static final String CORRELATION_RULES_BASE_URI = PLUGINS_BASE_URI + "/correlation/rules";
    public static final String THREAT_INTEL_BASE_URI = PLUGINS_BASE_URI + "/threat_intel";
    public static final String THREAT_INTEL_SOURCE_URI = PLUGINS_BASE_URI + "/threat_intel/source";
    public static final String THREAT_INTEL_MONITOR_URI = PLUGINS_BASE_URI + "/threat_intel/monitor";
    public static final String IOC_BASE_URI = PLUGINS_BASE_URI + "/ioc";
    public static final String IOC_FETCH_BASE_URI = IOC_BASE_URI + "/fetch";

    public static final String CUSTOM_LOG_TYPE_URI = PLUGINS_BASE_URI + "/logtype";
    public static final String JOB_INDEX_NAME = ".opensearch-sap--job";
    public static final String JOB_TYPE = "opensearch_sap_job";

    public static final Map<String, Object> TIF_JOB_INDEX_SETTING = Map.of(IndexMetadata.SETTING_NUMBER_OF_SHARDS, 1, IndexMetadata.SETTING_AUTO_EXPAND_REPLICAS, "0-all", IndexMetadata.SETTING_INDEX_HIDDEN, true);

    private CorrelationRuleIndices correlationRuleIndices;

    private DetectorIndices detectorIndices;

    private RuleTopicIndices ruleTopicIndices;

    private CorrelationIndices correlationIndices;

    private CustomLogTypeIndices customLogTypeIndices;

    private MapperService mapperService;

    private RuleIndices ruleIndices;

    private DetectorIndexManagementService detectorIndexManagementService;

    private IndexTemplateManager indexTemplateManager;

    private BuiltinLogTypeLoader builtinLogTypeLoader;

    private LogTypeService logTypeService;

    private SATIFSourceConfigService saTifSourceConfigService;

    @Override
    public Collection<SystemIndexDescriptor> getSystemIndexDescriptors(Settings settings){
        return Collections.singletonList(new SystemIndexDescriptor(THREAT_INTEL_DATA_INDEX_NAME_PREFIX, "System index used for threat intel data"));
    }



    @Override
    public Collection<Object> createComponents(Client client,
                                               ClusterService clusterService,
                                               ThreadPool threadPool,
                                               ResourceWatcherService resourceWatcherService,
                                               ScriptService scriptService,
                                               NamedXContentRegistry xContentRegistry,
                                               Environment environment,
                                               NodeEnvironment nodeEnvironment,
                                               NamedWriteableRegistry namedWriteableRegistry,
                                               IndexNameExpressionResolver indexNameExpressionResolver,
                                               Supplier<RepositoriesService> repositoriesServiceSupplier) {

        builtinLogTypeLoader = new BuiltinLogTypeLoader();
        BuiltInTIFMetadataLoader builtInTIFMetadataLoader = new BuiltInTIFMetadataLoader();
        logTypeService = new LogTypeService(client, clusterService, xContentRegistry, builtinLogTypeLoader);
        detectorIndices = new DetectorIndices(client.admin(), clusterService, threadPool);
        ruleTopicIndices = new RuleTopicIndices(client, clusterService, logTypeService);
        correlationIndices = new CorrelationIndices(client, clusterService);
        customLogTypeIndices = new CustomLogTypeIndices(client.admin(), clusterService);
        indexTemplateManager = new IndexTemplateManager(client, clusterService, indexNameExpressionResolver, xContentRegistry);
        mapperService = new MapperService(client, clusterService, indexNameExpressionResolver, indexTemplateManager, logTypeService);
        ruleIndices = new RuleIndices(logTypeService, client, clusterService, threadPool);
        correlationRuleIndices = new CorrelationRuleIndices(client, clusterService);
        ThreatIntelFeedDataService threatIntelFeedDataService = new ThreatIntelFeedDataService(clusterService, client, indexNameExpressionResolver, xContentRegistry);
        DetectorThreatIntelService detectorThreatIntelService = new DetectorThreatIntelService(threatIntelFeedDataService, client, xContentRegistry);
        TIFJobParameterService tifJobParameterService = new TIFJobParameterService(client, clusterService);
        TIFJobUpdateService tifJobUpdateService = new TIFJobUpdateService(clusterService, tifJobParameterService, threatIntelFeedDataService, builtInTIFMetadataLoader);
        TIFLockService threatIntelLockService = new TIFLockService(clusterService, client);
        saTifSourceConfigService = new SATIFSourceConfigService(client, clusterService, threadPool, xContentRegistry, threatIntelLockService);
        SATIFSourceConfigManagementService saTifSourceConfigManagementService = new SATIFSourceConfigManagementService(saTifSourceConfigService, threatIntelLockService);

        SecurityAnalyticsRunner.getJobRunnerInstance();
        TIFSourceConfigRunner.getJobRunnerInstance().initialize(clusterService, threatIntelLockService, threadPool, saTifSourceConfigManagementService, saTifSourceConfigService);
        TIFJobRunner.getJobRunnerInstance().initialize(clusterService, tifJobUpdateService, tifJobParameterService, threatIntelLockService, threadPool, detectorThreatIntelService);

        return List.of(
                detectorIndices, correlationIndices, correlationRuleIndices, ruleTopicIndices, customLogTypeIndices, ruleIndices,
                mapperService, indexTemplateManager, builtinLogTypeLoader, builtInTIFMetadataLoader, threatIntelFeedDataService, detectorThreatIntelService,
                tifJobUpdateService, tifJobParameterService, threatIntelLockService, saTifSourceConfigService, saTifSourceConfigManagementService);
    }

    @Override
    public Collection<Class<? extends LifecycleComponent>> getGuiceServiceClasses() {
        return List.of(DetectorIndexManagementService.class, BuiltinLogTypeLoader.class);
    }

    @Override
    public List<RestHandler> getRestHandlers(Settings settings,
                                             RestController restController,
                                             ClusterSettings clusterSettings,
                                             IndexScopedSettings indexScopedSettings,
                                             SettingsFilter settingsFilter,
                                             IndexNameExpressionResolver indexNameExpressionResolver,
                                             Supplier<DiscoveryNodes> nodesInCluster) {
        return List.of(
                new RestAcknowledgeAlertsAction(),
                new RestUpdateIndexMappingsAction(),
                new RestCreateIndexMappingsAction(),
                new RestGetIndexMappingsAction(),
                new RestIndexDetectorAction(),
                new RestGetDetectorAction(),
                new RestSearchDetectorAction(),
                new RestDeleteDetectorAction(),
                new RestGetFindingsAction(),
                new RestGetMappingsViewAction(),
                new RestGetAlertsAction(),
                new RestIndexRuleAction(),
                new RestSearchRuleAction(),
                new RestDeleteRuleAction(),
                new RestValidateRulesAction(),
                new RestGetAllRuleCategoriesAction(),
                new RestSearchCorrelationAction(),
                new RestIndexCorrelationRuleAction(),
                new RestDeleteCorrelationRuleAction(),
                new RestListCorrelationAction(),
                new RestSearchCorrelationRuleAction(),
                new RestIndexCustomLogTypeAction(),
                new RestSearchCustomLogTypeAction(),
                new RestDeleteCustomLogTypeAction(),
                new RestIndexTIFSourceConfigAction(),
                new RestGetTIFSourceConfigAction(),
<<<<<<< HEAD
                new RestDeleteTIFSourceConfigAction(),
=======
                new RestSearchTIFSourceConfigsAction(),
>>>>>>> 19975757
                new RestIndexThreatIntelMonitorAction(),
                new RestDeleteThreatIntelMonitorAction(),
                new RestSearchThreatIntelMonitorAction()
        );
    }

    @Override
    public String getJobType() {
        return JOB_TYPE;
    }

    @Override
    public String getJobIndex() {
        return JOB_INDEX_NAME;
    }

    @Override
    public ScheduledJobRunner getJobRunner() {
        return SecurityAnalyticsRunner.getJobRunnerInstance();
    }

    @Override
    public ScheduledJobParser getJobParser() {
        return (xcp, id, jobDocVersion) -> {
            XContentParserUtils.ensureExpectedToken(XContentParser.Token.START_OBJECT, xcp.nextToken(), xcp);
            while (xcp.nextToken() != XContentParser.Token.END_OBJECT) {
                String fieldName = xcp.currentName();
                xcp.nextToken();
                switch (fieldName) {
                    case FEED_SOURCE_CONFIG_FIELD:
                        return SATIFSourceConfig.parse(xcp, id, null);
                    default:
                        log.error("Job parser failed for [{}] in security analytics job registration", fieldName);
                        xcp.skipChildren();
                }
            }
            return null;
        };
    }

    @Override
    public List<NamedXContentRegistry.Entry> getNamedXContent() {
        return List.of(
                Detector.XCONTENT_REGISTRY,
                DetectorInput.XCONTENT_REGISTRY,
                Rule.XCONTENT_REGISTRY,
                CustomLogType.XCONTENT_REGISTRY,
                ThreatIntelFeedData.XCONTENT_REGISTRY
        );
    }

    @Override
    public Map<String, Mapper.TypeParser> getMappers() {
        return Collections.singletonMap(
                CorrelationVectorFieldMapper.CONTENT_TYPE,
                new CorrelationVectorFieldMapper.TypeParser()
        );
    }

    @Override
    public Optional<EngineFactory> getEngineFactory(IndexSettings indexSettings) {
        return Optional.empty();
    }

    @Override
    public Optional<CodecServiceFactory> getCustomCodecServiceFactory(IndexSettings indexSettings) {
        if (indexSettings.getValue(SecurityAnalyticsSettings.IS_CORRELATION_INDEX_SETTING)) {
            return Optional.of(config -> new CorrelationCodecService(config, indexSettings));
        }
        return Optional.empty();
    }

    @Override
    public List<QuerySpec<?>> getQueries() {
        return Collections.singletonList(new QuerySpec<>(CorrelationQueryBuilder.NAME, CorrelationQueryBuilder::new, CorrelationQueryBuilder::fromXContent));
    }

    @Override
    public List<Setting<?>> getSettings() {
        return List.of(
                SecurityAnalyticsSettings.INDEX_TIMEOUT,
                SecurityAnalyticsSettings.FILTER_BY_BACKEND_ROLES,
                SecurityAnalyticsSettings.ALERT_HISTORY_ENABLED,
                SecurityAnalyticsSettings.ALERT_HISTORY_ROLLOVER_PERIOD,
                SecurityAnalyticsSettings.ALERT_HISTORY_INDEX_MAX_AGE,
                SecurityAnalyticsSettings.ALERT_HISTORY_MAX_DOCS,
                SecurityAnalyticsSettings.ALERT_HISTORY_RETENTION_PERIOD,
                SecurityAnalyticsSettings.REQUEST_TIMEOUT,
                SecurityAnalyticsSettings.MAX_ACTION_THROTTLE_VALUE,
                SecurityAnalyticsSettings.FINDING_HISTORY_ENABLED,
                SecurityAnalyticsSettings.FINDING_HISTORY_MAX_DOCS,
                SecurityAnalyticsSettings.FINDING_HISTORY_INDEX_MAX_AGE,
                SecurityAnalyticsSettings.FINDING_HISTORY_ROLLOVER_PERIOD,
                SecurityAnalyticsSettings.FINDING_HISTORY_RETENTION_PERIOD,
                SecurityAnalyticsSettings.CORRELATION_HISTORY_MAX_DOCS,
                SecurityAnalyticsSettings.CORRELATION_HISTORY_INDEX_MAX_AGE,
                SecurityAnalyticsSettings.CORRELATION_HISTORY_ROLLOVER_PERIOD,
                SecurityAnalyticsSettings.CORRELATION_HISTORY_RETENTION_PERIOD,
                SecurityAnalyticsSettings.IS_CORRELATION_INDEX_SETTING,
                SecurityAnalyticsSettings.CORRELATION_TIME_WINDOW,
                SecurityAnalyticsSettings.ENABLE_AUTO_CORRELATIONS,
                SecurityAnalyticsSettings.DEFAULT_MAPPING_SCHEMA,
                SecurityAnalyticsSettings.ENABLE_WORKFLOW_USAGE,
                SecurityAnalyticsSettings.TIF_UPDATE_INTERVAL,
                SecurityAnalyticsSettings.BATCH_SIZE,
                SecurityAnalyticsSettings.THREAT_INTEL_TIMEOUT
        );
    }

    @Override
    public List<ActionHandler<? extends ActionRequest, ? extends ActionResponse>> getActions() {
        return List.of(
                new ActionPlugin.ActionHandler<>(AckAlertsAction.INSTANCE, TransportAcknowledgeAlertsAction.class),
                new ActionPlugin.ActionHandler<>(UpdateIndexMappingsAction.INSTANCE, TransportUpdateIndexMappingsAction.class),
                new ActionPlugin.ActionHandler<>(CreateIndexMappingsAction.INSTANCE, TransportCreateIndexMappingsAction.class),
                new ActionPlugin.ActionHandler<>(GetIndexMappingsAction.INSTANCE, TransportGetIndexMappingsAction.class),
                new ActionPlugin.ActionHandler<>(IndexDetectorAction.INSTANCE, TransportIndexDetectorAction.class),
                new ActionPlugin.ActionHandler<>(DeleteDetectorAction.INSTANCE, TransportDeleteDetectorAction.class),
                new ActionPlugin.ActionHandler<>(GetMappingsViewAction.INSTANCE, TransportGetMappingsViewAction.class),
                new ActionPlugin.ActionHandler<>(GetDetectorAction.INSTANCE, TransportGetDetectorAction.class),
                new ActionPlugin.ActionHandler<>(SearchDetectorAction.INSTANCE, TransportSearchDetectorAction.class),
                new ActionPlugin.ActionHandler<>(GetFindingsAction.INSTANCE, TransportGetFindingsAction.class),
                new ActionPlugin.ActionHandler<>(GetAlertsAction.INSTANCE, TransportGetAlertsAction.class),
                new ActionPlugin.ActionHandler<>(IndexRuleAction.INSTANCE, TransportIndexRuleAction.class),
                new ActionPlugin.ActionHandler<>(SearchRuleAction.INSTANCE, TransportSearchRuleAction.class),
                new ActionPlugin.ActionHandler<>(DeleteRuleAction.INSTANCE, TransportDeleteRuleAction.class),
                new ActionPlugin.ActionHandler<>(ValidateRulesAction.INSTANCE, TransportValidateRulesAction.class),
                new ActionPlugin.ActionHandler<>(GetAllRuleCategoriesAction.INSTANCE, TransportGetAllRuleCategoriesAction.class),
                new ActionPlugin.ActionHandler<>(CorrelatedFindingAction.INSTANCE, TransportSearchCorrelationAction.class),
                new ActionPlugin.ActionHandler<>(IndexCorrelationRuleAction.INSTANCE, TransportIndexCorrelationRuleAction.class),
                new ActionPlugin.ActionHandler<>(DeleteCorrelationRuleAction.INSTANCE, TransportDeleteCorrelationRuleAction.class),
                new ActionPlugin.ActionHandler<>(AlertingActions.SUBSCRIBE_FINDINGS_ACTION_TYPE, TransportCorrelateFindingAction.class),
                new ActionPlugin.ActionHandler<>(ListCorrelationsAction.INSTANCE, TransportListCorrelationAction.class),
                new ActionPlugin.ActionHandler<>(SearchCorrelationRuleAction.INSTANCE, TransportSearchCorrelationRuleAction.class),
                new ActionHandler<>(IndexCustomLogTypeAction.INSTANCE, TransportIndexCustomLogTypeAction.class),
                new ActionHandler<>(SearchCustomLogTypeAction.INSTANCE, TransportSearchCustomLogTypeAction.class),
                new ActionHandler<>(DeleteCustomLogTypeAction.INSTANCE, TransportDeleteCustomLogTypeAction.class),
                new ActionHandler<>(PutTIFJobAction.INSTANCE, TransportPutTIFJobAction.class),
                new ActionHandler<>(IndexThreatIntelMonitorAction.INSTANCE, TransportIndexThreatIntelMonitorAction.class),
                new ActionHandler<>(DeleteThreatIntelMonitorAction.INSTANCE, TransportDeleteThreatIntelMonitorAction.class),
                new ActionHandler<>(SearchThreatIntelMonitorAction.INSTANCE, TransportSearchThreatIntelMonitorAction.class),
                new ActionHandler<>(SAIndexTIFSourceConfigAction.INSTANCE, TransportIndexTIFSourceConfigAction.class),
                new ActionHandler<>(SAGetTIFSourceConfigAction.INSTANCE, TransportGetTIFSourceConfigAction.class),
<<<<<<< HEAD
                new ActionHandler<>(SADeleteTIFSourceConfigAction.INSTANCE, TransportDeleteTIFSourceConfigAction.class)
=======
                new ActionHandler<>(SASearchTIFSourceConfigsAction.INSTANCE, TransportSearchTIFSourceConfigsAction.class)
>>>>>>> 19975757
                new ActionHandler<>(SampleRemoteDocLevelMonitorRunner.REMOTE_DOC_LEVEL_MONITOR_ACTION_INSTANCE, TransportRemoteDocLevelMonitorFanOutAction.class)
        );
    }

    @Override
    public void onNodeStarted(DiscoveryNode localNode) {
//      Trigger initialization of log types
        logTypeService.ensureConfigIndexIsInitialized(new ActionListener<>() {
            @Override
            public void onResponse(Void unused) {
                log.info("LogType config index successfully created and builtin log types loaded");
            }

            @Override
            public void onFailure(Exception e) {
                log.warn("Failed to initialize LogType config index and builtin log types");
            }
        });
    }

    @NonNull
    @Override
    public Map<String, RemoteMonitorRunner> getMonitorTypesToMonitorRunners() {
        return Map.of(
                THREAT_INTEL_MONITOR_TYPE, SampleRemoteDocLevelMonitorRunner.getMonitorRunner()
        );
    }
}<|MERGE_RESOLUTION|>--- conflicted
+++ resolved
@@ -116,10 +116,7 @@
 import org.opensearch.securityanalytics.threatIntel.action.SADeleteTIFSourceConfigAction;
 import org.opensearch.securityanalytics.threatIntel.action.SAGetTIFSourceConfigAction;
 import org.opensearch.securityanalytics.threatIntel.action.SAIndexTIFSourceConfigAction;
-<<<<<<< HEAD
-=======
 import org.opensearch.securityanalytics.threatIntel.action.SASearchTIFSourceConfigsAction;
->>>>>>> 19975757
 import org.opensearch.securityanalytics.threatIntel.action.monitor.DeleteThreatIntelMonitorAction;
 import org.opensearch.securityanalytics.threatIntel.action.monitor.IndexThreatIntelMonitorAction;
 import org.opensearch.securityanalytics.threatIntel.action.monitor.SearchThreatIntelMonitorAction;
@@ -336,11 +333,8 @@
                 new RestDeleteCustomLogTypeAction(),
                 new RestIndexTIFSourceConfigAction(),
                 new RestGetTIFSourceConfigAction(),
-<<<<<<< HEAD
                 new RestDeleteTIFSourceConfigAction(),
-=======
                 new RestSearchTIFSourceConfigsAction(),
->>>>>>> 19975757
                 new RestIndexThreatIntelMonitorAction(),
                 new RestDeleteThreatIntelMonitorAction(),
                 new RestSearchThreatIntelMonitorAction()
@@ -484,11 +478,8 @@
                 new ActionHandler<>(SearchThreatIntelMonitorAction.INSTANCE, TransportSearchThreatIntelMonitorAction.class),
                 new ActionHandler<>(SAIndexTIFSourceConfigAction.INSTANCE, TransportIndexTIFSourceConfigAction.class),
                 new ActionHandler<>(SAGetTIFSourceConfigAction.INSTANCE, TransportGetTIFSourceConfigAction.class),
-<<<<<<< HEAD
                 new ActionHandler<>(SADeleteTIFSourceConfigAction.INSTANCE, TransportDeleteTIFSourceConfigAction.class)
-=======
                 new ActionHandler<>(SASearchTIFSourceConfigsAction.INSTANCE, TransportSearchTIFSourceConfigsAction.class)
->>>>>>> 19975757
                 new ActionHandler<>(SampleRemoteDocLevelMonitorRunner.REMOTE_DOC_LEVEL_MONITOR_ACTION_INSTANCE, TransportRemoteDocLevelMonitorFanOutAction.class)
         );
     }
