/*
 * Copyright OpenSearch Contributors
 * SPDX-License-Identifier: Apache-2.0
 */
package org.opensearch.securityanalytics;

import org.opensearch.action.ActionRequest;
import org.opensearch.action.ActionResponse;
import org.opensearch.client.Client;
import org.opensearch.cluster.metadata.IndexNameExpressionResolver;
import org.opensearch.cluster.node.DiscoveryNodes;
import org.opensearch.cluster.service.ClusterService;
import org.opensearch.common.io.stream.NamedWriteableRegistry;
import org.opensearch.common.settings.ClusterSettings;
import org.opensearch.common.settings.IndexScopedSettings;
import org.opensearch.common.settings.Setting;
import org.opensearch.common.settings.Settings;
import org.opensearch.common.settings.SettingsFilter;
import org.opensearch.common.xcontent.NamedXContentRegistry;
import org.opensearch.env.Environment;
import org.opensearch.env.NodeEnvironment;
import org.opensearch.plugins.ActionPlugin;
import org.opensearch.plugins.Plugin;
import org.opensearch.repositories.RepositoriesService;
import org.opensearch.rest.RestController;
import org.opensearch.rest.RestHandler;
import org.opensearch.script.ScriptService;
import org.opensearch.securityanalytics.action.GetIndexMappingsAction;
import org.opensearch.securityanalytics.mapper.MapperApplier;
import org.opensearch.securityanalytics.action.CreateIndexMappingsAction;
import org.opensearch.securityanalytics.action.UpdateIndexMappingsAction;
<<<<<<< HEAD
import org.opensearch.securityanalytics.resthandler.RestCreateIndexMappingsAction;
import org.opensearch.securityanalytics.resthandler.RestGetIndexMappingsAction;
import org.opensearch.securityanalytics.resthandler.RestUpdateIndexMappingsAction;
import org.opensearch.securityanalytics.resthandler.RestGetDetectorAction;
import org.opensearch.securityanalytics.resthandler.RestSearchDetectorAction;
import org.opensearch.securityanalytics.action.GetDetectorAction;
import org.opensearch.securityanalytics.action.SearchDetectorAction;
=======
import org.opensearch.securityanalytics.action.DeleteDetectorAction;
>>>>>>> 30f48345
import org.opensearch.securityanalytics.action.IndexDetectorAction;
import org.opensearch.securityanalytics.model.Detector;
import org.opensearch.securityanalytics.model.DetectorInput;
import org.opensearch.securityanalytics.resthandler.RestCreateIndexMappingsAction;
import org.opensearch.securityanalytics.resthandler.RestDeleteDetectorAction;
import org.opensearch.securityanalytics.resthandler.RestGetIndexMappingsAction;
import org.opensearch.securityanalytics.resthandler.RestIndexDetectorAction;
import org.opensearch.securityanalytics.resthandler.RestUpdateIndexMappingsAction;
import org.opensearch.securityanalytics.settings.SecurityAnalyticsSettings;
<<<<<<< HEAD
import org.opensearch.securityanalytics.transport.TransportGetDetectorAction;
import org.opensearch.securityanalytics.transport.TransportSearchDetectorAction;
=======
import org.opensearch.securityanalytics.transport.TransportCreateIndexMappingsAction;
import org.opensearch.securityanalytics.transport.TransportDeleteDetectorAction;
import org.opensearch.securityanalytics.transport.TransportGetIndexMappingsAction;
>>>>>>> 30f48345
import org.opensearch.securityanalytics.transport.TransportIndexDetectorAction;
import org.opensearch.securityanalytics.transport.TransportUpdateIndexMappingsAction;
import org.opensearch.securityanalytics.util.DetectorIndices;
import org.opensearch.securityanalytics.util.RuleTopicIndices;
import org.opensearch.threadpool.ThreadPool;
import org.opensearch.watcher.ResourceWatcherService;

import java.util.Collection;
import java.util.List;
import java.util.function.Supplier;

public class SecurityAnalyticsPlugin extends Plugin implements ActionPlugin {

    public static final String PLUGINS_BASE_URI = "/_plugins/_security_analytics";
    public static final String MAPPER_BASE_URI = PLUGINS_BASE_URI + "/mappings";
    public static final String DETECTOR_BASE_URI = PLUGINS_BASE_URI + "/detectors";

    private DetectorIndices detectorIndices;

    private RuleTopicIndices ruleTopicIndices;

    private MapperApplier mapperApplier;

    @Override
    public Collection<Object> createComponents(Client client,
                                               ClusterService clusterService,
                                               ThreadPool threadPool,
                                               ResourceWatcherService resourceWatcherService,
                                               ScriptService scriptService,
                                               NamedXContentRegistry xContentRegistry,
                                               Environment environment,
                                               NodeEnvironment nodeEnvironment,
                                               NamedWriteableRegistry namedWriteableRegistry,
                                               IndexNameExpressionResolver indexNameExpressionResolver,
                                               Supplier<RepositoriesService> repositoriesServiceSupplier) {
        detectorIndices = new DetectorIndices(client.admin(), clusterService, threadPool);
        ruleTopicIndices = new RuleTopicIndices(client, clusterService);
        mapperApplier = new MapperApplier(client.admin().indices());
        return List.of(detectorIndices, ruleTopicIndices, mapperApplier);
    }

    @Override
    public List<RestHandler> getRestHandlers(Settings settings,
                                             RestController restController,
                                             ClusterSettings clusterSettings,
                                             IndexScopedSettings indexScopedSettings,
                                             SettingsFilter settingsFilter,
                                             IndexNameExpressionResolver indexNameExpressionResolver,
                                             Supplier<DiscoveryNodes> nodesInCluster) {
        return List.of(
                new RestUpdateIndexMappingsAction(),
                new RestCreateIndexMappingsAction(),
                new RestGetIndexMappingsAction(),
                new RestIndexDetectorAction(),
<<<<<<< HEAD
                new RestGetDetectorAction(),
                new RestSearchDetectorAction()
=======
                new RestDeleteDetectorAction()
>>>>>>> 30f48345
        );
    }

    @Override
    public List<NamedXContentRegistry.Entry> getNamedXContent() {
        return List.of(
                Detector.XCONTENT_REGISTRY,
                DetectorInput.XCONTENT_REGISTRY
        );
    }

    @Override
    public List<Setting<?>> getSettings() {
        return List.of(
                SecurityAnalyticsSettings.INDEX_TIMEOUT
        );
    }

    @Override
    public List<ActionHandler<? extends ActionRequest, ? extends ActionResponse>> getActions() {
        return List.of(
                new ActionPlugin.ActionHandler<>(UpdateIndexMappingsAction.INSTANCE, TransportUpdateIndexMappingsAction.class),
                new ActionPlugin.ActionHandler<>(CreateIndexMappingsAction.INSTANCE, TransportCreateIndexMappingsAction.class),
                new ActionPlugin.ActionHandler<>(GetIndexMappingsAction.INSTANCE, TransportGetIndexMappingsAction.class),
                new ActionPlugin.ActionHandler<>(IndexDetectorAction.INSTANCE, TransportIndexDetectorAction.class),
<<<<<<< HEAD
                new ActionPlugin.ActionHandler<>(GetDetectorAction.INSTANCE, TransportGetDetectorAction.class),
                new ActionPlugin.ActionHandler<>(SearchDetectorAction.INSTANCE, TransportSearchDetectorAction.class)
=======
                new ActionPlugin.ActionHandler<>(DeleteDetectorAction.INSTANCE, TransportDeleteDetectorAction.class)
>>>>>>> 30f48345
        );
    }
}<|MERGE_RESOLUTION|>--- conflicted
+++ resolved
@@ -29,17 +29,9 @@
 import org.opensearch.securityanalytics.mapper.MapperApplier;
 import org.opensearch.securityanalytics.action.CreateIndexMappingsAction;
 import org.opensearch.securityanalytics.action.UpdateIndexMappingsAction;
-<<<<<<< HEAD
-import org.opensearch.securityanalytics.resthandler.RestCreateIndexMappingsAction;
-import org.opensearch.securityanalytics.resthandler.RestGetIndexMappingsAction;
-import org.opensearch.securityanalytics.resthandler.RestUpdateIndexMappingsAction;
-import org.opensearch.securityanalytics.resthandler.RestGetDetectorAction;
-import org.opensearch.securityanalytics.resthandler.RestSearchDetectorAction;
+import org.opensearch.securityanalytics.action.DeleteDetectorAction;
 import org.opensearch.securityanalytics.action.GetDetectorAction;
 import org.opensearch.securityanalytics.action.SearchDetectorAction;
-=======
-import org.opensearch.securityanalytics.action.DeleteDetectorAction;
->>>>>>> 30f48345
 import org.opensearch.securityanalytics.action.IndexDetectorAction;
 import org.opensearch.securityanalytics.model.Detector;
 import org.opensearch.securityanalytics.model.DetectorInput;
@@ -48,15 +40,14 @@
 import org.opensearch.securityanalytics.resthandler.RestGetIndexMappingsAction;
 import org.opensearch.securityanalytics.resthandler.RestIndexDetectorAction;
 import org.opensearch.securityanalytics.resthandler.RestUpdateIndexMappingsAction;
+import org.opensearch.securityanalytics.resthandler.RestGetDetectorAction;
+import org.opensearch.securityanalytics.resthandler.RestSearchDetectorAction;
 import org.opensearch.securityanalytics.settings.SecurityAnalyticsSettings;
-<<<<<<< HEAD
 import org.opensearch.securityanalytics.transport.TransportGetDetectorAction;
 import org.opensearch.securityanalytics.transport.TransportSearchDetectorAction;
-=======
 import org.opensearch.securityanalytics.transport.TransportCreateIndexMappingsAction;
 import org.opensearch.securityanalytics.transport.TransportDeleteDetectorAction;
 import org.opensearch.securityanalytics.transport.TransportGetIndexMappingsAction;
->>>>>>> 30f48345
 import org.opensearch.securityanalytics.transport.TransportIndexDetectorAction;
 import org.opensearch.securityanalytics.transport.TransportUpdateIndexMappingsAction;
 import org.opensearch.securityanalytics.util.DetectorIndices;
@@ -111,12 +102,9 @@
                 new RestCreateIndexMappingsAction(),
                 new RestGetIndexMappingsAction(),
                 new RestIndexDetectorAction(),
-<<<<<<< HEAD
                 new RestGetDetectorAction(),
-                new RestSearchDetectorAction()
-=======
+                new RestSearchDetectorAction(),
                 new RestDeleteDetectorAction()
->>>>>>> 30f48345
         );
     }
 
@@ -142,12 +130,9 @@
                 new ActionPlugin.ActionHandler<>(CreateIndexMappingsAction.INSTANCE, TransportCreateIndexMappingsAction.class),
                 new ActionPlugin.ActionHandler<>(GetIndexMappingsAction.INSTANCE, TransportGetIndexMappingsAction.class),
                 new ActionPlugin.ActionHandler<>(IndexDetectorAction.INSTANCE, TransportIndexDetectorAction.class),
-<<<<<<< HEAD
                 new ActionPlugin.ActionHandler<>(GetDetectorAction.INSTANCE, TransportGetDetectorAction.class),
-                new ActionPlugin.ActionHandler<>(SearchDetectorAction.INSTANCE, TransportSearchDetectorAction.class)
-=======
+                new ActionPlugin.ActionHandler<>(SearchDetectorAction.INSTANCE, TransportSearchDetectorAction.class),
                 new ActionPlugin.ActionHandler<>(DeleteDetectorAction.INSTANCE, TransportDeleteDetectorAction.class)
->>>>>>> 30f48345
         );
     }
 }