--- conflicted
+++ resolved
@@ -31,17 +31,8 @@
 import org.opensearch.index.codec.CodecServiceFactory;
 import org.opensearch.index.engine.EngineFactory;
 import org.opensearch.index.mapper.Mapper;
-<<<<<<< HEAD
 import org.opensearch.indices.SystemIndexDescriptor;
 import org.opensearch.plugins.*;
-=======
-import org.opensearch.plugins.ActionPlugin;
-import org.opensearch.plugins.ClusterPlugin;
-import org.opensearch.plugins.EnginePlugin;
-import org.opensearch.plugins.MapperPlugin;
-import org.opensearch.plugins.Plugin;
-import org.opensearch.plugins.SearchPlugin;
->>>>>>> cfd1bf04
 import org.opensearch.repositories.RepositoriesService;
 import org.opensearch.rest.RestController;
 import org.opensearch.rest.RestHandler;
@@ -60,15 +51,12 @@
 import org.opensearch.securityanalytics.resthandler.*;
 import org.opensearch.securityanalytics.threatIntel.DetectorThreatIntelService;
 import org.opensearch.securityanalytics.threatIntel.ThreatIntelFeedDataService;
-<<<<<<< HEAD
 import org.opensearch.securityanalytics.threatIntel.action.*;
 import org.opensearch.securityanalytics.threatIntel.common.TIFExecutor;
 import org.opensearch.securityanalytics.threatIntel.common.TIFLockService;
 import org.opensearch.securityanalytics.threatIntel.jobscheduler.TIFJobParameterService;
 import org.opensearch.securityanalytics.threatIntel.jobscheduler.TIFJobRunner;
 import org.opensearch.securityanalytics.threatIntel.jobscheduler.TIFJobUpdateService;
-=======
->>>>>>> cfd1bf04
 import org.opensearch.securityanalytics.transport.*;
 import org.opensearch.securityanalytics.model.Rule;
 import org.opensearch.securityanalytics.model.Detector;
@@ -162,30 +150,21 @@
         mapperService = new MapperService(client, clusterService, indexNameExpressionResolver, indexTemplateManager, logTypeService);
         ruleIndices = new RuleIndices(logTypeService, client, clusterService, threadPool);
         correlationRuleIndices = new CorrelationRuleIndices(client, clusterService);
-<<<<<<< HEAD
-        ThreatIntelFeedDataService threatIntelFeedDataService = new ThreatIntelFeedDataService(clusterService.state(), clusterService, client, indexNameExpressionResolver, xContentRegistry);
+        ThreatIntelFeedDataService threatIntelFeedDataService = new ThreatIntelFeedDataService(clusterService, client, indexNameExpressionResolver, xContentRegistry);
         DetectorThreatIntelService detectorThreatIntelService = new DetectorThreatIntelService(threatIntelFeedDataService);
         TIFJobParameterService tifJobParameterService = new TIFJobParameterService(client, clusterService);
         TIFJobUpdateService tifJobUpdateService = new TIFJobUpdateService(clusterService, tifJobParameterService, threatIntelFeedDataService);
         TIFExecutor threatIntelExecutor = new TIFExecutor(threadPool);
         TIFLockService threatIntelLockService = new TIFLockService(clusterService, client);
 
-=======
-        ThreatIntelFeedDataService threatIntelFeedDataService = new ThreatIntelFeedDataService(clusterService, client, indexNameExpressionResolver, xContentRegistry);
-        DetectorThreatIntelService detectorThreatIntelService = new DetectorThreatIntelService(threatIntelFeedDataService);
->>>>>>> cfd1bf04
         this.client = client;
 
         TIFJobRunner.getJobRunnerInstance().initialize(clusterService,tifJobUpdateService, tifJobParameterService, threatIntelExecutor, threatIntelLockService, threadPool);
 
         return List.of(
                 detectorIndices, correlationIndices, correlationRuleIndices, ruleTopicIndices, customLogTypeIndices, ruleIndices,
-<<<<<<< HEAD
                 mapperService, indexTemplateManager, builtinLogTypeLoader, threatIntelFeedDataService, detectorThreatIntelService,
                 tifJobUpdateService, tifJobParameterService, threatIntelExecutor, threatIntelLockService
-=======
-                mapperService, indexTemplateManager, builtinLogTypeLoader, threatIntelFeedDataService, detectorThreatIntelService
->>>>>>> cfd1bf04
         );
     }
 
@@ -226,12 +205,7 @@
                 new RestSearchCorrelationRuleAction(),
                 new RestIndexCustomLogTypeAction(),
                 new RestSearchCustomLogTypeAction(),
-                new RestDeleteCustomLogTypeAction(),
-
-                new RestPutTIFJobHandler(clusterSettings),
-                new RestGetTIFJobHandler(),
-                new RestUpdateTIFJobHandler(),
-                new RestDeleteTIFJobHandler()
+                new RestDeleteCustomLogTypeAction()
         );
     }
 
