--- conflicted
+++ resolved
@@ -344,11 +344,8 @@
                 new RestIndexThreatIntelMonitorAction(),
                 new RestDeleteThreatIntelMonitorAction(),
                 new RestSearchThreatIntelMonitorAction(),
-<<<<<<< HEAD
-                new RestRefreshTIFSourceConfigAction()
-=======
+                new RestRefreshTIFSourceConfigAction(),
                 new RestListIOCsAction()
->>>>>>> d71579cc
         );
     }
 
@@ -491,13 +488,9 @@
                 new ActionHandler<>(SAGetTIFSourceConfigAction.INSTANCE, TransportGetTIFSourceConfigAction.class),
                 new ActionHandler<>(SADeleteTIFSourceConfigAction.INSTANCE, TransportDeleteTIFSourceConfigAction.class),
                 new ActionHandler<>(SASearchTIFSourceConfigsAction.INSTANCE, TransportSearchTIFSourceConfigsAction.class),
-<<<<<<< HEAD
                 new ActionHandler<>(SARefreshTIFSourceConfigAction.INSTANCE, TransportRefreshTIFSourceConfigAction.class),
-                new ActionHandler<>(SampleRemoteDocLevelMonitorRunner.REMOTE_DOC_LEVEL_MONITOR_ACTION_INSTANCE, TransportRemoteDocLevelMonitorFanOutAction.class)
-=======
                 new ActionHandler<>(SampleRemoteDocLevelMonitorRunner.REMOTE_DOC_LEVEL_MONITOR_ACTION_INSTANCE, TransportRemoteDocLevelMonitorFanOutAction.class),
                 new ActionHandler<>(ListIOCsAction.INSTANCE, TransportListIOCsAction.class)
->>>>>>> d71579cc
         );
     }
 
