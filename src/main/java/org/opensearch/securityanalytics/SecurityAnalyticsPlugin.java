/*
 * Copyright OpenSearch Contributors
 * SPDX-License-Identifier: Apache-2.0
 */
package org.opensearch.securityanalytics;

import org.opensearch.action.ActionRequest;
import org.opensearch.action.ActionResponse;
import org.opensearch.client.Client;
import org.opensearch.cluster.metadata.IndexNameExpressionResolver;
import org.opensearch.cluster.node.DiscoveryNodes;
import org.opensearch.cluster.service.ClusterService;
import org.opensearch.common.io.stream.NamedWriteableRegistry;
import org.opensearch.common.settings.ClusterSettings;
import org.opensearch.common.settings.IndexScopedSettings;
<<<<<<< HEAD
=======
import org.opensearch.common.settings.Setting;
>>>>>>> 51b87009
import org.opensearch.common.settings.Settings;
import org.opensearch.common.settings.SettingsFilter;
import org.opensearch.common.xcontent.NamedXContentRegistry;
import org.opensearch.env.Environment;
import org.opensearch.env.NodeEnvironment;
import org.opensearch.plugins.ActionPlugin;
import org.opensearch.plugins.Plugin;
import org.opensearch.repositories.RepositoriesService;
import org.opensearch.rest.RestController;
import org.opensearch.rest.RestHandler;
import org.opensearch.script.ScriptService;
import org.opensearch.securityanalytics.mapper.MapperApplier;
<<<<<<< HEAD
import org.opensearch.securityanalytics.mapper.action.mapping.CreateIndexMappingsAction;
import org.opensearch.securityanalytics.mapper.action.mapping.GetIndexMappingsAction;
import org.opensearch.securityanalytics.mapper.action.mapping.TransportCreateIndexMappingsAction;
import org.opensearch.securityanalytics.mapper.action.mapping.TransportUpdateIndexMappingsAction;
import org.opensearch.securityanalytics.mapper.action.mapping.TransportGetIndexMappingsAction;
import org.opensearch.securityanalytics.mapper.action.mapping.UpdateIndexMappingsAction;
import org.opensearch.securityanalytics.mapper.resthandler.RestCreateIndexMappingsAction;
import org.opensearch.securityanalytics.mapper.resthandler.RestGetIndexMappingsAction;
import org.opensearch.securityanalytics.mapper.resthandler.RestUpdateIndexMappingsAction;
=======
import org.opensearch.securityanalytics.action.CreateIndexMappingsAction;
import org.opensearch.securityanalytics.action.GetIndexMappingsAction;
import org.opensearch.securityanalytics.transport.TransportCreateIndexMappingsAction;
import org.opensearch.securityanalytics.transport.TransportUpdateIndexMappingsAction;
import org.opensearch.securityanalytics.transport.TransportGetIndexMappingsAction;
import org.opensearch.securityanalytics.action.UpdateIndexMappingsAction;
import org.opensearch.securityanalytics.resthandler.RestCreateIndexMappingsAction;
import org.opensearch.securityanalytics.resthandler.RestGetIndexMappingsAction;
import org.opensearch.securityanalytics.resthandler.RestUpdateIndexMappingsAction;
import org.opensearch.securityanalytics.action.IndexDetectorAction;
import org.opensearch.securityanalytics.model.Detector;
import org.opensearch.securityanalytics.model.DetectorInput;
import org.opensearch.securityanalytics.resthandler.RestIndexDetectorAction;
import org.opensearch.securityanalytics.settings.SecurityAnalyticsSettings;
import org.opensearch.securityanalytics.transport.TransportIndexDetectorAction;
import org.opensearch.securityanalytics.util.DetectorIndices;
import org.opensearch.securityanalytics.util.RuleTopicIndices;
>>>>>>> 51b87009
import org.opensearch.threadpool.ThreadPool;
import org.opensearch.watcher.ResourceWatcherService;

import java.util.Collection;
import java.util.List;
import java.util.function.Supplier;

public class SecurityAnalyticsPlugin extends Plugin implements ActionPlugin {

<<<<<<< HEAD
    public static final String PLUGINS_BASE_URI = "/_plugins";
    public static final String PLUGIN_NAME_URI = "/_security_analytics";
    public static final String SAP_BASE_URI = PLUGINS_BASE_URI + PLUGIN_NAME_URI;
    public static final String MAPPER_BASE_URI = SAP_BASE_URI + "/mappings";
=======
    public static final String PLUGINS_BASE_URI = "/_plugins/_security_analytics";
    public static final String MAPPER_BASE_URI = PLUGINS_BASE_URI + "/mappings";
    public static final String DETECTOR_BASE_URI = PLUGINS_BASE_URI + "/detectors";

    private DetectorIndices detectorIndices;

    private RuleTopicIndices ruleTopicIndices;
>>>>>>> 51b87009

    private MapperApplier mapperApplier;

    @Override
    public Collection<Object> createComponents(Client client,
                                               ClusterService clusterService,
                                               ThreadPool threadPool,
                                               ResourceWatcherService resourceWatcherService,
                                               ScriptService scriptService,
                                               NamedXContentRegistry xContentRegistry,
                                               Environment environment,
                                               NodeEnvironment nodeEnvironment,
                                               NamedWriteableRegistry namedWriteableRegistry,
                                               IndexNameExpressionResolver indexNameExpressionResolver,
                                               Supplier<RepositoriesService> repositoriesServiceSupplier) {
<<<<<<< HEAD
        mapperApplier = new MapperApplier(client);
        return List.of(mapperApplier);
    }

    @Override
    public List<ActionPlugin.ActionHandler<? extends ActionRequest, ? extends ActionResponse>> getActions() {
        return List.of(
                        new ActionPlugin.ActionHandler<>(UpdateIndexMappingsAction.INSTANCE, TransportUpdateIndexMappingsAction.class),
                        new ActionPlugin.ActionHandler<>(CreateIndexMappingsAction.INSTANCE, TransportCreateIndexMappingsAction.class),
                        new ActionPlugin.ActionHandler<>(GetIndexMappingsAction.INSTANCE, TransportGetIndexMappingsAction.class)
                );
    }

    public List<RestHandler> getRestHandlers(
            Settings settings,
            RestController restController,
            ClusterSettings clusterSettings,
            IndexScopedSettings indexScopedSettings,
            SettingsFilter settingsFilter,
            IndexNameExpressionResolver indexNameExpressionResolver,
            Supplier<DiscoveryNodes> nodesInCluster
    ){
        return List.of(
            new RestUpdateIndexMappingsAction(),
            new RestCreateIndexMappingsAction(),
            new RestGetIndexMappingsAction()
=======
        detectorIndices = new DetectorIndices(client.admin(), clusterService, threadPool);
        ruleTopicIndices = new RuleTopicIndices(client.admin(), clusterService);
        mapperApplier = new MapperApplier(client.admin());
        return List.of(detectorIndices, ruleTopicIndices, mapperApplier);
    }

    @Override
    public List<RestHandler> getRestHandlers(Settings settings,
                                             RestController restController,
                                             ClusterSettings clusterSettings,
                                             IndexScopedSettings indexScopedSettings,
                                             SettingsFilter settingsFilter,
                                             IndexNameExpressionResolver indexNameExpressionResolver,
                                             Supplier<DiscoveryNodes> nodesInCluster) {
        return List.of(
                new RestUpdateIndexMappingsAction(),
                new RestCreateIndexMappingsAction(),
                new RestGetIndexMappingsAction(),
                new RestIndexDetectorAction()
        );
    }

    @Override
    public List<NamedXContentRegistry.Entry> getNamedXContent() {
        return List.of(
                Detector.XCONTENT_REGISTRY,
                DetectorInput.XCONTENT_REGISTRY
        );
    }

    @Override
    public List<Setting<?>> getSettings() {
        return List.of(
                SecurityAnalyticsSettings.INDEX_TIMEOUT
        );
    }

    @Override
    public List<ActionHandler<? extends ActionRequest, ? extends ActionResponse>> getActions() {
        return List.of(
                new ActionPlugin.ActionHandler<>(UpdateIndexMappingsAction.INSTANCE, TransportUpdateIndexMappingsAction.class),
                new ActionPlugin.ActionHandler<>(CreateIndexMappingsAction.INSTANCE, TransportCreateIndexMappingsAction.class),
                new ActionPlugin.ActionHandler<>(GetIndexMappingsAction.INSTANCE, TransportGetIndexMappingsAction.class),
                new ActionPlugin.ActionHandler<>(IndexDetectorAction.INSTANCE, TransportIndexDetectorAction.class)
>>>>>>> 51b87009
        );
    }
}<|MERGE_RESOLUTION|>--- conflicted
+++ resolved
@@ -13,10 +13,7 @@
 import org.opensearch.common.io.stream.NamedWriteableRegistry;
 import org.opensearch.common.settings.ClusterSettings;
 import org.opensearch.common.settings.IndexScopedSettings;
-<<<<<<< HEAD
-=======
 import org.opensearch.common.settings.Setting;
->>>>>>> 51b87009
 import org.opensearch.common.settings.Settings;
 import org.opensearch.common.settings.SettingsFilter;
 import org.opensearch.common.xcontent.NamedXContentRegistry;
@@ -29,17 +26,6 @@
 import org.opensearch.rest.RestHandler;
 import org.opensearch.script.ScriptService;
 import org.opensearch.securityanalytics.mapper.MapperApplier;
-<<<<<<< HEAD
-import org.opensearch.securityanalytics.mapper.action.mapping.CreateIndexMappingsAction;
-import org.opensearch.securityanalytics.mapper.action.mapping.GetIndexMappingsAction;
-import org.opensearch.securityanalytics.mapper.action.mapping.TransportCreateIndexMappingsAction;
-import org.opensearch.securityanalytics.mapper.action.mapping.TransportUpdateIndexMappingsAction;
-import org.opensearch.securityanalytics.mapper.action.mapping.TransportGetIndexMappingsAction;
-import org.opensearch.securityanalytics.mapper.action.mapping.UpdateIndexMappingsAction;
-import org.opensearch.securityanalytics.mapper.resthandler.RestCreateIndexMappingsAction;
-import org.opensearch.securityanalytics.mapper.resthandler.RestGetIndexMappingsAction;
-import org.opensearch.securityanalytics.mapper.resthandler.RestUpdateIndexMappingsAction;
-=======
 import org.opensearch.securityanalytics.action.CreateIndexMappingsAction;
 import org.opensearch.securityanalytics.action.GetIndexMappingsAction;
 import org.opensearch.securityanalytics.transport.TransportCreateIndexMappingsAction;
@@ -57,7 +43,6 @@
 import org.opensearch.securityanalytics.transport.TransportIndexDetectorAction;
 import org.opensearch.securityanalytics.util.DetectorIndices;
 import org.opensearch.securityanalytics.util.RuleTopicIndices;
->>>>>>> 51b87009
 import org.opensearch.threadpool.ThreadPool;
 import org.opensearch.watcher.ResourceWatcherService;
 
@@ -67,12 +52,6 @@
 
 public class SecurityAnalyticsPlugin extends Plugin implements ActionPlugin {
 
-<<<<<<< HEAD
-    public static final String PLUGINS_BASE_URI = "/_plugins";
-    public static final String PLUGIN_NAME_URI = "/_security_analytics";
-    public static final String SAP_BASE_URI = PLUGINS_BASE_URI + PLUGIN_NAME_URI;
-    public static final String MAPPER_BASE_URI = SAP_BASE_URI + "/mappings";
-=======
     public static final String PLUGINS_BASE_URI = "/_plugins/_security_analytics";
     public static final String MAPPER_BASE_URI = PLUGINS_BASE_URI + "/mappings";
     public static final String DETECTOR_BASE_URI = PLUGINS_BASE_URI + "/detectors";
@@ -80,7 +59,6 @@
     private DetectorIndices detectorIndices;
 
     private RuleTopicIndices ruleTopicIndices;
->>>>>>> 51b87009
 
     private MapperApplier mapperApplier;
 
@@ -96,34 +74,6 @@
                                                NamedWriteableRegistry namedWriteableRegistry,
                                                IndexNameExpressionResolver indexNameExpressionResolver,
                                                Supplier<RepositoriesService> repositoriesServiceSupplier) {
-<<<<<<< HEAD
-        mapperApplier = new MapperApplier(client);
-        return List.of(mapperApplier);
-    }
-
-    @Override
-    public List<ActionPlugin.ActionHandler<? extends ActionRequest, ? extends ActionResponse>> getActions() {
-        return List.of(
-                        new ActionPlugin.ActionHandler<>(UpdateIndexMappingsAction.INSTANCE, TransportUpdateIndexMappingsAction.class),
-                        new ActionPlugin.ActionHandler<>(CreateIndexMappingsAction.INSTANCE, TransportCreateIndexMappingsAction.class),
-                        new ActionPlugin.ActionHandler<>(GetIndexMappingsAction.INSTANCE, TransportGetIndexMappingsAction.class)
-                );
-    }
-
-    public List<RestHandler> getRestHandlers(
-            Settings settings,
-            RestController restController,
-            ClusterSettings clusterSettings,
-            IndexScopedSettings indexScopedSettings,
-            SettingsFilter settingsFilter,
-            IndexNameExpressionResolver indexNameExpressionResolver,
-            Supplier<DiscoveryNodes> nodesInCluster
-    ){
-        return List.of(
-            new RestUpdateIndexMappingsAction(),
-            new RestCreateIndexMappingsAction(),
-            new RestGetIndexMappingsAction()
-=======
         detectorIndices = new DetectorIndices(client.admin(), clusterService, threadPool);
         ruleTopicIndices = new RuleTopicIndices(client.admin(), clusterService);
         mapperApplier = new MapperApplier(client.admin());
@@ -168,7 +118,6 @@
                 new ActionPlugin.ActionHandler<>(CreateIndexMappingsAction.INSTANCE, TransportCreateIndexMappingsAction.class),
                 new ActionPlugin.ActionHandler<>(GetIndexMappingsAction.INSTANCE, TransportGetIndexMappingsAction.class),
                 new ActionPlugin.ActionHandler<>(IndexDetectorAction.INSTANCE, TransportIndexDetectorAction.class)
->>>>>>> 51b87009
         );
     }
 }