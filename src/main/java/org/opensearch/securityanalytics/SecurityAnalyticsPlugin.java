--- conflicted
+++ resolved
@@ -474,11 +474,8 @@
                 new ActionHandler<>(SearchThreatIntelMonitorAction.INSTANCE, TransportSearchThreatIntelMonitorAction.class),
                 new ActionHandler<>(SAIndexTIFSourceConfigAction.INSTANCE, TransportIndexTIFSourceConfigAction.class),
                 new ActionHandler<>(SAGetTIFSourceConfigAction.INSTANCE, TransportGetTIFSourceConfigAction.class),
-<<<<<<< HEAD
                 new ActionHandler<>(SASearchTIFSourceConfigsAction.INSTANCE, TransportSearchTIFSourceConfigsAction.class)
-=======
                 new ActionHandler<>(SampleRemoteDocLevelMonitorRunner.REMOTE_DOC_LEVEL_MONITOR_ACTION_INSTANCE, TransportRemoteDocLevelMonitorFanOutAction.class)
->>>>>>> 67665470
         );
     }
 
