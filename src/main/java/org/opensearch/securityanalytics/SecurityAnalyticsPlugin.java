/*
 * Copyright OpenSearch Contributors
 * SPDX-License-Identifier: Apache-2.0
 */
package org.opensearch.securityanalytics;

import org.apache.logging.log4j.LogManager;
import org.apache.logging.log4j.Logger;
import org.opensearch.action.ActionRequest;
import org.opensearch.alerting.spi.RemoteMonitorRunner;
import org.opensearch.alerting.spi.RemoteMonitorRunnerExtension;
import org.opensearch.client.Client;
import org.opensearch.client.node.NodeClient;
import org.opensearch.cluster.metadata.IndexMetadata;
import org.opensearch.cluster.metadata.IndexNameExpressionResolver;
import org.opensearch.cluster.node.DiscoveryNode;
import org.opensearch.cluster.node.DiscoveryNodes;
import org.opensearch.cluster.service.ClusterService;
import org.opensearch.common.lifecycle.LifecycleComponent;
import org.opensearch.common.settings.ClusterSettings;
import org.opensearch.common.settings.IndexScopedSettings;
import org.opensearch.common.settings.Setting;
import org.opensearch.common.settings.Settings;
import org.opensearch.common.settings.SettingsFilter;
import org.opensearch.commons.alerting.action.AlertingActions;
import org.opensearch.core.action.ActionListener;
import org.opensearch.core.action.ActionResponse;
import org.opensearch.core.common.io.stream.NamedWriteableRegistry;
import org.opensearch.core.xcontent.NamedXContentRegistry;
import org.opensearch.core.xcontent.XContentParser;
import org.opensearch.core.xcontent.XContentParserUtils;
import org.opensearch.env.Environment;
import org.opensearch.env.NodeEnvironment;
import org.opensearch.index.IndexSettings;
import org.opensearch.index.codec.CodecServiceFactory;
import org.opensearch.index.engine.EngineFactory;
import org.opensearch.index.mapper.Mapper;
import org.opensearch.indices.SystemIndexDescriptor;
import org.opensearch.jobscheduler.spi.JobSchedulerExtension;
import org.opensearch.jobscheduler.spi.ScheduledJobParser;
import org.opensearch.jobscheduler.spi.ScheduledJobRunner;
import org.opensearch.plugins.ActionPlugin;
import org.opensearch.plugins.ClusterPlugin;
import org.opensearch.plugins.EnginePlugin;
import org.opensearch.plugins.MapperPlugin;
import org.opensearch.plugins.Plugin;
import org.opensearch.plugins.SearchPlugin;
import org.opensearch.plugins.SystemIndexPlugin;
import org.opensearch.repositories.RepositoriesService;
import org.opensearch.rest.RestController;
import org.opensearch.rest.RestHandler;
import org.opensearch.script.ScriptService;
import org.opensearch.securityanalytics.action.AckAlertsAction;
import org.opensearch.securityanalytics.action.AckCorrelationAlertsAction;
import org.opensearch.securityanalytics.action.CorrelatedFindingAction;
import org.opensearch.securityanalytics.action.CreateIndexMappingsAction;
import org.opensearch.securityanalytics.action.DeleteCorrelationRuleAction;
import org.opensearch.securityanalytics.action.DeleteCustomLogTypeAction;
import org.opensearch.securityanalytics.action.DeleteDetectorAction;
import org.opensearch.securityanalytics.action.DeleteRuleAction;
import org.opensearch.securityanalytics.action.GetAlertsAction;
import org.opensearch.securityanalytics.action.GetAllRuleCategoriesAction;
import org.opensearch.securityanalytics.action.GetCorrelationAlertsAction;
import org.opensearch.securityanalytics.action.GetDetectorAction;
import org.opensearch.securityanalytics.action.GetFindingsAction;
import org.opensearch.securityanalytics.action.GetIndexMappingsAction;
import org.opensearch.securityanalytics.action.GetMappingsViewAction;
import org.opensearch.securityanalytics.action.IndexCorrelationRuleAction;
import org.opensearch.securityanalytics.action.IndexCustomLogTypeAction;
import org.opensearch.securityanalytics.action.IndexDetectorAction;
import org.opensearch.securityanalytics.action.IndexRuleAction;
import org.opensearch.securityanalytics.action.ListCorrelationsAction;
import org.opensearch.securityanalytics.action.ListIOCsAction;
import org.opensearch.securityanalytics.action.SearchCorrelationRuleAction;
import org.opensearch.securityanalytics.action.SearchCustomLogTypeAction;
import org.opensearch.securityanalytics.action.SearchDetectorAction;
import org.opensearch.securityanalytics.action.SearchRuleAction;
import org.opensearch.securityanalytics.action.TestS3ConnectionAction;
import org.opensearch.securityanalytics.action.UpdateIndexMappingsAction;
import org.opensearch.securityanalytics.action.ValidateRulesAction;
import org.opensearch.securityanalytics.correlation.alert.CorrelationAlertService;
import org.opensearch.securityanalytics.correlation.alert.notifications.NotificationService;
import org.opensearch.securityanalytics.correlation.index.codec.CorrelationCodecService;
import org.opensearch.securityanalytics.correlation.index.mapper.CorrelationVectorFieldMapper;
import org.opensearch.securityanalytics.correlation.index.query.CorrelationQueryBuilder;
import org.opensearch.securityanalytics.indexmanagment.DetectorIndexManagementService;
import org.opensearch.securityanalytics.jobscheduler.SecurityAnalyticsRunner;
import org.opensearch.securityanalytics.logtype.BuiltinLogTypeLoader;
import org.opensearch.securityanalytics.logtype.LogTypeService;
import org.opensearch.securityanalytics.mapper.IndexTemplateManager;
import org.opensearch.securityanalytics.mapper.MapperService;
import org.opensearch.securityanalytics.model.CustomLogType;
import org.opensearch.securityanalytics.model.Detector;
import org.opensearch.securityanalytics.model.DetectorInput;
import org.opensearch.securityanalytics.model.Rule;
import org.opensearch.securityanalytics.model.ThreatIntelFeedData;
import org.opensearch.securityanalytics.resthandler.RestAcknowledgeAlertsAction;
import org.opensearch.securityanalytics.resthandler.RestAcknowledgeCorrelationAlertsAction;
import org.opensearch.securityanalytics.resthandler.RestCreateIndexMappingsAction;
import org.opensearch.securityanalytics.resthandler.RestDeleteCorrelationRuleAction;
import org.opensearch.securityanalytics.resthandler.RestDeleteCustomLogTypeAction;
import org.opensearch.securityanalytics.resthandler.RestDeleteDetectorAction;
import org.opensearch.securityanalytics.resthandler.RestDeleteRuleAction;
import org.opensearch.securityanalytics.resthandler.RestGetAlertsAction;
import org.opensearch.securityanalytics.resthandler.RestGetAllRuleCategoriesAction;
import org.opensearch.securityanalytics.resthandler.RestGetCorrelationsAlertsAction;
import org.opensearch.securityanalytics.resthandler.RestGetDetectorAction;
import org.opensearch.securityanalytics.resthandler.RestGetFindingsAction;
import org.opensearch.securityanalytics.resthandler.RestGetIndexMappingsAction;
import org.opensearch.securityanalytics.resthandler.RestGetMappingsViewAction;
import org.opensearch.securityanalytics.resthandler.RestIndexCorrelationRuleAction;
import org.opensearch.securityanalytics.resthandler.RestIndexCustomLogTypeAction;
import org.opensearch.securityanalytics.resthandler.RestIndexDetectorAction;
import org.opensearch.securityanalytics.resthandler.RestIndexRuleAction;
import org.opensearch.securityanalytics.resthandler.RestListCorrelationAction;
import org.opensearch.securityanalytics.resthandler.RestListIOCsAction;
import org.opensearch.securityanalytics.resthandler.RestSearchCorrelationAction;
import org.opensearch.securityanalytics.resthandler.RestSearchCorrelationRuleAction;
import org.opensearch.securityanalytics.resthandler.RestSearchCustomLogTypeAction;
import org.opensearch.securityanalytics.resthandler.RestSearchDetectorAction;
import org.opensearch.securityanalytics.resthandler.RestSearchRuleAction;
import org.opensearch.securityanalytics.resthandler.RestTestS3ConnectionAction;
import org.opensearch.securityanalytics.resthandler.RestUpdateIndexMappingsAction;
import org.opensearch.securityanalytics.resthandler.RestValidateRulesAction;
import org.opensearch.securityanalytics.services.STIX2IOCFetchService;
import org.opensearch.securityanalytics.settings.SecurityAnalyticsSettings;
import org.opensearch.securityanalytics.threatIntel.action.GetIocFindingsAction;
import org.opensearch.securityanalytics.threatIntel.action.PutTIFJobAction;
import org.opensearch.securityanalytics.threatIntel.action.SADeleteTIFSourceConfigAction;
import org.opensearch.securityanalytics.threatIntel.action.GetIocFindingsAction;
import org.opensearch.securityanalytics.threatIntel.action.SAGetTIFSourceConfigAction;
import org.opensearch.securityanalytics.threatIntel.action.SAIndexTIFSourceConfigAction;
import org.opensearch.securityanalytics.threatIntel.action.SARefreshTIFSourceConfigAction;
import org.opensearch.securityanalytics.threatIntel.action.SASearchTIFSourceConfigsAction;
import org.opensearch.securityanalytics.threatIntel.action.monitor.DeleteThreatIntelMonitorAction;
import org.opensearch.securityanalytics.threatIntel.action.monitor.IndexThreatIntelMonitorAction;
import org.opensearch.securityanalytics.threatIntel.action.monitor.SearchThreatIntelMonitorAction;
import org.opensearch.securityanalytics.threatIntel.common.TIFLockService;
import org.opensearch.securityanalytics.threatIntel.feedMetadata.BuiltInTIFMetadataLoader;
import org.opensearch.securityanalytics.threatIntel.iocscan.dao.IocFindingService;
import org.opensearch.securityanalytics.threatIntel.iocscan.dao.ThreatIntelAlertService;
import org.opensearch.securityanalytics.threatIntel.iocscan.service.SaIoCScanService;
import org.opensearch.securityanalytics.threatIntel.iocscan.service.ThreatIntelMonitorRunner;
import org.opensearch.securityanalytics.threatIntel.jobscheduler.TIFJobRunner;
import org.opensearch.securityanalytics.threatIntel.jobscheduler.TIFSourceConfigRunner;
import org.opensearch.securityanalytics.threatIntel.model.SATIFSourceConfig;
import org.opensearch.securityanalytics.threatIntel.model.monitor.TransportThreatIntelMonitorFanOutAction;
import org.opensearch.securityanalytics.threatIntel.resthandler.RestDeleteTIFSourceConfigAction;
<<<<<<< HEAD
=======
import org.opensearch.securityanalytics.threatIntel.model.monitor.SampleRemoteDocLevelMonitorRunner;
import org.opensearch.securityanalytics.threatIntel.model.monitor.TransportRemoteDocLevelMonitorFanOutAction;
>>>>>>> e47a6aca
import org.opensearch.securityanalytics.threatIntel.resthandler.RestGetIocFindingsAction;
import org.opensearch.securityanalytics.threatIntel.resthandler.RestGetTIFSourceConfigAction;
import org.opensearch.securityanalytics.threatIntel.resthandler.RestIndexTIFSourceConfigAction;
import org.opensearch.securityanalytics.threatIntel.resthandler.RestRefreshTIFSourceConfigAction;
import org.opensearch.securityanalytics.threatIntel.resthandler.RestSearchTIFSourceConfigsAction;
import org.opensearch.securityanalytics.threatIntel.resthandler.monitor.RestDeleteThreatIntelMonitorAction;
import org.opensearch.securityanalytics.threatIntel.resthandler.monitor.RestIndexThreatIntelMonitorAction;
import org.opensearch.securityanalytics.threatIntel.resthandler.monitor.RestSearchThreatIntelMonitorAction;
import org.opensearch.securityanalytics.threatIntel.service.DetectorThreatIntelService;
import org.opensearch.securityanalytics.threatIntel.service.SATIFSourceConfigManagementService;
import org.opensearch.securityanalytics.threatIntel.service.SATIFSourceConfigService;
import org.opensearch.securityanalytics.threatIntel.service.TIFJobParameterService;
import org.opensearch.securityanalytics.threatIntel.service.TIFJobUpdateService;
import org.opensearch.securityanalytics.threatIntel.service.ThreatIntelFeedDataService;
import org.opensearch.securityanalytics.threatIntel.transport.TransportDeleteTIFSourceConfigAction;
import org.opensearch.securityanalytics.threatIntel.transport.TransportGetIocFindingsAction;
import org.opensearch.securityanalytics.threatIntel.transport.TransportGetTIFSourceConfigAction;
import org.opensearch.securityanalytics.threatIntel.transport.TransportIndexTIFSourceConfigAction;
import org.opensearch.securityanalytics.threatIntel.transport.TransportPutTIFJobAction;
import org.opensearch.securityanalytics.threatIntel.transport.TransportRefreshTIFSourceConfigAction;
import org.opensearch.securityanalytics.threatIntel.transport.TransportSearchTIFSourceConfigsAction;
import org.opensearch.securityanalytics.threatIntel.transport.monitor.TransportDeleteThreatIntelMonitorAction;
import org.opensearch.securityanalytics.threatIntel.transport.monitor.TransportIndexThreatIntelMonitorAction;
import org.opensearch.securityanalytics.threatIntel.transport.monitor.TransportSearchThreatIntelMonitorAction;
import org.opensearch.securityanalytics.transport.TransportAckCorrelationAlertsAction;
import org.opensearch.securityanalytics.transport.TransportAcknowledgeAlertsAction;
import org.opensearch.securityanalytics.transport.TransportCorrelateFindingAction;
import org.opensearch.securityanalytics.transport.TransportCreateIndexMappingsAction;
import org.opensearch.securityanalytics.transport.TransportDeleteCorrelationRuleAction;
import org.opensearch.securityanalytics.transport.TransportDeleteCustomLogTypeAction;
import org.opensearch.securityanalytics.transport.TransportDeleteDetectorAction;
import org.opensearch.securityanalytics.transport.TransportDeleteRuleAction;
import org.opensearch.securityanalytics.transport.TransportGetAlertsAction;
import org.opensearch.securityanalytics.transport.TransportGetAllRuleCategoriesAction;
import org.opensearch.securityanalytics.transport.TransportGetCorrelationAlertsAction;
import org.opensearch.securityanalytics.transport.TransportGetDetectorAction;
import org.opensearch.securityanalytics.transport.TransportGetFindingsAction;
import org.opensearch.securityanalytics.transport.TransportGetIndexMappingsAction;
import org.opensearch.securityanalytics.transport.TransportGetMappingsViewAction;
import org.opensearch.securityanalytics.transport.TransportIndexCorrelationRuleAction;
import org.opensearch.securityanalytics.transport.TransportIndexCustomLogTypeAction;
import org.opensearch.securityanalytics.transport.TransportIndexDetectorAction;
import org.opensearch.securityanalytics.transport.TransportIndexRuleAction;
import org.opensearch.securityanalytics.transport.TransportListCorrelationAction;
import org.opensearch.securityanalytics.transport.TransportListIOCsAction;
import org.opensearch.securityanalytics.transport.TransportSearchCorrelationAction;
import org.opensearch.securityanalytics.transport.TransportSearchCorrelationRuleAction;
import org.opensearch.securityanalytics.transport.TransportSearchCustomLogTypeAction;
import org.opensearch.securityanalytics.transport.TransportSearchDetectorAction;
import org.opensearch.securityanalytics.transport.TransportSearchRuleAction;
import org.opensearch.securityanalytics.transport.TransportTestS3ConnectionAction;
import org.opensearch.securityanalytics.transport.TransportUpdateIndexMappingsAction;
import org.opensearch.securityanalytics.transport.TransportValidateRulesAction;
import org.opensearch.securityanalytics.threatIntel.transport.TransportGetIocFindingsAction;
import org.opensearch.securityanalytics.util.CorrelationIndices;
import org.opensearch.securityanalytics.util.CorrelationRuleIndices;
import org.opensearch.securityanalytics.util.CustomLogTypeIndices;
import org.opensearch.securityanalytics.util.DetectorIndices;
import org.opensearch.securityanalytics.util.RuleIndices;
import org.opensearch.securityanalytics.util.RuleTopicIndices;
import org.opensearch.threadpool.ThreadPool;
import org.opensearch.watcher.ResourceWatcherService;
import reactor.util.annotation.NonNull;

import java.util.Collection;
import java.util.Collections;
import java.util.List;
import java.util.Map;
import java.util.Optional;
import java.util.function.Supplier;

import static org.opensearch.securityanalytics.threatIntel.iocscan.service.ThreatIntelMonitorRunner.THREAT_INTEL_MONITOR_TYPE;
import static org.opensearch.securityanalytics.threatIntel.model.SATIFSourceConfig.SOURCE_CONFIG_FIELD;
import static org.opensearch.securityanalytics.threatIntel.model.TIFJobParameter.THREAT_INTEL_DATA_INDEX_NAME_PREFIX;

public class SecurityAnalyticsPlugin extends Plugin implements ActionPlugin, MapperPlugin, SearchPlugin, EnginePlugin, ClusterPlugin, SystemIndexPlugin, JobSchedulerExtension, RemoteMonitorRunnerExtension {

    private static final Logger log = LogManager.getLogger(SecurityAnalyticsPlugin.class);

    public static final String PLUGINS_BASE_URI = "/_plugins/_security_analytics";
    public static final String MAPPER_BASE_URI = PLUGINS_BASE_URI + "/mappings";
    public static final String MAPPINGS_VIEW_BASE_URI = MAPPER_BASE_URI + "/view";
    public static final String FINDINGS_BASE_URI = PLUGINS_BASE_URI + "/findings";
    public static final String ALERTS_BASE_URI = PLUGINS_BASE_URI + "/alerts";
    public static final String DETECTOR_BASE_URI = PLUGINS_BASE_URI + "/detectors";
    public static final String RULE_BASE_URI = PLUGINS_BASE_URI + "/rules";
    public static final String FINDINGS_CORRELATE_URI = FINDINGS_BASE_URI + "/correlate";
    public static final String LIST_CORRELATIONS_URI = PLUGINS_BASE_URI + "/correlations";
    public static final String CORRELATION_RULES_BASE_URI = PLUGINS_BASE_URI + "/correlation/rules";
    public static final String THREAT_INTEL_BASE_URI = PLUGINS_BASE_URI + "/threat_intel";
    public static final String THREAT_INTEL_SOURCE_URI = PLUGINS_BASE_URI + "/threat_intel/source";
    public static final String THREAT_INTEL_MONITOR_URI = PLUGINS_BASE_URI + "/threat_intel/monitor";
    public static final String IOCS_URI = PLUGINS_BASE_URI + "/iocs";
    public static final String LIST_IOCS_URI = IOCS_URI + "/list";
    public static final String TEST_CONNECTION_BASE_URI = PLUGINS_BASE_URI + "/connections/%s/test";
    public static final String TEST_S3_CONNECTION_URI = String.format(TEST_CONNECTION_BASE_URI, "s3");

    public static final String CUSTOM_LOG_TYPE_URI = PLUGINS_BASE_URI + "/logtype";

    public static final String CORRELATIONS_ALERTS_BASE_URI = PLUGINS_BASE_URI + "/correlationAlerts";
    public static final String JOB_INDEX_NAME = ".opensearch-sap--job";
    public static final String JOB_TYPE = "opensearch_sap_job";

    public static final Map<String, Object> TIF_JOB_INDEX_SETTING = Map.of(IndexMetadata.SETTING_NUMBER_OF_SHARDS, 1, IndexMetadata.SETTING_AUTO_EXPAND_REPLICAS, "0-all", IndexMetadata.SETTING_INDEX_HIDDEN, true);

    private CorrelationRuleIndices correlationRuleIndices;

    private DetectorIndices detectorIndices;

    private RuleTopicIndices ruleTopicIndices;

    private CorrelationIndices correlationIndices;

    private CustomLogTypeIndices customLogTypeIndices;

    private MapperService mapperService;

    private RuleIndices ruleIndices;

    private DetectorIndexManagementService detectorIndexManagementService;

    private IndexTemplateManager indexTemplateManager;

    private BuiltinLogTypeLoader builtinLogTypeLoader;

    private LogTypeService logTypeService;

    private SATIFSourceConfigService saTifSourceConfigService;

    @Override
    public Collection<SystemIndexDescriptor> getSystemIndexDescriptors(Settings settings) {
        return Collections.singletonList(new SystemIndexDescriptor(THREAT_INTEL_DATA_INDEX_NAME_PREFIX, "System index used for threat intel data"));
    }


    @Override
    public Collection<Object> createComponents(Client client,
                                               ClusterService clusterService,
                                               ThreadPool threadPool,
                                               ResourceWatcherService resourceWatcherService,
                                               ScriptService scriptService,
                                               NamedXContentRegistry xContentRegistry,
                                               Environment environment,
                                               NodeEnvironment nodeEnvironment,
                                               NamedWriteableRegistry namedWriteableRegistry,
                                               IndexNameExpressionResolver indexNameExpressionResolver,
                                               Supplier<RepositoriesService> repositoriesServiceSupplier) {

        builtinLogTypeLoader = new BuiltinLogTypeLoader();
        BuiltInTIFMetadataLoader builtInTIFMetadataLoader = new BuiltInTIFMetadataLoader();
        logTypeService = new LogTypeService(client, clusterService, xContentRegistry, builtinLogTypeLoader);
        detectorIndices = new DetectorIndices(client.admin(), clusterService, threadPool);
        ruleTopicIndices = new RuleTopicIndices(client, clusterService, logTypeService);
        correlationIndices = new CorrelationIndices(client, clusterService);
        customLogTypeIndices = new CustomLogTypeIndices(client.admin(), clusterService);
        indexTemplateManager = new IndexTemplateManager(client, clusterService, indexNameExpressionResolver, xContentRegistry);
        mapperService = new MapperService(client, clusterService, indexNameExpressionResolver, indexTemplateManager, logTypeService);
        ruleIndices = new RuleIndices(logTypeService, client, clusterService, threadPool);
        correlationRuleIndices = new CorrelationRuleIndices(client, clusterService);
        ThreatIntelFeedDataService threatIntelFeedDataService = new ThreatIntelFeedDataService(clusterService, client, indexNameExpressionResolver, xContentRegistry);
        DetectorThreatIntelService detectorThreatIntelService = new DetectorThreatIntelService(threatIntelFeedDataService, client, xContentRegistry);
        TIFJobParameterService tifJobParameterService = new TIFJobParameterService(client, clusterService);
        TIFJobUpdateService tifJobUpdateService = new TIFJobUpdateService(clusterService, tifJobParameterService, threatIntelFeedDataService, builtInTIFMetadataLoader);
        TIFLockService threatIntelLockService = new TIFLockService(clusterService, client);
        saTifSourceConfigService = new SATIFSourceConfigService(client, clusterService, threadPool, xContentRegistry, threatIntelLockService);
        STIX2IOCFetchService stix2IOCFetchService = new STIX2IOCFetchService(client, clusterService);
        SATIFSourceConfigManagementService saTifSourceConfigManagementService = new SATIFSourceConfigManagementService(saTifSourceConfigService, threatIntelLockService, stix2IOCFetchService, xContentRegistry, clusterService);
        SecurityAnalyticsRunner.getJobRunnerInstance();
        TIFSourceConfigRunner.getJobRunnerInstance().initialize(clusterService, threatIntelLockService, threadPool, saTifSourceConfigManagementService, saTifSourceConfigService);
        CorrelationAlertService correlationAlertService = new CorrelationAlertService(client, xContentRegistry);
        NotificationService notificationService = new NotificationService((NodeClient) client, scriptService);
        TIFJobRunner.getJobRunnerInstance().initialize(clusterService, tifJobUpdateService, tifJobParameterService, threatIntelLockService, threadPool, detectorThreatIntelService);
        IocFindingService iocFindingService = new IocFindingService(client, clusterService, xContentRegistry);
        ThreatIntelAlertService threatIntelAlertService = new ThreatIntelAlertService(client, clusterService, xContentRegistry);
        SaIoCScanService ioCScanService = new SaIoCScanService(client, xContentRegistry, iocFindingService, threatIntelAlertService, notificationService);
        return List.of(
                detectorIndices, correlationIndices, correlationRuleIndices, ruleTopicIndices, customLogTypeIndices, ruleIndices,
                mapperService, indexTemplateManager, builtinLogTypeLoader, builtInTIFMetadataLoader, threatIntelFeedDataService, detectorThreatIntelService,
                correlationAlertService, notificationService,
                tifJobUpdateService, tifJobParameterService, threatIntelLockService, saTifSourceConfigService, saTifSourceConfigManagementService, stix2IOCFetchService,
                ioCScanService);
    }

    @Override
    public Collection<Class<? extends LifecycleComponent>> getGuiceServiceClasses() {
        return List.of(DetectorIndexManagementService.class, BuiltinLogTypeLoader.class);
    }

    @Override
    public List<RestHandler> getRestHandlers(Settings settings,
                                             RestController restController,
                                             ClusterSettings clusterSettings,
                                             IndexScopedSettings indexScopedSettings,
                                             SettingsFilter settingsFilter,
                                             IndexNameExpressionResolver indexNameExpressionResolver,
                                             Supplier<DiscoveryNodes> nodesInCluster) {
        return List.of(
                new RestAcknowledgeAlertsAction(),
                new RestUpdateIndexMappingsAction(),
                new RestCreateIndexMappingsAction(),
                new RestGetIndexMappingsAction(),
                new RestIndexDetectorAction(),
                new RestGetDetectorAction(),
                new RestSearchDetectorAction(),
                new RestDeleteDetectorAction(),
                new RestGetFindingsAction(),
                new RestGetMappingsViewAction(),
                new RestGetAlertsAction(),
                new RestIndexRuleAction(),
                new RestSearchRuleAction(),
                new RestDeleteRuleAction(),
                new RestValidateRulesAction(),
                new RestGetAllRuleCategoriesAction(),
                new RestSearchCorrelationAction(),
                new RestIndexCorrelationRuleAction(),
                new RestDeleteCorrelationRuleAction(),
                new RestListCorrelationAction(),
                new RestSearchCorrelationRuleAction(),
                new RestIndexCustomLogTypeAction(),
                new RestSearchCustomLogTypeAction(),
                new RestDeleteCustomLogTypeAction(),
                new RestIndexTIFSourceConfigAction(),
                new RestGetTIFSourceConfigAction(),
                new RestDeleteTIFSourceConfigAction(),
                new RestSearchTIFSourceConfigsAction(),
                new RestIndexThreatIntelMonitorAction(),
                new RestDeleteThreatIntelMonitorAction(),
                new RestSearchThreatIntelMonitorAction(),
                new RestRefreshTIFSourceConfigAction(),
                new RestListIOCsAction(),
                new RestGetIocFindingsAction(),
<<<<<<< HEAD
                new RestTestS3ConnectionAction(),
                new RestGetCorrelationsAlertsAction(),
                new RestAcknowledgeCorrelationAlertsAction()
=======
                new RestTestS3ConnectionAction()
>>>>>>> e47a6aca
        );
    }

    @Override
    public String getJobType() {
        return JOB_TYPE;
    }

    @Override
    public String getJobIndex() {
        return JOB_INDEX_NAME;
    }

    @Override
    public ScheduledJobRunner getJobRunner() {
        return SecurityAnalyticsRunner.getJobRunnerInstance();
    }

    @Override
    public ScheduledJobParser getJobParser() {
        // TODO: @jowg fix the job parser to parse previous tif job
        return (xcp, id, jobDocVersion) -> {
            XContentParserUtils.ensureExpectedToken(XContentParser.Token.START_OBJECT, xcp.nextToken(), xcp);
            while (xcp.nextToken() != XContentParser.Token.END_OBJECT) {
                String fieldName = xcp.currentName();
                xcp.nextToken();
                switch (fieldName) {
                    case SOURCE_CONFIG_FIELD:
                        return SATIFSourceConfig.parse(xcp, id, jobDocVersion.getVersion());
                    default:
                        log.error("Job parser failed for [{}] in security analytics job registration", fieldName);
                        xcp.skipChildren();
                }
            }
            return null;
        };
    }

    @Override
    public List<NamedXContentRegistry.Entry> getNamedXContent() {
        return List.of(
                Detector.XCONTENT_REGISTRY,
                DetectorInput.XCONTENT_REGISTRY,
                Rule.XCONTENT_REGISTRY,
                CustomLogType.XCONTENT_REGISTRY,
                ThreatIntelFeedData.XCONTENT_REGISTRY
        );
    }

    @Override
    public Map<String, Mapper.TypeParser> getMappers() {
        return Collections.singletonMap(
                CorrelationVectorFieldMapper.CONTENT_TYPE,
                new CorrelationVectorFieldMapper.TypeParser()
        );
    }

    @Override
    public Optional<EngineFactory> getEngineFactory(IndexSettings indexSettings) {
        return Optional.empty();
    }

    @Override
    public Optional<CodecServiceFactory> getCustomCodecServiceFactory(IndexSettings indexSettings) {
        if (indexSettings.getValue(SecurityAnalyticsSettings.IS_CORRELATION_INDEX_SETTING)) {
            return Optional.of(config -> new CorrelationCodecService(config, indexSettings));
        }
        return Optional.empty();
    }

    @Override
    public List<QuerySpec<?>> getQueries() {
        return Collections.singletonList(new QuerySpec<>(CorrelationQueryBuilder.NAME, CorrelationQueryBuilder::new, CorrelationQueryBuilder::fromXContent));
    }

    @Override
    public List<Setting<?>> getSettings() {
        return List.of(
                SecurityAnalyticsSettings.INDEX_TIMEOUT,
                SecurityAnalyticsSettings.FILTER_BY_BACKEND_ROLES,
                SecurityAnalyticsSettings.ALERT_HISTORY_ENABLED,
                SecurityAnalyticsSettings.ALERT_HISTORY_ROLLOVER_PERIOD,
                SecurityAnalyticsSettings.ALERT_HISTORY_INDEX_MAX_AGE,
                SecurityAnalyticsSettings.ALERT_HISTORY_MAX_DOCS,
                SecurityAnalyticsSettings.ALERT_HISTORY_RETENTION_PERIOD,
                SecurityAnalyticsSettings.REQUEST_TIMEOUT,
                SecurityAnalyticsSettings.MAX_ACTION_THROTTLE_VALUE,
                SecurityAnalyticsSettings.FINDING_HISTORY_ENABLED,
                SecurityAnalyticsSettings.FINDING_HISTORY_MAX_DOCS,
                SecurityAnalyticsSettings.FINDING_HISTORY_INDEX_MAX_AGE,
                SecurityAnalyticsSettings.FINDING_HISTORY_ROLLOVER_PERIOD,
                SecurityAnalyticsSettings.FINDING_HISTORY_RETENTION_PERIOD,
                SecurityAnalyticsSettings.CORRELATION_HISTORY_MAX_DOCS,
                SecurityAnalyticsSettings.CORRELATION_HISTORY_INDEX_MAX_AGE,
                SecurityAnalyticsSettings.CORRELATION_HISTORY_ROLLOVER_PERIOD,
                SecurityAnalyticsSettings.CORRELATION_HISTORY_RETENTION_PERIOD,
                SecurityAnalyticsSettings.IOC_FINDING_HISTORY_ENABLED,
                SecurityAnalyticsSettings.IOC_FINDING_HISTORY_MAX_DOCS,
                SecurityAnalyticsSettings.IOC_FINDING_HISTORY_INDEX_MAX_AGE,
                SecurityAnalyticsSettings.IOC_FINDING_HISTORY_ROLLOVER_PERIOD,
                SecurityAnalyticsSettings.IOC_FINDING_HISTORY_RETENTION_PERIOD,
                SecurityAnalyticsSettings.IS_CORRELATION_INDEX_SETTING,
                SecurityAnalyticsSettings.CORRELATION_TIME_WINDOW,
                SecurityAnalyticsSettings.ENABLE_AUTO_CORRELATIONS,
                SecurityAnalyticsSettings.DEFAULT_MAPPING_SCHEMA,
                SecurityAnalyticsSettings.ENABLE_WORKFLOW_USAGE,
                SecurityAnalyticsSettings.TIF_UPDATE_INTERVAL,
                SecurityAnalyticsSettings.BATCH_SIZE,
                SecurityAnalyticsSettings.THREAT_INTEL_TIMEOUT,
                SecurityAnalyticsSettings.IOC_INDEX_RETENTION_PERIOD,
                SecurityAnalyticsSettings.IOC_MAX_INDICES_PER_ALIAS
        );
    }

    @Override
    public List<ActionHandler<? extends ActionRequest, ? extends ActionResponse>> getActions() {
        return List.of(
                new ActionPlugin.ActionHandler<>(AckAlertsAction.INSTANCE, TransportAcknowledgeAlertsAction.class),
                new ActionPlugin.ActionHandler<>(UpdateIndexMappingsAction.INSTANCE, TransportUpdateIndexMappingsAction.class),
                new ActionPlugin.ActionHandler<>(CreateIndexMappingsAction.INSTANCE, TransportCreateIndexMappingsAction.class),
                new ActionPlugin.ActionHandler<>(GetIndexMappingsAction.INSTANCE, TransportGetIndexMappingsAction.class),
                new ActionPlugin.ActionHandler<>(IndexDetectorAction.INSTANCE, TransportIndexDetectorAction.class),
                new ActionPlugin.ActionHandler<>(DeleteDetectorAction.INSTANCE, TransportDeleteDetectorAction.class),
                new ActionPlugin.ActionHandler<>(GetMappingsViewAction.INSTANCE, TransportGetMappingsViewAction.class),
                new ActionPlugin.ActionHandler<>(GetDetectorAction.INSTANCE, TransportGetDetectorAction.class),
                new ActionPlugin.ActionHandler<>(SearchDetectorAction.INSTANCE, TransportSearchDetectorAction.class),
                new ActionPlugin.ActionHandler<>(GetFindingsAction.INSTANCE, TransportGetFindingsAction.class),
                new ActionPlugin.ActionHandler<>(GetAlertsAction.INSTANCE, TransportGetAlertsAction.class),
                new ActionPlugin.ActionHandler<>(IndexRuleAction.INSTANCE, TransportIndexRuleAction.class),
                new ActionPlugin.ActionHandler<>(SearchRuleAction.INSTANCE, TransportSearchRuleAction.class),
                new ActionPlugin.ActionHandler<>(DeleteRuleAction.INSTANCE, TransportDeleteRuleAction.class),
                new ActionPlugin.ActionHandler<>(ValidateRulesAction.INSTANCE, TransportValidateRulesAction.class),
                new ActionPlugin.ActionHandler<>(GetAllRuleCategoriesAction.INSTANCE, TransportGetAllRuleCategoriesAction.class),
                new ActionPlugin.ActionHandler<>(CorrelatedFindingAction.INSTANCE, TransportSearchCorrelationAction.class),
                new ActionPlugin.ActionHandler<>(IndexCorrelationRuleAction.INSTANCE, TransportIndexCorrelationRuleAction.class),
                new ActionPlugin.ActionHandler<>(DeleteCorrelationRuleAction.INSTANCE, TransportDeleteCorrelationRuleAction.class),
                new ActionPlugin.ActionHandler<>(AlertingActions.SUBSCRIBE_FINDINGS_ACTION_TYPE, TransportCorrelateFindingAction.class),
                new ActionPlugin.ActionHandler<>(ListCorrelationsAction.INSTANCE, TransportListCorrelationAction.class),
                new ActionPlugin.ActionHandler<>(SearchCorrelationRuleAction.INSTANCE, TransportSearchCorrelationRuleAction.class),
                new ActionHandler<>(IndexCustomLogTypeAction.INSTANCE, TransportIndexCustomLogTypeAction.class),
                new ActionHandler<>(SearchCustomLogTypeAction.INSTANCE, TransportSearchCustomLogTypeAction.class),
                new ActionHandler<>(DeleteCustomLogTypeAction.INSTANCE, TransportDeleteCustomLogTypeAction.class),
                new ActionHandler<>(IndexThreatIntelMonitorAction.INSTANCE, TransportIndexThreatIntelMonitorAction.class),
                new ActionHandler<>(DeleteThreatIntelMonitorAction.INSTANCE, TransportDeleteThreatIntelMonitorAction.class),
                new ActionHandler<>(SearchThreatIntelMonitorAction.INSTANCE, TransportSearchThreatIntelMonitorAction.class),
                new ActionHandler<>(SAIndexTIFSourceConfigAction.INSTANCE, TransportIndexTIFSourceConfigAction.class),
                new ActionHandler<>(SAGetTIFSourceConfigAction.INSTANCE, TransportGetTIFSourceConfigAction.class),
                new ActionHandler<>(SADeleteTIFSourceConfigAction.INSTANCE, TransportDeleteTIFSourceConfigAction.class),
                new ActionHandler<>(SASearchTIFSourceConfigsAction.INSTANCE, TransportSearchTIFSourceConfigsAction.class),
                new ActionHandler<>(SARefreshTIFSourceConfigAction.INSTANCE, TransportRefreshTIFSourceConfigAction.class),
                new ActionHandler<>(ThreatIntelMonitorRunner.REMOTE_DOC_LEVEL_MONITOR_ACTION_INSTANCE, TransportThreatIntelMonitorFanOutAction.class),
                new ActionHandler<>(ListIOCsAction.INSTANCE, TransportListIOCsAction.class),
<<<<<<< HEAD
                new ActionHandler<>(TestS3ConnectionAction.INSTANCE, TransportTestS3ConnectionAction.class),
                new ActionHandler<>(GetIocFindingsAction.INSTANCE, TransportGetIocFindingsAction.class),
                new ActionHandler<>(PutTIFJobAction.INSTANCE, TransportPutTIFJobAction.class),
                new ActionPlugin.ActionHandler<>(GetCorrelationAlertsAction.INSTANCE, TransportGetCorrelationAlertsAction.class),
                new ActionPlugin.ActionHandler<>(AckCorrelationAlertsAction.INSTANCE, TransportAckCorrelationAlertsAction.class)
=======
                new ActionHandler<>(GetIocFindingsAction.INSTANCE, TransportGetIocFindingsAction.class),
                new ActionHandler<>(TestS3ConnectionAction.INSTANCE, TransportTestS3ConnectionAction.class)
>>>>>>> e47a6aca
        );
    }

    @Override
    public void onNodeStarted(DiscoveryNode localNode) {
//      Trigger initialization of log types
        logTypeService.ensureConfigIndexIsInitialized(new ActionListener<>() {
            @Override
            public void onResponse(Void unused) {
                log.info("LogType config index successfully created and builtin log types loaded");
            }

            @Override
            public void onFailure(Exception e) {
                log.warn("Failed to initialize LogType config index and builtin log types");
            }
        });
    }

    @NonNull
    @Override
    public Map<String, RemoteMonitorRunner> getMonitorTypesToMonitorRunners() {
        return Map.of(
                THREAT_INTEL_MONITOR_TYPE, ThreatIntelMonitorRunner.getMonitorRunner()
        );
    }
}<|MERGE_RESOLUTION|>--- conflicted
+++ resolved
@@ -127,7 +127,6 @@
 import org.opensearch.securityanalytics.threatIntel.action.GetIocFindingsAction;
 import org.opensearch.securityanalytics.threatIntel.action.PutTIFJobAction;
 import org.opensearch.securityanalytics.threatIntel.action.SADeleteTIFSourceConfigAction;
-import org.opensearch.securityanalytics.threatIntel.action.GetIocFindingsAction;
 import org.opensearch.securityanalytics.threatIntel.action.SAGetTIFSourceConfigAction;
 import org.opensearch.securityanalytics.threatIntel.action.SAIndexTIFSourceConfigAction;
 import org.opensearch.securityanalytics.threatIntel.action.SARefreshTIFSourceConfigAction;
@@ -146,11 +145,6 @@
 import org.opensearch.securityanalytics.threatIntel.model.SATIFSourceConfig;
 import org.opensearch.securityanalytics.threatIntel.model.monitor.TransportThreatIntelMonitorFanOutAction;
 import org.opensearch.securityanalytics.threatIntel.resthandler.RestDeleteTIFSourceConfigAction;
-<<<<<<< HEAD
-=======
-import org.opensearch.securityanalytics.threatIntel.model.monitor.SampleRemoteDocLevelMonitorRunner;
-import org.opensearch.securityanalytics.threatIntel.model.monitor.TransportRemoteDocLevelMonitorFanOutAction;
->>>>>>> e47a6aca
 import org.opensearch.securityanalytics.threatIntel.resthandler.RestGetIocFindingsAction;
 import org.opensearch.securityanalytics.threatIntel.resthandler.RestGetTIFSourceConfigAction;
 import org.opensearch.securityanalytics.threatIntel.resthandler.RestIndexTIFSourceConfigAction;
@@ -204,7 +198,6 @@
 import org.opensearch.securityanalytics.transport.TransportTestS3ConnectionAction;
 import org.opensearch.securityanalytics.transport.TransportUpdateIndexMappingsAction;
 import org.opensearch.securityanalytics.transport.TransportValidateRulesAction;
-import org.opensearch.securityanalytics.threatIntel.transport.TransportGetIocFindingsAction;
 import org.opensearch.securityanalytics.util.CorrelationIndices;
 import org.opensearch.securityanalytics.util.CorrelationRuleIndices;
 import org.opensearch.securityanalytics.util.CustomLogTypeIndices;
@@ -382,13 +375,9 @@
                 new RestRefreshTIFSourceConfigAction(),
                 new RestListIOCsAction(),
                 new RestGetIocFindingsAction(),
-<<<<<<< HEAD
                 new RestTestS3ConnectionAction(),
                 new RestGetCorrelationsAlertsAction(),
                 new RestAcknowledgeCorrelationAlertsAction()
-=======
-                new RestTestS3ConnectionAction()
->>>>>>> e47a6aca
         );
     }
 
@@ -541,16 +530,11 @@
                 new ActionHandler<>(SARefreshTIFSourceConfigAction.INSTANCE, TransportRefreshTIFSourceConfigAction.class),
                 new ActionHandler<>(ThreatIntelMonitorRunner.REMOTE_DOC_LEVEL_MONITOR_ACTION_INSTANCE, TransportThreatIntelMonitorFanOutAction.class),
                 new ActionHandler<>(ListIOCsAction.INSTANCE, TransportListIOCsAction.class),
-<<<<<<< HEAD
                 new ActionHandler<>(TestS3ConnectionAction.INSTANCE, TransportTestS3ConnectionAction.class),
                 new ActionHandler<>(GetIocFindingsAction.INSTANCE, TransportGetIocFindingsAction.class),
                 new ActionHandler<>(PutTIFJobAction.INSTANCE, TransportPutTIFJobAction.class),
                 new ActionPlugin.ActionHandler<>(GetCorrelationAlertsAction.INSTANCE, TransportGetCorrelationAlertsAction.class),
                 new ActionPlugin.ActionHandler<>(AckCorrelationAlertsAction.INSTANCE, TransportAckCorrelationAlertsAction.class)
-=======
-                new ActionHandler<>(GetIocFindingsAction.INSTANCE, TransportGetIocFindingsAction.class),
-                new ActionHandler<>(TestS3ConnectionAction.INSTANCE, TransportTestS3ConnectionAction.class)
->>>>>>> e47a6aca
         );
     }
 
