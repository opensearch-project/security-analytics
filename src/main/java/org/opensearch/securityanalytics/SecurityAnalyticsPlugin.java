/*
 * Copyright OpenSearch Contributors
 * SPDX-License-Identifier: Apache-2.0
 */
package org.opensearch.securityanalytics;

import java.util.*;
import java.util.function.Supplier;
import org.apache.logging.log4j.LogManager;
import org.apache.logging.log4j.Logger;
import org.opensearch.core.action.ActionListener;
import org.opensearch.action.ActionRequest;
import org.opensearch.core.action.ActionResponse;
import org.opensearch.client.Client;
import org.opensearch.cluster.metadata.IndexNameExpressionResolver;
import org.opensearch.cluster.node.DiscoveryNode;
import org.opensearch.cluster.node.DiscoveryNodes;
import org.opensearch.cluster.service.ClusterService;
import org.opensearch.common.lifecycle.LifecycleComponent;
import org.opensearch.common.settings.ClusterSettings;
import org.opensearch.common.settings.IndexScopedSettings;
import org.opensearch.common.settings.Setting;
import org.opensearch.common.settings.Settings;
import org.opensearch.common.settings.SettingsFilter;
import org.opensearch.commons.alerting.action.AlertingActions;
import org.opensearch.core.common.io.stream.NamedWriteableRegistry;
import org.opensearch.core.xcontent.NamedXContentRegistry;
import org.opensearch.env.Environment;
import org.opensearch.env.NodeEnvironment;
import org.opensearch.index.IndexSettings;
import org.opensearch.index.codec.CodecServiceFactory;
import org.opensearch.index.engine.EngineFactory;
import org.opensearch.index.mapper.Mapper;
import org.opensearch.indices.SystemIndexDescriptor;
import org.opensearch.plugins.*;
import org.opensearch.repositories.RepositoriesService;
import org.opensearch.rest.RestController;
import org.opensearch.rest.RestHandler;
import org.opensearch.script.ScriptService;
import org.opensearch.securityanalytics.action.*;
import org.opensearch.securityanalytics.correlation.index.codec.CorrelationCodecService;
import org.opensearch.securityanalytics.correlation.index.mapper.CorrelationVectorFieldMapper;
import org.opensearch.securityanalytics.correlation.index.query.CorrelationQueryBuilder;
import org.opensearch.securityanalytics.indexmanagment.DetectorIndexManagementService;
import org.opensearch.securityanalytics.logtype.BuiltinLogTypeLoader;
import org.opensearch.securityanalytics.logtype.LogTypeService;
import org.opensearch.securityanalytics.mapper.IndexTemplateManager;
import org.opensearch.securityanalytics.mapper.MapperService;
import org.opensearch.securityanalytics.model.CustomLogType;
import org.opensearch.securityanalytics.model.ThreatIntelFeedData;
import org.opensearch.securityanalytics.resthandler.*;
import org.opensearch.securityanalytics.threatIntel.DetectorThreatIntelService;
import org.opensearch.securityanalytics.threatIntel.ThreatIntelFeedDataService;
import org.opensearch.securityanalytics.threatIntel.action.*;
<<<<<<< HEAD
=======
import org.opensearch.securityanalytics.threatIntel.common.TIFExecutor;
>>>>>>> 98bbd428
import org.opensearch.securityanalytics.threatIntel.common.TIFLockService;
import org.opensearch.securityanalytics.threatIntel.feedMetadata.BuiltInTIFMetadataLoader;
import org.opensearch.securityanalytics.threatIntel.jobscheduler.TIFJobParameterService;
import org.opensearch.securityanalytics.threatIntel.jobscheduler.TIFJobRunner;
import org.opensearch.securityanalytics.threatIntel.jobscheduler.TIFJobUpdateService;
import org.opensearch.securityanalytics.transport.*;
import org.opensearch.securityanalytics.model.Rule;
import org.opensearch.securityanalytics.model.Detector;
import org.opensearch.securityanalytics.model.DetectorInput;
import org.opensearch.securityanalytics.settings.SecurityAnalyticsSettings;
import org.opensearch.securityanalytics.util.CorrelationIndices;
import org.opensearch.securityanalytics.util.CorrelationRuleIndices;
import org.opensearch.securityanalytics.util.CustomLogTypeIndices;
import org.opensearch.securityanalytics.util.DetectorIndices;
import org.opensearch.securityanalytics.util.RuleIndices;
import org.opensearch.securityanalytics.util.RuleTopicIndices;
import org.opensearch.threadpool.ExecutorBuilder;
import org.opensearch.threadpool.ThreadPool;
import org.opensearch.watcher.ResourceWatcherService;

import static org.opensearch.securityanalytics.threatIntel.jobscheduler.TIFJobParameter.THREAT_INTEL_DATA_INDEX_NAME_PREFIX;

public class SecurityAnalyticsPlugin extends Plugin implements ActionPlugin, MapperPlugin, SearchPlugin, EnginePlugin, ClusterPlugin, SystemIndexPlugin {

    private static final Logger log = LogManager.getLogger(SecurityAnalyticsPlugin.class);

    public static final String PLUGINS_BASE_URI = "/_plugins/_security_analytics";
    public static final String MAPPER_BASE_URI = PLUGINS_BASE_URI + "/mappings";
    public static final String MAPPINGS_VIEW_BASE_URI = MAPPER_BASE_URI + "/view";
    public static final String FINDINGS_BASE_URI = PLUGINS_BASE_URI + "/findings";
    public static final String ALERTS_BASE_URI = PLUGINS_BASE_URI + "/alerts";
    public static final String DETECTOR_BASE_URI = PLUGINS_BASE_URI + "/detectors";
    public static final String RULE_BASE_URI = PLUGINS_BASE_URI + "/rules";
    public static final String FINDINGS_CORRELATE_URI = FINDINGS_BASE_URI + "/correlate";
    public static final String LIST_CORRELATIONS_URI = PLUGINS_BASE_URI + "/correlations";
    public static final String CORRELATION_RULES_BASE_URI = PLUGINS_BASE_URI + "/correlation/rules";

    public static final String CUSTOM_LOG_TYPE_URI = PLUGINS_BASE_URI + "/logtype";

    private CorrelationRuleIndices correlationRuleIndices;

    private DetectorIndices detectorIndices;

    private RuleTopicIndices ruleTopicIndices;

    private CorrelationIndices correlationIndices;

    private CustomLogTypeIndices customLogTypeIndices;

    private MapperService mapperService;

    private RuleIndices ruleIndices;

    private DetectorIndexManagementService detectorIndexManagementService;

    private IndexTemplateManager indexTemplateManager;

    private BuiltinLogTypeLoader builtinLogTypeLoader;

    private LogTypeService logTypeService;

    private Client client;

    @Override
    public Collection<SystemIndexDescriptor> getSystemIndexDescriptors(Settings settings){
        return List.of(new SystemIndexDescriptor(THREAT_INTEL_DATA_INDEX_NAME_PREFIX, "System index used for threat intel data"));
    }

    @Override
<<<<<<< HEAD
=======
    public List<ExecutorBuilder<?>> getExecutorBuilders(Settings settings) {
        List<ExecutorBuilder<?>> executorBuilders = new ArrayList<>();
        executorBuilders.add(TIFExecutor.executorBuilder(settings));
        return executorBuilders;
    }

    @Override
>>>>>>> 98bbd428
    public Collection<Object> createComponents(Client client,
                                               ClusterService clusterService,
                                               ThreadPool threadPool,
                                               ResourceWatcherService resourceWatcherService,
                                               ScriptService scriptService,
                                               NamedXContentRegistry xContentRegistry,
                                               Environment environment,
                                               NodeEnvironment nodeEnvironment,
                                               NamedWriteableRegistry namedWriteableRegistry,
                                               IndexNameExpressionResolver indexNameExpressionResolver,
                                               Supplier<RepositoriesService> repositoriesServiceSupplier) {

        builtinLogTypeLoader = new BuiltinLogTypeLoader();
        BuiltInTIFMetadataLoader builtInTIFMetadataLoader = new BuiltInTIFMetadataLoader();
        logTypeService = new LogTypeService(client, clusterService, xContentRegistry, builtinLogTypeLoader);
        detectorIndices = new DetectorIndices(client.admin(), clusterService, threadPool);
        ruleTopicIndices = new RuleTopicIndices(client, clusterService, logTypeService);
        correlationIndices = new CorrelationIndices(client, clusterService);
        customLogTypeIndices = new CustomLogTypeIndices(client.admin(), clusterService);
        indexTemplateManager = new IndexTemplateManager(client, clusterService, indexNameExpressionResolver, xContentRegistry);
        mapperService = new MapperService(client, clusterService, indexNameExpressionResolver, indexTemplateManager, logTypeService);
        ruleIndices = new RuleIndices(logTypeService, client, clusterService, threadPool);
        correlationRuleIndices = new CorrelationRuleIndices(client, clusterService);
        ThreatIntelFeedDataService threatIntelFeedDataService = new ThreatIntelFeedDataService(clusterService, client, indexNameExpressionResolver, xContentRegistry);
        DetectorThreatIntelService detectorThreatIntelService = new DetectorThreatIntelService(threatIntelFeedDataService);
        TIFJobParameterService tifJobParameterService = new TIFJobParameterService(client, clusterService);
        TIFJobUpdateService tifJobUpdateService = new TIFJobUpdateService(clusterService, tifJobParameterService, threatIntelFeedDataService, builtInTIFMetadataLoader);
<<<<<<< HEAD
=======
        TIFExecutor threatIntelExecutor = new TIFExecutor(threadPool);
>>>>>>> 98bbd428
        TIFLockService threatIntelLockService = new TIFLockService(clusterService, client);

        this.client = client;

<<<<<<< HEAD
        TIFJobRunner.getJobRunnerInstance().initialize(clusterService,tifJobUpdateService, tifJobParameterService, threatIntelLockService, threadPool);
=======
        TIFJobRunner.getJobRunnerInstance().initialize(clusterService,tifJobUpdateService, tifJobParameterService, threatIntelExecutor, threatIntelLockService, threadPool);
>>>>>>> 98bbd428

        return List.of(
                detectorIndices, correlationIndices, correlationRuleIndices, ruleTopicIndices, customLogTypeIndices, ruleIndices,
                mapperService, indexTemplateManager, builtinLogTypeLoader, builtInTIFMetadataLoader, threatIntelFeedDataService, detectorThreatIntelService,
<<<<<<< HEAD
                tifJobUpdateService, tifJobParameterService, threatIntelLockService);
=======
                tifJobUpdateService, tifJobParameterService, threatIntelExecutor, threatIntelLockService);
>>>>>>> 98bbd428
    }

    @Override
    public Collection<Class<? extends LifecycleComponent>> getGuiceServiceClasses() {
        return List.of(DetectorIndexManagementService.class, BuiltinLogTypeLoader.class);
    }

    @Override
    public List<RestHandler> getRestHandlers(Settings settings,
                                             RestController restController,
                                             ClusterSettings clusterSettings,
                                             IndexScopedSettings indexScopedSettings,
                                             SettingsFilter settingsFilter,
                                             IndexNameExpressionResolver indexNameExpressionResolver,
                                             Supplier<DiscoveryNodes> nodesInCluster) {
        return List.of(
                new RestAcknowledgeAlertsAction(),
                new RestUpdateIndexMappingsAction(),
                new RestCreateIndexMappingsAction(),
                new RestGetIndexMappingsAction(),
                new RestIndexDetectorAction(),
                new RestGetDetectorAction(),
                new RestSearchDetectorAction(),
                new RestDeleteDetectorAction(),
                new RestGetFindingsAction(),
                new RestGetMappingsViewAction(),
                new RestGetAlertsAction(),
                new RestIndexRuleAction(),
                new RestSearchRuleAction(),
                new RestDeleteRuleAction(),
                new RestValidateRulesAction(),
                new RestGetAllRuleCategoriesAction(),
                new RestSearchCorrelationAction(),
                new RestIndexCorrelationRuleAction(),
                new RestDeleteCorrelationRuleAction(),
                new RestListCorrelationAction(),
                new RestSearchCorrelationRuleAction(),
                new RestIndexCustomLogTypeAction(),
                new RestSearchCustomLogTypeAction(),
                new RestDeleteCustomLogTypeAction()
        );
    }

    @Override
    public List<NamedXContentRegistry.Entry> getNamedXContent() {
        return List.of(
                Detector.XCONTENT_REGISTRY,
                DetectorInput.XCONTENT_REGISTRY,
                Rule.XCONTENT_REGISTRY,
                CustomLogType.XCONTENT_REGISTRY,
                ThreatIntelFeedData.XCONTENT_REGISTRY
        );
    }

    @Override
    public Map<String, Mapper.TypeParser> getMappers() {
        return Collections.singletonMap(
                CorrelationVectorFieldMapper.CONTENT_TYPE,
                new CorrelationVectorFieldMapper.TypeParser()
        );
    }

    @Override
    public Optional<EngineFactory> getEngineFactory(IndexSettings indexSettings) {
        return Optional.empty();
    }

    @Override
    public Optional<CodecServiceFactory> getCustomCodecServiceFactory(IndexSettings indexSettings) {
        if (indexSettings.getValue(SecurityAnalyticsSettings.IS_CORRELATION_INDEX_SETTING)) {
            return Optional.of(config -> new CorrelationCodecService(config, indexSettings));
        }
        return Optional.empty();
    }

    @Override
    public List<QuerySpec<?>> getQueries() {
        return Collections.singletonList(new QuerySpec<>(CorrelationQueryBuilder.NAME, CorrelationQueryBuilder::new, CorrelationQueryBuilder::fromXContent));
    }

    @Override
    public List<Setting<?>> getSettings() {
        return List.of(
                SecurityAnalyticsSettings.INDEX_TIMEOUT,
                SecurityAnalyticsSettings.FILTER_BY_BACKEND_ROLES,
                SecurityAnalyticsSettings.ALERT_HISTORY_ENABLED,
                SecurityAnalyticsSettings.ALERT_HISTORY_ROLLOVER_PERIOD,
                SecurityAnalyticsSettings.ALERT_HISTORY_INDEX_MAX_AGE,
                SecurityAnalyticsSettings.ALERT_HISTORY_MAX_DOCS,
                SecurityAnalyticsSettings.ALERT_HISTORY_RETENTION_PERIOD,
                SecurityAnalyticsSettings.REQUEST_TIMEOUT,
                SecurityAnalyticsSettings.MAX_ACTION_THROTTLE_VALUE,
                SecurityAnalyticsSettings.FINDING_HISTORY_ENABLED,
                SecurityAnalyticsSettings.FINDING_HISTORY_MAX_DOCS,
                SecurityAnalyticsSettings.FINDING_HISTORY_INDEX_MAX_AGE,
                SecurityAnalyticsSettings.FINDING_HISTORY_ROLLOVER_PERIOD,
                SecurityAnalyticsSettings.FINDING_HISTORY_RETENTION_PERIOD,
                SecurityAnalyticsSettings.IS_CORRELATION_INDEX_SETTING,
                SecurityAnalyticsSettings.CORRELATION_TIME_WINDOW,
                SecurityAnalyticsSettings.DEFAULT_MAPPING_SCHEMA,
                SecurityAnalyticsSettings.ENABLE_WORKFLOW_USAGE,
<<<<<<< HEAD
=======
                SecurityAnalyticsSettings.TIFJOB_UPDATE_INTERVAL,
>>>>>>> 98bbd428
                SecurityAnalyticsSettings.BATCH_SIZE,
                SecurityAnalyticsSettings.THREAT_INTEL_TIMEOUT
        );
    }

    @Override
    public List<ActionHandler<? extends ActionRequest, ? extends ActionResponse>> getActions() {
        return List.of(
                new ActionPlugin.ActionHandler<>(AckAlertsAction.INSTANCE, TransportAcknowledgeAlertsAction.class),
                new ActionPlugin.ActionHandler<>(UpdateIndexMappingsAction.INSTANCE, TransportUpdateIndexMappingsAction.class),
                new ActionPlugin.ActionHandler<>(CreateIndexMappingsAction.INSTANCE, TransportCreateIndexMappingsAction.class),
                new ActionPlugin.ActionHandler<>(GetIndexMappingsAction.INSTANCE, TransportGetIndexMappingsAction.class),
                new ActionPlugin.ActionHandler<>(IndexDetectorAction.INSTANCE, TransportIndexDetectorAction.class),
                new ActionPlugin.ActionHandler<>(DeleteDetectorAction.INSTANCE, TransportDeleteDetectorAction.class),
                new ActionPlugin.ActionHandler<>(GetMappingsViewAction.INSTANCE, TransportGetMappingsViewAction.class),
                new ActionPlugin.ActionHandler<>(GetDetectorAction.INSTANCE, TransportGetDetectorAction.class),
                new ActionPlugin.ActionHandler<>(SearchDetectorAction.INSTANCE, TransportSearchDetectorAction.class),
                new ActionPlugin.ActionHandler<>(GetFindingsAction.INSTANCE, TransportGetFindingsAction.class),
                new ActionPlugin.ActionHandler<>(GetAlertsAction.INSTANCE, TransportGetAlertsAction.class),
                new ActionPlugin.ActionHandler<>(IndexRuleAction.INSTANCE, TransportIndexRuleAction.class),
                new ActionPlugin.ActionHandler<>(SearchRuleAction.INSTANCE, TransportSearchRuleAction.class),
                new ActionPlugin.ActionHandler<>(DeleteRuleAction.INSTANCE, TransportDeleteRuleAction.class),
                new ActionPlugin.ActionHandler<>(ValidateRulesAction.INSTANCE, TransportValidateRulesAction.class),
                new ActionPlugin.ActionHandler<>(GetAllRuleCategoriesAction.INSTANCE, TransportGetAllRuleCategoriesAction.class),
                new ActionPlugin.ActionHandler<>(CorrelatedFindingAction.INSTANCE, TransportSearchCorrelationAction.class),
                new ActionPlugin.ActionHandler<>(IndexCorrelationRuleAction.INSTANCE, TransportIndexCorrelationRuleAction.class),
                new ActionPlugin.ActionHandler<>(DeleteCorrelationRuleAction.INSTANCE, TransportDeleteCorrelationRuleAction.class),
                new ActionPlugin.ActionHandler<>(AlertingActions.SUBSCRIBE_FINDINGS_ACTION_TYPE, TransportCorrelateFindingAction.class),
                new ActionPlugin.ActionHandler<>(ListCorrelationsAction.INSTANCE, TransportListCorrelationAction.class),
                new ActionPlugin.ActionHandler<>(SearchCorrelationRuleAction.INSTANCE, TransportSearchCorrelationRuleAction.class),
                new ActionHandler<>(IndexCustomLogTypeAction.INSTANCE, TransportIndexCustomLogTypeAction.class),
                new ActionHandler<>(SearchCustomLogTypeAction.INSTANCE, TransportSearchCustomLogTypeAction.class),
                new ActionHandler<>(DeleteCustomLogTypeAction.INSTANCE, TransportDeleteCustomLogTypeAction.class),

                new ActionHandler<>(PutTIFJobAction.INSTANCE, TransportPutTIFJobAction.class),
<<<<<<< HEAD
                new ActionHandler<>(DeleteTIFJobAction.INSTANCE, TransportDeleteTIFJobAction.class)

        );
=======
                new ActionHandler<>(GetTIFJobAction.INSTANCE, TransportGetTIFJobAction.class),
                new ActionHandler<>(UpdateTIFJobAction.INSTANCE, TransportUpdateTIFJobAction.class),
                new ActionHandler<>(DeleteTIFJobAction.INSTANCE, TransportDeleteTIFJobAction.class)

                );
>>>>>>> 98bbd428
    }

    @Override
    public void onNodeStarted(DiscoveryNode localNode) {
//      Trigger initialization of log types
        logTypeService.ensureConfigIndexIsInitialized(new ActionListener<>() {
            @Override
            public void onResponse(Void unused) {
                log.info("LogType config index successfully created and builtin log types loaded");
            }

            @Override
            public void onFailure(Exception e) {
                log.warn("Failed to initialize LogType config index and builtin log types");
            }
        });
    }
}<|MERGE_RESOLUTION|>--- conflicted
+++ resolved
@@ -52,10 +52,6 @@
 import org.opensearch.securityanalytics.threatIntel.DetectorThreatIntelService;
 import org.opensearch.securityanalytics.threatIntel.ThreatIntelFeedDataService;
 import org.opensearch.securityanalytics.threatIntel.action.*;
-<<<<<<< HEAD
-=======
-import org.opensearch.securityanalytics.threatIntel.common.TIFExecutor;
->>>>>>> 98bbd428
 import org.opensearch.securityanalytics.threatIntel.common.TIFLockService;
 import org.opensearch.securityanalytics.threatIntel.feedMetadata.BuiltInTIFMetadataLoader;
 import org.opensearch.securityanalytics.threatIntel.jobscheduler.TIFJobParameterService;
@@ -125,16 +121,6 @@
     }
 
     @Override
-<<<<<<< HEAD
-=======
-    public List<ExecutorBuilder<?>> getExecutorBuilders(Settings settings) {
-        List<ExecutorBuilder<?>> executorBuilders = new ArrayList<>();
-        executorBuilders.add(TIFExecutor.executorBuilder(settings));
-        return executorBuilders;
-    }
-
-    @Override
->>>>>>> 98bbd428
     public Collection<Object> createComponents(Client client,
                                                ClusterService clusterService,
                                                ThreadPool threadPool,
@@ -162,28 +148,16 @@
         DetectorThreatIntelService detectorThreatIntelService = new DetectorThreatIntelService(threatIntelFeedDataService);
         TIFJobParameterService tifJobParameterService = new TIFJobParameterService(client, clusterService);
         TIFJobUpdateService tifJobUpdateService = new TIFJobUpdateService(clusterService, tifJobParameterService, threatIntelFeedDataService, builtInTIFMetadataLoader);
-<<<<<<< HEAD
-=======
-        TIFExecutor threatIntelExecutor = new TIFExecutor(threadPool);
->>>>>>> 98bbd428
         TIFLockService threatIntelLockService = new TIFLockService(clusterService, client);
 
         this.client = client;
 
-<<<<<<< HEAD
         TIFJobRunner.getJobRunnerInstance().initialize(clusterService,tifJobUpdateService, tifJobParameterService, threatIntelLockService, threadPool);
-=======
-        TIFJobRunner.getJobRunnerInstance().initialize(clusterService,tifJobUpdateService, tifJobParameterService, threatIntelExecutor, threatIntelLockService, threadPool);
->>>>>>> 98bbd428
 
         return List.of(
                 detectorIndices, correlationIndices, correlationRuleIndices, ruleTopicIndices, customLogTypeIndices, ruleIndices,
                 mapperService, indexTemplateManager, builtinLogTypeLoader, builtInTIFMetadataLoader, threatIntelFeedDataService, detectorThreatIntelService,
-<<<<<<< HEAD
                 tifJobUpdateService, tifJobParameterService, threatIntelLockService);
-=======
-                tifJobUpdateService, tifJobParameterService, threatIntelExecutor, threatIntelLockService);
->>>>>>> 98bbd428
     }
 
     @Override
@@ -285,10 +259,7 @@
                 SecurityAnalyticsSettings.CORRELATION_TIME_WINDOW,
                 SecurityAnalyticsSettings.DEFAULT_MAPPING_SCHEMA,
                 SecurityAnalyticsSettings.ENABLE_WORKFLOW_USAGE,
-<<<<<<< HEAD
-=======
-                SecurityAnalyticsSettings.TIFJOB_UPDATE_INTERVAL,
->>>>>>> 98bbd428
+                SecurityAnalyticsSettings.TIF_UPDATE_INTERVAL,
                 SecurityAnalyticsSettings.BATCH_SIZE,
                 SecurityAnalyticsSettings.THREAT_INTEL_TIMEOUT
         );
@@ -324,17 +295,9 @@
                 new ActionHandler<>(DeleteCustomLogTypeAction.INSTANCE, TransportDeleteCustomLogTypeAction.class),
 
                 new ActionHandler<>(PutTIFJobAction.INSTANCE, TransportPutTIFJobAction.class),
-<<<<<<< HEAD
                 new ActionHandler<>(DeleteTIFJobAction.INSTANCE, TransportDeleteTIFJobAction.class)
 
         );
-=======
-                new ActionHandler<>(GetTIFJobAction.INSTANCE, TransportGetTIFJobAction.class),
-                new ActionHandler<>(UpdateTIFJobAction.INSTANCE, TransportUpdateTIFJobAction.class),
-                new ActionHandler<>(DeleteTIFJobAction.INSTANCE, TransportDeleteTIFJobAction.class)
-
-                );
->>>>>>> 98bbd428
     }
 
     @Override
