/*
 * Copyright OpenSearch Contributors
 * SPDX-License-Identifier: Apache-2.0
 */
package org.opensearch.securityanalytics;

import org.apache.logging.log4j.LogManager;
import org.apache.logging.log4j.Logger;
import org.opensearch.action.ActionRequest;
import org.opensearch.alerting.spi.RemoteMonitorRunner;
import org.opensearch.alerting.spi.RemoteMonitorRunnerExtension;
import org.opensearch.client.Client;
import org.opensearch.cluster.metadata.IndexMetadata;
import org.opensearch.cluster.metadata.IndexNameExpressionResolver;
import org.opensearch.cluster.node.DiscoveryNode;
import org.opensearch.cluster.node.DiscoveryNodes;
import org.opensearch.cluster.service.ClusterService;
import org.opensearch.common.lifecycle.LifecycleComponent;
import org.opensearch.common.settings.ClusterSettings;
import org.opensearch.common.settings.IndexScopedSettings;
import org.opensearch.common.settings.Setting;
import org.opensearch.common.settings.Settings;
import org.opensearch.common.settings.SettingsFilter;
import org.opensearch.commons.alerting.action.AlertingActions;
import org.opensearch.core.action.ActionListener;
import org.opensearch.core.action.ActionResponse;
import org.opensearch.core.common.io.stream.NamedWriteableRegistry;
import org.opensearch.core.xcontent.NamedXContentRegistry;
import org.opensearch.core.xcontent.XContentParser;
import org.opensearch.core.xcontent.XContentParserUtils;
import org.opensearch.env.Environment;
import org.opensearch.env.NodeEnvironment;
import org.opensearch.index.IndexSettings;
import org.opensearch.index.codec.CodecServiceFactory;
import org.opensearch.index.engine.EngineFactory;
import org.opensearch.index.mapper.Mapper;
import org.opensearch.indices.SystemIndexDescriptor;
import org.opensearch.jobscheduler.spi.JobSchedulerExtension;
import org.opensearch.jobscheduler.spi.ScheduledJobParser;
import org.opensearch.jobscheduler.spi.ScheduledJobRunner;
import org.opensearch.plugins.ActionPlugin;
import org.opensearch.plugins.ClusterPlugin;
import org.opensearch.plugins.EnginePlugin;
import org.opensearch.plugins.MapperPlugin;
import org.opensearch.plugins.Plugin;
import org.opensearch.plugins.SearchPlugin;
import org.opensearch.plugins.SystemIndexPlugin;
import org.opensearch.repositories.RepositoriesService;
import org.opensearch.rest.RestController;
import org.opensearch.rest.RestHandler;
import org.opensearch.script.ScriptService;
import org.opensearch.securityanalytics.action.AckAlertsAction;
import org.opensearch.securityanalytics.action.CorrelatedFindingAction;
import org.opensearch.securityanalytics.action.CreateIndexMappingsAction;
import org.opensearch.securityanalytics.action.DeleteCorrelationRuleAction;
import org.opensearch.securityanalytics.action.DeleteCustomLogTypeAction;
import org.opensearch.securityanalytics.action.DeleteDetectorAction;
import org.opensearch.securityanalytics.action.DeleteRuleAction;
import org.opensearch.securityanalytics.action.GetAlertsAction;
import org.opensearch.securityanalytics.action.GetAllRuleCategoriesAction;
import org.opensearch.securityanalytics.action.GetDetectorAction;
import org.opensearch.securityanalytics.action.GetFindingsAction;
import org.opensearch.securityanalytics.action.GetIndexMappingsAction;
import org.opensearch.securityanalytics.action.GetMappingsViewAction;
import org.opensearch.securityanalytics.action.IndexCorrelationRuleAction;
import org.opensearch.securityanalytics.action.IndexCustomLogTypeAction;
import org.opensearch.securityanalytics.action.IndexDetectorAction;
import org.opensearch.securityanalytics.action.IndexRuleAction;
import org.opensearch.securityanalytics.action.ListCorrelationsAction;
import org.opensearch.securityanalytics.action.ListIOCsAction;
import org.opensearch.securityanalytics.action.SearchCorrelationRuleAction;
import org.opensearch.securityanalytics.action.SearchCustomLogTypeAction;
import org.opensearch.securityanalytics.action.SearchDetectorAction;
import org.opensearch.securityanalytics.action.SearchRuleAction;
import org.opensearch.securityanalytics.action.TestS3ConnectionAction;
import org.opensearch.securityanalytics.action.UpdateIndexMappingsAction;
import org.opensearch.securityanalytics.action.ValidateRulesAction;
import org.opensearch.securityanalytics.correlation.index.codec.CorrelationCodecService;
import org.opensearch.securityanalytics.correlation.index.mapper.CorrelationVectorFieldMapper;
import org.opensearch.securityanalytics.correlation.index.query.CorrelationQueryBuilder;
import org.opensearch.securityanalytics.indexmanagment.DetectorIndexManagementService;
import org.opensearch.securityanalytics.jobscheduler.SecurityAnalyticsRunner;
import org.opensearch.securityanalytics.logtype.BuiltinLogTypeLoader;
import org.opensearch.securityanalytics.logtype.LogTypeService;
import org.opensearch.securityanalytics.mapper.IndexTemplateManager;
import org.opensearch.securityanalytics.mapper.MapperService;
import org.opensearch.securityanalytics.model.CustomLogType;
import org.opensearch.securityanalytics.model.Detector;
import org.opensearch.securityanalytics.model.DetectorInput;
import org.opensearch.securityanalytics.model.Rule;
import org.opensearch.securityanalytics.model.ThreatIntelFeedData;
import org.opensearch.securityanalytics.resthandler.RestAcknowledgeAlertsAction;
import org.opensearch.securityanalytics.resthandler.RestCreateIndexMappingsAction;
import org.opensearch.securityanalytics.resthandler.RestDeleteCorrelationRuleAction;
import org.opensearch.securityanalytics.resthandler.RestDeleteCustomLogTypeAction;
import org.opensearch.securityanalytics.resthandler.RestDeleteDetectorAction;
import org.opensearch.securityanalytics.resthandler.RestDeleteRuleAction;
import org.opensearch.securityanalytics.resthandler.RestGetAlertsAction;
import org.opensearch.securityanalytics.resthandler.RestGetAllRuleCategoriesAction;
import org.opensearch.securityanalytics.resthandler.RestGetDetectorAction;
import org.opensearch.securityanalytics.resthandler.RestGetFindingsAction;
import org.opensearch.securityanalytics.resthandler.RestGetIndexMappingsAction;
import org.opensearch.securityanalytics.resthandler.RestGetMappingsViewAction;
import org.opensearch.securityanalytics.resthandler.RestIndexCorrelationRuleAction;
import org.opensearch.securityanalytics.resthandler.RestIndexCustomLogTypeAction;
import org.opensearch.securityanalytics.resthandler.RestIndexDetectorAction;
import org.opensearch.securityanalytics.resthandler.RestIndexRuleAction;
import org.opensearch.securityanalytics.resthandler.RestListCorrelationAction;
import org.opensearch.securityanalytics.resthandler.RestListIOCsAction;
import org.opensearch.securityanalytics.resthandler.RestSearchCorrelationAction;
import org.opensearch.securityanalytics.resthandler.RestSearchCorrelationRuleAction;
import org.opensearch.securityanalytics.resthandler.RestSearchCustomLogTypeAction;
import org.opensearch.securityanalytics.resthandler.RestSearchDetectorAction;
import org.opensearch.securityanalytics.resthandler.RestSearchRuleAction;
import org.opensearch.securityanalytics.resthandler.RestTestS3ConnectionAction;
import org.opensearch.securityanalytics.resthandler.RestUpdateIndexMappingsAction;
import org.opensearch.securityanalytics.resthandler.RestValidateRulesAction;
import org.opensearch.securityanalytics.services.STIX2IOCFetchService;
import org.opensearch.securityanalytics.settings.SecurityAnalyticsSettings;
import org.opensearch.securityanalytics.threatIntel.action.PutTIFJobAction;
import org.opensearch.securityanalytics.threatIntel.action.SADeleteTIFSourceConfigAction;
import org.opensearch.securityanalytics.threatIntel.action.SAGetTIFSourceConfigAction;
import org.opensearch.securityanalytics.threatIntel.action.SAIndexTIFSourceConfigAction;
import org.opensearch.securityanalytics.threatIntel.action.SARefreshTIFSourceConfigAction;
import org.opensearch.securityanalytics.threatIntel.action.SASearchTIFSourceConfigsAction;
import org.opensearch.securityanalytics.threatIntel.action.monitor.DeleteThreatIntelMonitorAction;
import org.opensearch.securityanalytics.threatIntel.action.monitor.IndexThreatIntelMonitorAction;
import org.opensearch.securityanalytics.threatIntel.action.monitor.SearchThreatIntelMonitorAction;
import org.opensearch.securityanalytics.threatIntel.common.TIFLockService;
import org.opensearch.securityanalytics.threatIntel.feedMetadata.BuiltInTIFMetadataLoader;
import org.opensearch.securityanalytics.threatIntel.jobscheduler.TIFJobRunner;
import org.opensearch.securityanalytics.threatIntel.jobscheduler.TIFSourceConfigRunner;
import org.opensearch.securityanalytics.threatIntel.model.SATIFSourceConfig;
import org.opensearch.securityanalytics.threatIntel.resthandler.RestDeleteTIFSourceConfigAction;
import org.opensearch.securityanalytics.threatIntel.model.monitor.SampleRemoteDocLevelMonitorRunner;
import org.opensearch.securityanalytics.threatIntel.model.monitor.TransportRemoteDocLevelMonitorFanOutAction;
import org.opensearch.securityanalytics.threatIntel.resthandler.RestGetTIFSourceConfigAction;
import org.opensearch.securityanalytics.threatIntel.resthandler.RestIndexTIFSourceConfigAction;
import org.opensearch.securityanalytics.threatIntel.resthandler.RestRefreshTIFSourceConfigAction;
import org.opensearch.securityanalytics.threatIntel.resthandler.RestSearchTIFSourceConfigsAction;
import org.opensearch.securityanalytics.threatIntel.resthandler.monitor.RestDeleteThreatIntelMonitorAction;
import org.opensearch.securityanalytics.threatIntel.resthandler.monitor.RestIndexThreatIntelMonitorAction;
import org.opensearch.securityanalytics.threatIntel.resthandler.monitor.RestSearchThreatIntelMonitorAction;
import org.opensearch.securityanalytics.threatIntel.service.DetectorThreatIntelService;
import org.opensearch.securityanalytics.threatIntel.service.SATIFSourceConfigManagementService;
import org.opensearch.securityanalytics.threatIntel.service.SATIFSourceConfigService;
import org.opensearch.securityanalytics.threatIntel.service.TIFJobParameterService;
import org.opensearch.securityanalytics.threatIntel.service.TIFJobUpdateService;
import org.opensearch.securityanalytics.threatIntel.service.ThreatIntelFeedDataService;
import org.opensearch.securityanalytics.threatIntel.transport.TransportDeleteTIFSourceConfigAction;
import org.opensearch.securityanalytics.threatIntel.transport.TransportGetTIFSourceConfigAction;
import org.opensearch.securityanalytics.threatIntel.transport.TransportIndexTIFSourceConfigAction;
import org.opensearch.securityanalytics.threatIntel.transport.TransportPutTIFJobAction;
import org.opensearch.securityanalytics.threatIntel.transport.TransportRefreshTIFSourceConfigAction;
import org.opensearch.securityanalytics.threatIntel.transport.TransportSearchTIFSourceConfigsAction;
import org.opensearch.securityanalytics.threatIntel.transport.monitor.TransportDeleteThreatIntelMonitorAction;
import org.opensearch.securityanalytics.threatIntel.transport.monitor.TransportIndexThreatIntelMonitorAction;
import org.opensearch.securityanalytics.threatIntel.transport.monitor.TransportSearchThreatIntelMonitorAction;
import org.opensearch.securityanalytics.transport.TransportAcknowledgeAlertsAction;
import org.opensearch.securityanalytics.transport.TransportCorrelateFindingAction;
import org.opensearch.securityanalytics.transport.TransportCreateIndexMappingsAction;
import org.opensearch.securityanalytics.transport.TransportDeleteCorrelationRuleAction;
import org.opensearch.securityanalytics.transport.TransportDeleteCustomLogTypeAction;
import org.opensearch.securityanalytics.transport.TransportDeleteDetectorAction;
import org.opensearch.securityanalytics.transport.TransportDeleteRuleAction;
import org.opensearch.securityanalytics.transport.TransportGetAlertsAction;
import org.opensearch.securityanalytics.transport.TransportGetAllRuleCategoriesAction;
import org.opensearch.securityanalytics.transport.TransportGetDetectorAction;
import org.opensearch.securityanalytics.transport.TransportGetFindingsAction;
import org.opensearch.securityanalytics.transport.TransportGetIndexMappingsAction;
import org.opensearch.securityanalytics.transport.TransportGetMappingsViewAction;
import org.opensearch.securityanalytics.transport.TransportIndexCorrelationRuleAction;
import org.opensearch.securityanalytics.transport.TransportIndexCustomLogTypeAction;
import org.opensearch.securityanalytics.transport.TransportIndexDetectorAction;
import org.opensearch.securityanalytics.transport.TransportIndexRuleAction;
import org.opensearch.securityanalytics.transport.TransportListCorrelationAction;
import org.opensearch.securityanalytics.transport.TransportListIOCsAction;
import org.opensearch.securityanalytics.transport.TransportSearchCorrelationAction;
import org.opensearch.securityanalytics.transport.TransportSearchCorrelationRuleAction;
import org.opensearch.securityanalytics.transport.TransportSearchCustomLogTypeAction;
import org.opensearch.securityanalytics.transport.TransportSearchDetectorAction;
import org.opensearch.securityanalytics.transport.TransportSearchRuleAction;
import org.opensearch.securityanalytics.transport.TransportTestS3ConnectionAction;
import org.opensearch.securityanalytics.transport.TransportUpdateIndexMappingsAction;
import org.opensearch.securityanalytics.transport.TransportValidateRulesAction;
import org.opensearch.securityanalytics.util.CorrelationIndices;
import org.opensearch.securityanalytics.util.CorrelationRuleIndices;
import org.opensearch.securityanalytics.util.CustomLogTypeIndices;
import org.opensearch.securityanalytics.util.DetectorIndices;
import org.opensearch.securityanalytics.util.RuleIndices;
import org.opensearch.securityanalytics.util.RuleTopicIndices;
import org.opensearch.threadpool.ThreadPool;
import org.opensearch.watcher.ResourceWatcherService;
import reactor.util.annotation.NonNull;

import java.util.Collection;
import java.util.Collections;
import java.util.List;
import java.util.Map;
import java.util.Optional;
import java.util.function.Supplier;

import static org.opensearch.securityanalytics.threatIntel.model.SATIFSourceConfig.SOURCE_CONFIG_FIELD;
import static org.opensearch.securityanalytics.threatIntel.model.TIFJobParameter.THREAT_INTEL_DATA_INDEX_NAME_PREFIX;
import static org.opensearch.securityanalytics.threatIntel.model.monitor.SampleRemoteDocLevelMonitorRunner.THREAT_INTEL_MONITOR_TYPE;

public class SecurityAnalyticsPlugin extends Plugin implements ActionPlugin, MapperPlugin, SearchPlugin, EnginePlugin, ClusterPlugin, SystemIndexPlugin, JobSchedulerExtension, RemoteMonitorRunnerExtension {

    private static final Logger log = LogManager.getLogger(SecurityAnalyticsPlugin.class);

    public static final String PLUGINS_BASE_URI = "/_plugins/_security_analytics";
    public static final String MAPPER_BASE_URI = PLUGINS_BASE_URI + "/mappings";
    public static final String MAPPINGS_VIEW_BASE_URI = MAPPER_BASE_URI + "/view";
    public static final String FINDINGS_BASE_URI = PLUGINS_BASE_URI + "/findings";
    public static final String ALERTS_BASE_URI = PLUGINS_BASE_URI + "/alerts";
    public static final String DETECTOR_BASE_URI = PLUGINS_BASE_URI + "/detectors";
    public static final String RULE_BASE_URI = PLUGINS_BASE_URI + "/rules";
    public static final String FINDINGS_CORRELATE_URI = FINDINGS_BASE_URI + "/correlate";
    public static final String LIST_CORRELATIONS_URI = PLUGINS_BASE_URI + "/correlations";
    public static final String CORRELATION_RULES_BASE_URI = PLUGINS_BASE_URI + "/correlation/rules";
    public static final String THREAT_INTEL_BASE_URI = PLUGINS_BASE_URI + "/threat_intel";
    public static final String THREAT_INTEL_SOURCE_URI = PLUGINS_BASE_URI + "/threat_intel/source";
    public static final String THREAT_INTEL_MONITOR_URI = PLUGINS_BASE_URI + "/threat_intel/monitor";
<<<<<<< HEAD
    public static final String LIST_IOCS_URI = PLUGINS_BASE_URI + "/iocs/list";
    public static final String TEST_CONNECTION_BASE_URI = PLUGINS_BASE_URI + "/connections/test";
    public static final String TEST_S3_CONNECTION_URI = TEST_CONNECTION_BASE_URI + "/s3";
=======
    public static final String IOCS_URI = PLUGINS_BASE_URI + "/iocs";
>>>>>>> ee4e52d9

    public static final String CUSTOM_LOG_TYPE_URI = PLUGINS_BASE_URI + "/logtype";
    public static final String JOB_INDEX_NAME = ".opensearch-sap--job";
    public static final String JOB_TYPE = "opensearch_sap_job";

    public static final Map<String, Object> TIF_JOB_INDEX_SETTING = Map.of(IndexMetadata.SETTING_NUMBER_OF_SHARDS, 1, IndexMetadata.SETTING_AUTO_EXPAND_REPLICAS, "0-all", IndexMetadata.SETTING_INDEX_HIDDEN, true);

    private CorrelationRuleIndices correlationRuleIndices;

    private DetectorIndices detectorIndices;

    private RuleTopicIndices ruleTopicIndices;

    private CorrelationIndices correlationIndices;

    private CustomLogTypeIndices customLogTypeIndices;

    private MapperService mapperService;

    private RuleIndices ruleIndices;

    private DetectorIndexManagementService detectorIndexManagementService;

    private IndexTemplateManager indexTemplateManager;

    private BuiltinLogTypeLoader builtinLogTypeLoader;

    private LogTypeService logTypeService;

    private SATIFSourceConfigService saTifSourceConfigService;

    @Override
    public Collection<SystemIndexDescriptor> getSystemIndexDescriptors(Settings settings){
        return Collections.singletonList(new SystemIndexDescriptor(THREAT_INTEL_DATA_INDEX_NAME_PREFIX, "System index used for threat intel data"));
    }



    @Override
    public Collection<Object> createComponents(Client client,
                                               ClusterService clusterService,
                                               ThreadPool threadPool,
                                               ResourceWatcherService resourceWatcherService,
                                               ScriptService scriptService,
                                               NamedXContentRegistry xContentRegistry,
                                               Environment environment,
                                               NodeEnvironment nodeEnvironment,
                                               NamedWriteableRegistry namedWriteableRegistry,
                                               IndexNameExpressionResolver indexNameExpressionResolver,
                                               Supplier<RepositoriesService> repositoriesServiceSupplier) {

        builtinLogTypeLoader = new BuiltinLogTypeLoader();
        BuiltInTIFMetadataLoader builtInTIFMetadataLoader = new BuiltInTIFMetadataLoader();
        logTypeService = new LogTypeService(client, clusterService, xContentRegistry, builtinLogTypeLoader);
        detectorIndices = new DetectorIndices(client.admin(), clusterService, threadPool);
        ruleTopicIndices = new RuleTopicIndices(client, clusterService, logTypeService);
        correlationIndices = new CorrelationIndices(client, clusterService);
        customLogTypeIndices = new CustomLogTypeIndices(client.admin(), clusterService);
        indexTemplateManager = new IndexTemplateManager(client, clusterService, indexNameExpressionResolver, xContentRegistry);
        mapperService = new MapperService(client, clusterService, indexNameExpressionResolver, indexTemplateManager, logTypeService);
        ruleIndices = new RuleIndices(logTypeService, client, clusterService, threadPool);
        correlationRuleIndices = new CorrelationRuleIndices(client, clusterService);
        ThreatIntelFeedDataService threatIntelFeedDataService = new ThreatIntelFeedDataService(clusterService, client, indexNameExpressionResolver, xContentRegistry);
        DetectorThreatIntelService detectorThreatIntelService = new DetectorThreatIntelService(threatIntelFeedDataService, client, xContentRegistry);
        TIFJobParameterService tifJobParameterService = new TIFJobParameterService(client, clusterService);
        TIFJobUpdateService tifJobUpdateService = new TIFJobUpdateService(clusterService, tifJobParameterService, threatIntelFeedDataService, builtInTIFMetadataLoader);
        TIFLockService threatIntelLockService = new TIFLockService(clusterService, client);
        saTifSourceConfigService = new SATIFSourceConfigService(client, clusterService, threadPool, xContentRegistry, threatIntelLockService);
        STIX2IOCFetchService stix2IOCFetchService = new STIX2IOCFetchService(client, clusterService);
        SATIFSourceConfigManagementService saTifSourceConfigManagementService = new SATIFSourceConfigManagementService(saTifSourceConfigService, threatIntelLockService, stix2IOCFetchService, xContentRegistry);
        SecurityAnalyticsRunner.getJobRunnerInstance();
        TIFSourceConfigRunner.getJobRunnerInstance().initialize(clusterService, threatIntelLockService, threadPool, saTifSourceConfigManagementService, saTifSourceConfigService);
        TIFJobRunner.getJobRunnerInstance().initialize(clusterService, tifJobUpdateService, tifJobParameterService, threatIntelLockService, threadPool, detectorThreatIntelService);

        return List.of(
                detectorIndices, correlationIndices, correlationRuleIndices, ruleTopicIndices, customLogTypeIndices, ruleIndices,
                mapperService, indexTemplateManager, builtinLogTypeLoader, builtInTIFMetadataLoader, threatIntelFeedDataService, detectorThreatIntelService,
                tifJobUpdateService, tifJobParameterService, threatIntelLockService, saTifSourceConfigService, saTifSourceConfigManagementService, stix2IOCFetchService);
    }

    @Override
    public Collection<Class<? extends LifecycleComponent>> getGuiceServiceClasses() {
        return List.of(DetectorIndexManagementService.class, BuiltinLogTypeLoader.class);
    }

    @Override
    public List<RestHandler> getRestHandlers(Settings settings,
                                             RestController restController,
                                             ClusterSettings clusterSettings,
                                             IndexScopedSettings indexScopedSettings,
                                             SettingsFilter settingsFilter,
                                             IndexNameExpressionResolver indexNameExpressionResolver,
                                             Supplier<DiscoveryNodes> nodesInCluster) {
        return List.of(
                new RestAcknowledgeAlertsAction(),
                new RestUpdateIndexMappingsAction(),
                new RestCreateIndexMappingsAction(),
                new RestGetIndexMappingsAction(),
                new RestIndexDetectorAction(),
                new RestGetDetectorAction(),
                new RestSearchDetectorAction(),
                new RestDeleteDetectorAction(),
                new RestGetFindingsAction(),
                new RestGetMappingsViewAction(),
                new RestGetAlertsAction(),
                new RestIndexRuleAction(),
                new RestSearchRuleAction(),
                new RestDeleteRuleAction(),
                new RestValidateRulesAction(),
                new RestGetAllRuleCategoriesAction(),
                new RestSearchCorrelationAction(),
                new RestIndexCorrelationRuleAction(),
                new RestDeleteCorrelationRuleAction(),
                new RestListCorrelationAction(),
                new RestSearchCorrelationRuleAction(),
                new RestIndexCustomLogTypeAction(),
                new RestSearchCustomLogTypeAction(),
                new RestDeleteCustomLogTypeAction(),
                new RestIndexTIFSourceConfigAction(),
                new RestGetTIFSourceConfigAction(),
                new RestDeleteTIFSourceConfigAction(),
                new RestSearchTIFSourceConfigsAction(),
                new RestIndexThreatIntelMonitorAction(),
                new RestDeleteThreatIntelMonitorAction(),
                new RestSearchThreatIntelMonitorAction(),
                new RestRefreshTIFSourceConfigAction(),
                new RestListIOCsAction(),
                new RestTestS3ConnectionAction()
        );
    }

    @Override
    public String getJobType() {
        return JOB_TYPE;
    }

    @Override
    public String getJobIndex() {
        return JOB_INDEX_NAME;
    }

    @Override
    public ScheduledJobRunner getJobRunner() {
        return SecurityAnalyticsRunner.getJobRunnerInstance();
    }

    @Override
    public ScheduledJobParser getJobParser() {
        // TODO: @jowg fix the job parser to parse previous tif job
        return (xcp, id, jobDocVersion) -> {
            XContentParserUtils.ensureExpectedToken(XContentParser.Token.START_OBJECT, xcp.nextToken(), xcp);
            while (xcp.nextToken() != XContentParser.Token.END_OBJECT) {
                String fieldName = xcp.currentName();
                xcp.nextToken();
                switch (fieldName) {
                    case SOURCE_CONFIG_FIELD:
                        return SATIFSourceConfig.parse(xcp, id, null);
                    default:
                        log.error("Job parser failed for [{}] in security analytics job registration", fieldName);
                        xcp.skipChildren();
                }
            }
            return null;
        };
    }

    @Override
    public List<NamedXContentRegistry.Entry> getNamedXContent() {
        return List.of(
                Detector.XCONTENT_REGISTRY,
                DetectorInput.XCONTENT_REGISTRY,
                Rule.XCONTENT_REGISTRY,
                CustomLogType.XCONTENT_REGISTRY,
                ThreatIntelFeedData.XCONTENT_REGISTRY
        );
    }

    @Override
    public Map<String, Mapper.TypeParser> getMappers() {
        return Collections.singletonMap(
                CorrelationVectorFieldMapper.CONTENT_TYPE,
                new CorrelationVectorFieldMapper.TypeParser()
        );
    }

    @Override
    public Optional<EngineFactory> getEngineFactory(IndexSettings indexSettings) {
        return Optional.empty();
    }

    @Override
    public Optional<CodecServiceFactory> getCustomCodecServiceFactory(IndexSettings indexSettings) {
        if (indexSettings.getValue(SecurityAnalyticsSettings.IS_CORRELATION_INDEX_SETTING)) {
            return Optional.of(config -> new CorrelationCodecService(config, indexSettings));
        }
        return Optional.empty();
    }

    @Override
    public List<QuerySpec<?>> getQueries() {
        return Collections.singletonList(new QuerySpec<>(CorrelationQueryBuilder.NAME, CorrelationQueryBuilder::new, CorrelationQueryBuilder::fromXContent));
    }

    @Override
    public List<Setting<?>> getSettings() {
        return List.of(
                SecurityAnalyticsSettings.INDEX_TIMEOUT,
                SecurityAnalyticsSettings.FILTER_BY_BACKEND_ROLES,
                SecurityAnalyticsSettings.ALERT_HISTORY_ENABLED,
                SecurityAnalyticsSettings.ALERT_HISTORY_ROLLOVER_PERIOD,
                SecurityAnalyticsSettings.ALERT_HISTORY_INDEX_MAX_AGE,
                SecurityAnalyticsSettings.ALERT_HISTORY_MAX_DOCS,
                SecurityAnalyticsSettings.ALERT_HISTORY_RETENTION_PERIOD,
                SecurityAnalyticsSettings.REQUEST_TIMEOUT,
                SecurityAnalyticsSettings.MAX_ACTION_THROTTLE_VALUE,
                SecurityAnalyticsSettings.FINDING_HISTORY_ENABLED,
                SecurityAnalyticsSettings.FINDING_HISTORY_MAX_DOCS,
                SecurityAnalyticsSettings.FINDING_HISTORY_INDEX_MAX_AGE,
                SecurityAnalyticsSettings.FINDING_HISTORY_ROLLOVER_PERIOD,
                SecurityAnalyticsSettings.FINDING_HISTORY_RETENTION_PERIOD,
                SecurityAnalyticsSettings.CORRELATION_HISTORY_MAX_DOCS,
                SecurityAnalyticsSettings.CORRELATION_HISTORY_INDEX_MAX_AGE,
                SecurityAnalyticsSettings.CORRELATION_HISTORY_ROLLOVER_PERIOD,
                SecurityAnalyticsSettings.CORRELATION_HISTORY_RETENTION_PERIOD,
                SecurityAnalyticsSettings.IS_CORRELATION_INDEX_SETTING,
                SecurityAnalyticsSettings.CORRELATION_TIME_WINDOW,
                SecurityAnalyticsSettings.ENABLE_AUTO_CORRELATIONS,
                SecurityAnalyticsSettings.DEFAULT_MAPPING_SCHEMA,
                SecurityAnalyticsSettings.ENABLE_WORKFLOW_USAGE,
                SecurityAnalyticsSettings.TIF_UPDATE_INTERVAL,
                SecurityAnalyticsSettings.BATCH_SIZE,
                SecurityAnalyticsSettings.THREAT_INTEL_TIMEOUT
        );
    }

    @Override
    public List<ActionHandler<? extends ActionRequest, ? extends ActionResponse>> getActions() {
        return List.of(
                new ActionPlugin.ActionHandler<>(AckAlertsAction.INSTANCE, TransportAcknowledgeAlertsAction.class),
                new ActionPlugin.ActionHandler<>(UpdateIndexMappingsAction.INSTANCE, TransportUpdateIndexMappingsAction.class),
                new ActionPlugin.ActionHandler<>(CreateIndexMappingsAction.INSTANCE, TransportCreateIndexMappingsAction.class),
                new ActionPlugin.ActionHandler<>(GetIndexMappingsAction.INSTANCE, TransportGetIndexMappingsAction.class),
                new ActionPlugin.ActionHandler<>(IndexDetectorAction.INSTANCE, TransportIndexDetectorAction.class),
                new ActionPlugin.ActionHandler<>(DeleteDetectorAction.INSTANCE, TransportDeleteDetectorAction.class),
                new ActionPlugin.ActionHandler<>(GetMappingsViewAction.INSTANCE, TransportGetMappingsViewAction.class),
                new ActionPlugin.ActionHandler<>(GetDetectorAction.INSTANCE, TransportGetDetectorAction.class),
                new ActionPlugin.ActionHandler<>(SearchDetectorAction.INSTANCE, TransportSearchDetectorAction.class),
                new ActionPlugin.ActionHandler<>(GetFindingsAction.INSTANCE, TransportGetFindingsAction.class),
                new ActionPlugin.ActionHandler<>(GetAlertsAction.INSTANCE, TransportGetAlertsAction.class),
                new ActionPlugin.ActionHandler<>(IndexRuleAction.INSTANCE, TransportIndexRuleAction.class),
                new ActionPlugin.ActionHandler<>(SearchRuleAction.INSTANCE, TransportSearchRuleAction.class),
                new ActionPlugin.ActionHandler<>(DeleteRuleAction.INSTANCE, TransportDeleteRuleAction.class),
                new ActionPlugin.ActionHandler<>(ValidateRulesAction.INSTANCE, TransportValidateRulesAction.class),
                new ActionPlugin.ActionHandler<>(GetAllRuleCategoriesAction.INSTANCE, TransportGetAllRuleCategoriesAction.class),
                new ActionPlugin.ActionHandler<>(CorrelatedFindingAction.INSTANCE, TransportSearchCorrelationAction.class),
                new ActionPlugin.ActionHandler<>(IndexCorrelationRuleAction.INSTANCE, TransportIndexCorrelationRuleAction.class),
                new ActionPlugin.ActionHandler<>(DeleteCorrelationRuleAction.INSTANCE, TransportDeleteCorrelationRuleAction.class),
                new ActionPlugin.ActionHandler<>(AlertingActions.SUBSCRIBE_FINDINGS_ACTION_TYPE, TransportCorrelateFindingAction.class),
                new ActionPlugin.ActionHandler<>(ListCorrelationsAction.INSTANCE, TransportListCorrelationAction.class),
                new ActionPlugin.ActionHandler<>(SearchCorrelationRuleAction.INSTANCE, TransportSearchCorrelationRuleAction.class),
                new ActionHandler<>(IndexCustomLogTypeAction.INSTANCE, TransportIndexCustomLogTypeAction.class),
                new ActionHandler<>(SearchCustomLogTypeAction.INSTANCE, TransportSearchCustomLogTypeAction.class),
                new ActionHandler<>(DeleteCustomLogTypeAction.INSTANCE, TransportDeleteCustomLogTypeAction.class),
                new ActionHandler<>(PutTIFJobAction.INSTANCE, TransportPutTIFJobAction.class),
                new ActionHandler<>(IndexThreatIntelMonitorAction.INSTANCE, TransportIndexThreatIntelMonitorAction.class),
                new ActionHandler<>(DeleteThreatIntelMonitorAction.INSTANCE, TransportDeleteThreatIntelMonitorAction.class),
                new ActionHandler<>(SearchThreatIntelMonitorAction.INSTANCE, TransportSearchThreatIntelMonitorAction.class),
                new ActionHandler<>(SAIndexTIFSourceConfigAction.INSTANCE, TransportIndexTIFSourceConfigAction.class),
                new ActionHandler<>(SAGetTIFSourceConfigAction.INSTANCE, TransportGetTIFSourceConfigAction.class),
                new ActionHandler<>(SADeleteTIFSourceConfigAction.INSTANCE, TransportDeleteTIFSourceConfigAction.class),
                new ActionHandler<>(SASearchTIFSourceConfigsAction.INSTANCE, TransportSearchTIFSourceConfigsAction.class),
                new ActionHandler<>(SARefreshTIFSourceConfigAction.INSTANCE, TransportRefreshTIFSourceConfigAction.class),
                new ActionHandler<>(SampleRemoteDocLevelMonitorRunner.REMOTE_DOC_LEVEL_MONITOR_ACTION_INSTANCE, TransportRemoteDocLevelMonitorFanOutAction.class),
                new ActionHandler<>(ListIOCsAction.INSTANCE, TransportListIOCsAction.class),
                new ActionHandler<>(TestS3ConnectionAction.INSTANCE, TransportTestS3ConnectionAction.class)
        );
    }

    @Override
    public void onNodeStarted(DiscoveryNode localNode) {
//      Trigger initialization of log types
        logTypeService.ensureConfigIndexIsInitialized(new ActionListener<>() {
            @Override
            public void onResponse(Void unused) {
                log.info("LogType config index successfully created and builtin log types loaded");
            }

            @Override
            public void onFailure(Exception e) {
                log.warn("Failed to initialize LogType config index and builtin log types");
            }
        });
    }

    @NonNull
    @Override
    public Map<String, RemoteMonitorRunner> getMonitorTypesToMonitorRunners() {
        return Map.of(
                THREAT_INTEL_MONITOR_TYPE, SampleRemoteDocLevelMonitorRunner.getMonitorRunner()
        );
    }
}<|MERGE_RESOLUTION|>--- conflicted
+++ resolved
@@ -221,13 +221,10 @@
     public static final String THREAT_INTEL_BASE_URI = PLUGINS_BASE_URI + "/threat_intel";
     public static final String THREAT_INTEL_SOURCE_URI = PLUGINS_BASE_URI + "/threat_intel/source";
     public static final String THREAT_INTEL_MONITOR_URI = PLUGINS_BASE_URI + "/threat_intel/monitor";
-<<<<<<< HEAD
-    public static final String LIST_IOCS_URI = PLUGINS_BASE_URI + "/iocs/list";
+    public static final String IOCS_URI = PLUGINS_BASE_URI + "/iocs";
+    public static final String LIST_IOCS_URI = IOCS_URI + "/list";
     public static final String TEST_CONNECTION_BASE_URI = PLUGINS_BASE_URI + "/connections/test";
     public static final String TEST_S3_CONNECTION_URI = TEST_CONNECTION_BASE_URI + "/s3";
-=======
-    public static final String IOCS_URI = PLUGINS_BASE_URI + "/iocs";
->>>>>>> ee4e52d9
 
     public static final String CUSTOM_LOG_TYPE_URI = PLUGINS_BASE_URI + "/logtype";
     public static final String JOB_INDEX_NAME = ".opensearch-sap--job";
