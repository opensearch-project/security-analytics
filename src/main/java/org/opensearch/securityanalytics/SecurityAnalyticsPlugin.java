/*
 * Copyright OpenSearch Contributors
 * SPDX-License-Identifier: Apache-2.0
 */
package org.opensearch.securityanalytics;

import java.util.Collection;
import java.util.Collections;
import java.util.List;
import java.util.Locale;
import java.util.Map;
import java.util.function.Supplier;
import java.util.Optional;
import org.apache.logging.log4j.LogManager;
import org.apache.logging.log4j.Logger;
import org.opensearch.cluster.metadata.IndexMetadata;
import org.opensearch.core.action.ActionListener;
import org.opensearch.action.ActionRequest;
import org.opensearch.core.action.ActionResponse;
import org.opensearch.client.Client;
import org.opensearch.cluster.metadata.IndexNameExpressionResolver;
import org.opensearch.cluster.node.DiscoveryNode;
import org.opensearch.cluster.node.DiscoveryNodes;
import org.opensearch.cluster.service.ClusterService;
import org.opensearch.common.lifecycle.LifecycleComponent;
import org.opensearch.common.settings.ClusterSettings;
import org.opensearch.common.settings.IndexScopedSettings;
import org.opensearch.common.settings.Setting;
import org.opensearch.common.settings.Settings;
import org.opensearch.common.settings.SettingsFilter;
import org.opensearch.commons.alerting.action.AlertingActions;
import org.opensearch.core.common.io.stream.NamedWriteableRegistry;
import org.opensearch.core.xcontent.NamedXContentRegistry;
import org.opensearch.core.xcontent.XContentParser;
import org.opensearch.core.xcontent.XContentParserUtils;
import org.opensearch.env.Environment;
import org.opensearch.env.NodeEnvironment;
import org.opensearch.index.IndexSettings;
import org.opensearch.index.codec.CodecServiceFactory;
import org.opensearch.index.engine.EngineFactory;
import org.opensearch.index.mapper.Mapper;
import org.opensearch.indices.SystemIndexDescriptor;
import org.opensearch.jobscheduler.spi.JobSchedulerExtension;
import org.opensearch.jobscheduler.spi.ScheduledJobParser;
import org.opensearch.jobscheduler.spi.ScheduledJobRunner;
import org.opensearch.plugins.ActionPlugin;
import org.opensearch.plugins.ClusterPlugin;
import org.opensearch.plugins.EnginePlugin;
import org.opensearch.plugins.MapperPlugin;
import org.opensearch.plugins.Plugin;
import org.opensearch.plugins.SearchPlugin;
import org.opensearch.plugins.SystemIndexPlugin;
import org.opensearch.repositories.RepositoriesService;
import org.opensearch.rest.RestController;
import org.opensearch.rest.RestHandler;
import org.opensearch.script.ScriptService;
import org.opensearch.securityanalytics.action.*;
import org.opensearch.securityanalytics.correlation.index.codec.CorrelationCodecService;
import org.opensearch.securityanalytics.correlation.index.mapper.CorrelationVectorFieldMapper;
import org.opensearch.securityanalytics.correlation.index.query.CorrelationQueryBuilder;
import org.opensearch.securityanalytics.indexmanagment.DetectorIndexManagementService;
import org.opensearch.securityanalytics.logtype.BuiltinLogTypeLoader;
import org.opensearch.securityanalytics.logtype.LogTypeService;
import org.opensearch.securityanalytics.mapper.IndexTemplateManager;
import org.opensearch.securityanalytics.mapper.MapperService;
import org.opensearch.securityanalytics.model.CustomLogType;
import org.opensearch.securityanalytics.model.IocDao;
import org.opensearch.securityanalytics.model.ThreatIntelFeedData;
import org.opensearch.securityanalytics.resthandler.*;
import org.opensearch.securityanalytics.threatIntel.action.SAIndexTIFSourceConfigAction;
import org.opensearch.securityanalytics.threatIntel.dao.SATIFSourceConfigDao;
import org.opensearch.securityanalytics.threatIntel.model.SATIFSourceConfig;
import org.opensearch.securityanalytics.threatIntel.resthandler.RestIndexTIFSourceConfigAction;
import org.opensearch.securityanalytics.threatIntel.service.DetectorThreatIntelService;
import org.opensearch.securityanalytics.threatIntel.service.SATIFSourceConfigService;
import org.opensearch.securityanalytics.threatIntel.service.ThreatIntelFeedDataService;
import org.opensearch.securityanalytics.threatIntel.action.PutTIFJobAction;
import org.opensearch.securityanalytics.threatIntel.transport.TransportIndexTIFSourceConfigAction;
import org.opensearch.securityanalytics.threatIntel.transport.TransportPutTIFJobAction;
import org.opensearch.securityanalytics.threatIntel.common.TIFLockService;
import org.opensearch.securityanalytics.threatIntel.feedMetadata.BuiltInTIFMetadataLoader;
import org.opensearch.securityanalytics.threatIntel.service.TIFJobParameterService;
import org.opensearch.securityanalytics.threatIntel.jobscheduler.TIFJobRunner;
import org.opensearch.securityanalytics.threatIntel.service.TIFJobUpdateService;
import org.opensearch.securityanalytics.transport.*;
import org.opensearch.securityanalytics.model.Rule;
import org.opensearch.securityanalytics.model.Detector;
import org.opensearch.securityanalytics.model.DetectorInput;
import org.opensearch.securityanalytics.settings.SecurityAnalyticsSettings;
import org.opensearch.securityanalytics.util.CorrelationIndices;
import org.opensearch.securityanalytics.util.CorrelationRuleIndices;
import org.opensearch.securityanalytics.util.CustomLogTypeIndices;
import org.opensearch.securityanalytics.util.DetectorIndices;
import org.opensearch.securityanalytics.util.RuleIndices;
import org.opensearch.securityanalytics.util.RuleTopicIndices;
import org.opensearch.threadpool.ThreadPool;
import org.opensearch.watcher.ResourceWatcherService;

import static org.opensearch.securityanalytics.threatIntel.model.SATIFSourceConfig.FEED_SOURCE_CONFIG_FIELD;
import static org.opensearch.securityanalytics.threatIntel.model.TIFJobParameter.THREAT_INTEL_DATA_INDEX_NAME_PREFIX;

public class SecurityAnalyticsPlugin extends Plugin implements ActionPlugin, MapperPlugin, SearchPlugin, EnginePlugin, ClusterPlugin, SystemIndexPlugin, JobSchedulerExtension {

    private static final Logger log = LogManager.getLogger(SecurityAnalyticsPlugin.class);

    public static final String PLUGINS_BASE_URI = "/_plugins/_security_analytics";
    public static final String MAPPER_BASE_URI = PLUGINS_BASE_URI + "/mappings";
    public static final String MAPPINGS_VIEW_BASE_URI = MAPPER_BASE_URI + "/view";
    public static final String FINDINGS_BASE_URI = PLUGINS_BASE_URI + "/findings";
    public static final String ALERTS_BASE_URI = PLUGINS_BASE_URI + "/alerts";
    public static final String DETECTOR_BASE_URI = PLUGINS_BASE_URI + "/detectors";
    public static final String RULE_BASE_URI = PLUGINS_BASE_URI + "/rules";
    public static final String FINDINGS_CORRELATE_URI = FINDINGS_BASE_URI + "/correlate";
    public static final String LIST_CORRELATIONS_URI = PLUGINS_BASE_URI + "/correlations";
    public static final String CORRELATION_RULES_BASE_URI = PLUGINS_BASE_URI + "/correlation/rules";
<<<<<<< HEAD
    public static final String THREAT_INTEL_BASE_URI = PLUGINS_BASE_URI + "/threat_intel";
    public static final String THREAT_INTEL_SOURCE_URI = PLUGINS_BASE_URI + "/threat_intel/source";
=======
    public static final String IOC_BASE_URI = PLUGINS_BASE_URI + "/ioc";
    public static final String IOC_FETCH_BASE_URI = IOC_BASE_URI + "/fetch";

>>>>>>> 26f9b0c2
    public static final String CUSTOM_LOG_TYPE_URI = PLUGINS_BASE_URI + "/logtype";
    public static final String JOB_INDEX_NAME = ".opensearch-sap--job";
    public static final String JOB_TYPE = "opensearch_sap_job";

    public static final Map<String, Object> TIF_JOB_INDEX_SETTING = Map.of(IndexMetadata.SETTING_NUMBER_OF_SHARDS, 1, IndexMetadata.SETTING_AUTO_EXPAND_REPLICAS, "0-all", IndexMetadata.SETTING_INDEX_HIDDEN, true);
    public static final String IOC_INDEX_NAME_BASE = ".opensearch-sap-ioc";
    public static final String IOC_ALL_INDEX_PATTERN = IOC_INDEX_NAME_BASE + "-*";
    public static final String IOC_DOMAIN_INDEX_NAME = IOC_INDEX_NAME_BASE + IocDao.IocType.DOMAIN.name().toLowerCase(Locale.ROOT);
    public static final String IOC_HASH_INDEX_NAME = IOC_INDEX_NAME_BASE + IocDao.IocType.HASH.name().toLowerCase(Locale.ROOT);
    public static final String IOC_IP_INDEX_NAME = IOC_INDEX_NAME_BASE + IocDao.IocType.IP.name().toLowerCase(Locale.ROOT);

    private CorrelationRuleIndices correlationRuleIndices;

    private DetectorIndices detectorIndices;

    private RuleTopicIndices ruleTopicIndices;

    private CorrelationIndices correlationIndices;

    private CustomLogTypeIndices customLogTypeIndices;

    private MapperService mapperService;

    private RuleIndices ruleIndices;

    private DetectorIndexManagementService detectorIndexManagementService;

    private IndexTemplateManager indexTemplateManager;

    private BuiltinLogTypeLoader builtinLogTypeLoader;

    private LogTypeService logTypeService;

    private SATIFSourceConfigDao SaTifSourceConfigDao;

    @Override
    public Collection<SystemIndexDescriptor> getSystemIndexDescriptors(Settings settings){
        return Collections.singletonList(new SystemIndexDescriptor(THREAT_INTEL_DATA_INDEX_NAME_PREFIX, "System index used for threat intel data"));
    }



    @Override
    public Collection<Object> createComponents(Client client,
                                               ClusterService clusterService,
                                               ThreadPool threadPool,
                                               ResourceWatcherService resourceWatcherService,
                                               ScriptService scriptService,
                                               NamedXContentRegistry xContentRegistry,
                                               Environment environment,
                                               NodeEnvironment nodeEnvironment,
                                               NamedWriteableRegistry namedWriteableRegistry,
                                               IndexNameExpressionResolver indexNameExpressionResolver,
                                               Supplier<RepositoriesService> repositoriesServiceSupplier) {

        builtinLogTypeLoader = new BuiltinLogTypeLoader();
        BuiltInTIFMetadataLoader builtInTIFMetadataLoader = new BuiltInTIFMetadataLoader();
        logTypeService = new LogTypeService(client, clusterService, xContentRegistry, builtinLogTypeLoader);
        detectorIndices = new DetectorIndices(client.admin(), clusterService, threadPool);
        ruleTopicIndices = new RuleTopicIndices(client, clusterService, logTypeService);
        correlationIndices = new CorrelationIndices(client, clusterService);
        customLogTypeIndices = new CustomLogTypeIndices(client.admin(), clusterService);
        indexTemplateManager = new IndexTemplateManager(client, clusterService, indexNameExpressionResolver, xContentRegistry);
        mapperService = new MapperService(client, clusterService, indexNameExpressionResolver, indexTemplateManager, logTypeService);
        ruleIndices = new RuleIndices(logTypeService, client, clusterService, threadPool);
        correlationRuleIndices = new CorrelationRuleIndices(client, clusterService);
        ThreatIntelFeedDataService threatIntelFeedDataService = new ThreatIntelFeedDataService(clusterService, client, indexNameExpressionResolver, xContentRegistry);
        DetectorThreatIntelService detectorThreatIntelService = new DetectorThreatIntelService(threatIntelFeedDataService, client, xContentRegistry);
        TIFJobParameterService tifJobParameterService = new TIFJobParameterService(client, clusterService);
        TIFJobUpdateService tifJobUpdateService = new TIFJobUpdateService(clusterService, tifJobParameterService, threatIntelFeedDataService, builtInTIFMetadataLoader);
        TIFLockService threatIntelLockService = new TIFLockService(clusterService, client);
        SaTifSourceConfigDao = new SATIFSourceConfigDao(client, clusterService, threadPool, threatIntelLockService);
        SATIFSourceConfigService SaTifSourceConfigService = new SATIFSourceConfigService(SaTifSourceConfigDao, threatIntelLockService);


        TIFJobRunner.getJobRunnerInstance().initialize(clusterService, tifJobUpdateService, tifJobParameterService, threatIntelLockService, threadPool, detectorThreatIntelService);

        return List.of(
                detectorIndices, correlationIndices, correlationRuleIndices, ruleTopicIndices, customLogTypeIndices, ruleIndices,
                mapperService, indexTemplateManager, builtinLogTypeLoader, builtInTIFMetadataLoader, threatIntelFeedDataService, detectorThreatIntelService,
                tifJobUpdateService, tifJobParameterService, threatIntelLockService, SaTifSourceConfigDao, SaTifSourceConfigService);
    }

    @Override
    public Collection<Class<? extends LifecycleComponent>> getGuiceServiceClasses() {
        return List.of(DetectorIndexManagementService.class, BuiltinLogTypeLoader.class);
    }

    @Override
    public List<RestHandler> getRestHandlers(Settings settings,
                                             RestController restController,
                                             ClusterSettings clusterSettings,
                                             IndexScopedSettings indexScopedSettings,
                                             SettingsFilter settingsFilter,
                                             IndexNameExpressionResolver indexNameExpressionResolver,
                                             Supplier<DiscoveryNodes> nodesInCluster) {
        return List.of(
                new RestAcknowledgeAlertsAction(),
                new RestUpdateIndexMappingsAction(),
                new RestCreateIndexMappingsAction(),
                new RestGetIndexMappingsAction(),
                new RestIndexDetectorAction(),
                new RestGetDetectorAction(),
                new RestSearchDetectorAction(),
                new RestDeleteDetectorAction(),
                new RestGetFindingsAction(),
                new RestGetMappingsViewAction(),
                new RestGetAlertsAction(),
                new RestIndexRuleAction(),
                new RestSearchRuleAction(),
                new RestDeleteRuleAction(),
                new RestValidateRulesAction(),
                new RestGetAllRuleCategoriesAction(),
                new RestSearchCorrelationAction(),
                new RestIndexCorrelationRuleAction(),
                new RestDeleteCorrelationRuleAction(),
                new RestListCorrelationAction(),
                new RestSearchCorrelationRuleAction(),
                new RestIndexCustomLogTypeAction(),
                new RestSearchCustomLogTypeAction(),
                new RestDeleteCustomLogTypeAction(),
                new RestIndexTIFSourceConfigAction()
        );
    }

    @Override
    public String getJobType() {
        return JOB_TYPE;
    }

    @Override
    public String getJobIndex() {
        return JOB_INDEX_NAME;
    }

    @Override
    public ScheduledJobRunner getJobRunner() {
        return TIFJobRunner.getJobRunnerInstance();
    }

    @Override
    public ScheduledJobParser getJobParser() {
        return (xcp, id, jobDocVersion) -> {
            XContentParserUtils.ensureExpectedToken(XContentParser.Token.START_OBJECT, xcp.nextToken(), xcp);
            while (xcp.nextToken() != XContentParser.Token.END_OBJECT) {
                String fieldName = xcp.currentName();
                xcp.nextToken();
                switch (fieldName) {
                    case FEED_SOURCE_CONFIG_FIELD:
                        return SATIFSourceConfig.parse(xcp, id, null);
                    default:
                        log.error("Job parser failed for [{}] in security analytics job registration", fieldName);
                        xcp.skipChildren();
                }
            }
            return null;
        };
    }

    @Override
    public List<NamedXContentRegistry.Entry> getNamedXContent() {
        return List.of(
                Detector.XCONTENT_REGISTRY,
                DetectorInput.XCONTENT_REGISTRY,
                Rule.XCONTENT_REGISTRY,
                CustomLogType.XCONTENT_REGISTRY,
                ThreatIntelFeedData.XCONTENT_REGISTRY
        );
    }

    @Override
    public Map<String, Mapper.TypeParser> getMappers() {
        return Collections.singletonMap(
                CorrelationVectorFieldMapper.CONTENT_TYPE,
                new CorrelationVectorFieldMapper.TypeParser()
        );
    }

    @Override
    public Optional<EngineFactory> getEngineFactory(IndexSettings indexSettings) {
        return Optional.empty();
    }

    @Override
    public Optional<CodecServiceFactory> getCustomCodecServiceFactory(IndexSettings indexSettings) {
        if (indexSettings.getValue(SecurityAnalyticsSettings.IS_CORRELATION_INDEX_SETTING)) {
            return Optional.of(config -> new CorrelationCodecService(config, indexSettings));
        }
        return Optional.empty();
    }

    @Override
    public List<QuerySpec<?>> getQueries() {
        return Collections.singletonList(new QuerySpec<>(CorrelationQueryBuilder.NAME, CorrelationQueryBuilder::new, CorrelationQueryBuilder::fromXContent));
    }

    @Override
    public List<Setting<?>> getSettings() {
        return List.of(
                SecurityAnalyticsSettings.INDEX_TIMEOUT,
                SecurityAnalyticsSettings.FILTER_BY_BACKEND_ROLES,
                SecurityAnalyticsSettings.ALERT_HISTORY_ENABLED,
                SecurityAnalyticsSettings.ALERT_HISTORY_ROLLOVER_PERIOD,
                SecurityAnalyticsSettings.ALERT_HISTORY_INDEX_MAX_AGE,
                SecurityAnalyticsSettings.ALERT_HISTORY_MAX_DOCS,
                SecurityAnalyticsSettings.ALERT_HISTORY_RETENTION_PERIOD,
                SecurityAnalyticsSettings.REQUEST_TIMEOUT,
                SecurityAnalyticsSettings.MAX_ACTION_THROTTLE_VALUE,
                SecurityAnalyticsSettings.FINDING_HISTORY_ENABLED,
                SecurityAnalyticsSettings.FINDING_HISTORY_MAX_DOCS,
                SecurityAnalyticsSettings.FINDING_HISTORY_INDEX_MAX_AGE,
                SecurityAnalyticsSettings.FINDING_HISTORY_ROLLOVER_PERIOD,
                SecurityAnalyticsSettings.FINDING_HISTORY_RETENTION_PERIOD,
                SecurityAnalyticsSettings.CORRELATION_HISTORY_MAX_DOCS,
                SecurityAnalyticsSettings.CORRELATION_HISTORY_INDEX_MAX_AGE,
                SecurityAnalyticsSettings.CORRELATION_HISTORY_ROLLOVER_PERIOD,
                SecurityAnalyticsSettings.CORRELATION_HISTORY_RETENTION_PERIOD,
                SecurityAnalyticsSettings.IS_CORRELATION_INDEX_SETTING,
                SecurityAnalyticsSettings.CORRELATION_TIME_WINDOW,
                SecurityAnalyticsSettings.ENABLE_AUTO_CORRELATIONS,
                SecurityAnalyticsSettings.DEFAULT_MAPPING_SCHEMA,
                SecurityAnalyticsSettings.ENABLE_WORKFLOW_USAGE,
                SecurityAnalyticsSettings.TIF_UPDATE_INTERVAL,
                SecurityAnalyticsSettings.BATCH_SIZE,
                SecurityAnalyticsSettings.THREAT_INTEL_TIMEOUT
        );
    }

    @Override
    public List<ActionHandler<? extends ActionRequest, ? extends ActionResponse>> getActions() {
        return List.of(
                new ActionPlugin.ActionHandler<>(AckAlertsAction.INSTANCE, TransportAcknowledgeAlertsAction.class),
                new ActionPlugin.ActionHandler<>(UpdateIndexMappingsAction.INSTANCE, TransportUpdateIndexMappingsAction.class),
                new ActionPlugin.ActionHandler<>(CreateIndexMappingsAction.INSTANCE, TransportCreateIndexMappingsAction.class),
                new ActionPlugin.ActionHandler<>(GetIndexMappingsAction.INSTANCE, TransportGetIndexMappingsAction.class),
                new ActionPlugin.ActionHandler<>(IndexDetectorAction.INSTANCE, TransportIndexDetectorAction.class),
                new ActionPlugin.ActionHandler<>(DeleteDetectorAction.INSTANCE, TransportDeleteDetectorAction.class),
                new ActionPlugin.ActionHandler<>(GetMappingsViewAction.INSTANCE, TransportGetMappingsViewAction.class),
                new ActionPlugin.ActionHandler<>(GetDetectorAction.INSTANCE, TransportGetDetectorAction.class),
                new ActionPlugin.ActionHandler<>(SearchDetectorAction.INSTANCE, TransportSearchDetectorAction.class),
                new ActionPlugin.ActionHandler<>(GetFindingsAction.INSTANCE, TransportGetFindingsAction.class),
                new ActionPlugin.ActionHandler<>(GetAlertsAction.INSTANCE, TransportGetAlertsAction.class),
                new ActionPlugin.ActionHandler<>(IndexRuleAction.INSTANCE, TransportIndexRuleAction.class),
                new ActionPlugin.ActionHandler<>(SearchRuleAction.INSTANCE, TransportSearchRuleAction.class),
                new ActionPlugin.ActionHandler<>(DeleteRuleAction.INSTANCE, TransportDeleteRuleAction.class),
                new ActionPlugin.ActionHandler<>(ValidateRulesAction.INSTANCE, TransportValidateRulesAction.class),
                new ActionPlugin.ActionHandler<>(GetAllRuleCategoriesAction.INSTANCE, TransportGetAllRuleCategoriesAction.class),
                new ActionPlugin.ActionHandler<>(CorrelatedFindingAction.INSTANCE, TransportSearchCorrelationAction.class),
                new ActionPlugin.ActionHandler<>(IndexCorrelationRuleAction.INSTANCE, TransportIndexCorrelationRuleAction.class),
                new ActionPlugin.ActionHandler<>(DeleteCorrelationRuleAction.INSTANCE, TransportDeleteCorrelationRuleAction.class),
                new ActionPlugin.ActionHandler<>(AlertingActions.SUBSCRIBE_FINDINGS_ACTION_TYPE, TransportCorrelateFindingAction.class),
                new ActionPlugin.ActionHandler<>(ListCorrelationsAction.INSTANCE, TransportListCorrelationAction.class),
                new ActionPlugin.ActionHandler<>(SearchCorrelationRuleAction.INSTANCE, TransportSearchCorrelationRuleAction.class),
                new ActionHandler<>(IndexCustomLogTypeAction.INSTANCE, TransportIndexCustomLogTypeAction.class),
                new ActionHandler<>(SearchCustomLogTypeAction.INSTANCE, TransportSearchCustomLogTypeAction.class),
                new ActionHandler<>(DeleteCustomLogTypeAction.INSTANCE, TransportDeleteCustomLogTypeAction.class),
                new ActionHandler<>(PutTIFJobAction.INSTANCE, TransportPutTIFJobAction.class),
                new ActionHandler<>(SAIndexTIFSourceConfigAction.INSTANCE, TransportIndexTIFSourceConfigAction.class)
        );
    }

    @Override
    public void onNodeStarted(DiscoveryNode localNode) {
//      Trigger initialization of log types
        logTypeService.ensureConfigIndexIsInitialized(new ActionListener<>() {
            @Override
            public void onResponse(Void unused) {
                log.info("LogType config index successfully created and builtin log types loaded");
            }

            @Override
            public void onFailure(Exception e) {
                log.warn("Failed to initialize LogType config index and builtin log types");
            }
        });
    }
}<|MERGE_RESOLUTION|>--- conflicted
+++ resolved
@@ -113,14 +113,11 @@
     public static final String FINDINGS_CORRELATE_URI = FINDINGS_BASE_URI + "/correlate";
     public static final String LIST_CORRELATIONS_URI = PLUGINS_BASE_URI + "/correlations";
     public static final String CORRELATION_RULES_BASE_URI = PLUGINS_BASE_URI + "/correlation/rules";
-<<<<<<< HEAD
     public static final String THREAT_INTEL_BASE_URI = PLUGINS_BASE_URI + "/threat_intel";
     public static final String THREAT_INTEL_SOURCE_URI = PLUGINS_BASE_URI + "/threat_intel/source";
-=======
     public static final String IOC_BASE_URI = PLUGINS_BASE_URI + "/ioc";
     public static final String IOC_FETCH_BASE_URI = IOC_BASE_URI + "/fetch";
 
->>>>>>> 26f9b0c2
     public static final String CUSTOM_LOG_TYPE_URI = PLUGINS_BASE_URI + "/logtype";
     public static final String JOB_INDEX_NAME = ".opensearch-sap--job";
     public static final String JOB_TYPE = "opensearch_sap_job";
