/*
 * Copyright OpenSearch Contributors
 * SPDX-License-Identifier: Apache-2.0
 */
package org.opensearch.securityanalytics;

import org.opensearch.action.ActionRequest;
import org.opensearch.action.ActionResponse;
import org.opensearch.client.Client;
import org.opensearch.cluster.metadata.IndexNameExpressionResolver;
import org.opensearch.cluster.node.DiscoveryNodes;
import org.opensearch.cluster.service.ClusterService;
import org.opensearch.common.io.stream.NamedWriteableRegistry;
import org.opensearch.common.settings.ClusterSettings;
import org.opensearch.common.settings.IndexScopedSettings;
import org.opensearch.common.settings.Setting;
import org.opensearch.common.settings.Settings;
import org.opensearch.common.settings.SettingsFilter;
import org.opensearch.common.xcontent.NamedXContentRegistry;
import org.opensearch.env.Environment;
import org.opensearch.env.NodeEnvironment;
import org.opensearch.plugins.ActionPlugin;
import org.opensearch.plugins.Plugin;
import org.opensearch.repositories.RepositoriesService;
import org.opensearch.rest.RestController;
import org.opensearch.rest.RestHandler;
import org.opensearch.script.ScriptService;
import org.opensearch.securityanalytics.action.GetIndexMappingsAction;
import org.opensearch.securityanalytics.mapper.MapperApplier;
import org.opensearch.securityanalytics.action.CreateIndexMappingsAction;
<<<<<<< HEAD
import org.opensearch.securityanalytics.action.GetIndexMappingsAction;
import org.opensearch.securityanalytics.resthandler.RestGetFindingsAction;
import org.opensearch.securityanalytics.transport.TransportCreateIndexMappingsAction;
import org.opensearch.securityanalytics.transport.TransportUpdateIndexMappingsAction;
import org.opensearch.securityanalytics.transport.TransportGetIndexMappingsAction;
=======
>>>>>>> 30f48345
import org.opensearch.securityanalytics.action.UpdateIndexMappingsAction;
import org.opensearch.securityanalytics.action.DeleteDetectorAction;
import org.opensearch.securityanalytics.action.IndexDetectorAction;
import org.opensearch.securityanalytics.model.Detector;
import org.opensearch.securityanalytics.model.DetectorInput;
import org.opensearch.securityanalytics.resthandler.RestCreateIndexMappingsAction;
import org.opensearch.securityanalytics.resthandler.RestDeleteDetectorAction;
import org.opensearch.securityanalytics.resthandler.RestGetIndexMappingsAction;
import org.opensearch.securityanalytics.resthandler.RestIndexDetectorAction;
import org.opensearch.securityanalytics.resthandler.RestUpdateIndexMappingsAction;
import org.opensearch.securityanalytics.settings.SecurityAnalyticsSettings;
import org.opensearch.securityanalytics.transport.TransportCreateIndexMappingsAction;
import org.opensearch.securityanalytics.transport.TransportDeleteDetectorAction;
import org.opensearch.securityanalytics.transport.TransportGetIndexMappingsAction;
import org.opensearch.securityanalytics.transport.TransportIndexDetectorAction;
import org.opensearch.securityanalytics.transport.TransportUpdateIndexMappingsAction;
import org.opensearch.securityanalytics.util.DetectorIndices;
import org.opensearch.securityanalytics.util.RuleTopicIndices;
import org.opensearch.threadpool.ThreadPool;
import org.opensearch.watcher.ResourceWatcherService;

import java.util.Collection;
import java.util.List;
import java.util.function.Supplier;

public class SecurityAnalyticsPlugin extends Plugin implements ActionPlugin {

    public static final String PLUGINS_BASE_URI = "/_plugins/_security_analytics";
    public static final String MAPPER_BASE_URI = PLUGINS_BASE_URI + "/mappings";
    public static final String FINDINGS_BASE_URI = PLUGINS_BASE_URI + "/findings";
    public static final String DETECTOR_BASE_URI = PLUGINS_BASE_URI + "/detectors";

    private DetectorIndices detectorIndices;

    private RuleTopicIndices ruleTopicIndices;

    private MapperApplier mapperApplier;

    @Override
    public Collection<Object> createComponents(Client client,
                                               ClusterService clusterService,
                                               ThreadPool threadPool,
                                               ResourceWatcherService resourceWatcherService,
                                               ScriptService scriptService,
                                               NamedXContentRegistry xContentRegistry,
                                               Environment environment,
                                               NodeEnvironment nodeEnvironment,
                                               NamedWriteableRegistry namedWriteableRegistry,
                                               IndexNameExpressionResolver indexNameExpressionResolver,
                                               Supplier<RepositoriesService> repositoriesServiceSupplier) {
        detectorIndices = new DetectorIndices(client.admin(), clusterService, threadPool);
        ruleTopicIndices = new RuleTopicIndices(client, clusterService);
        mapperApplier = new MapperApplier(client.admin().indices());
        return List.of(detectorIndices, ruleTopicIndices, mapperApplier);
    }

    @Override
    public List<RestHandler> getRestHandlers(Settings settings,
                                             RestController restController,
                                             ClusterSettings clusterSettings,
                                             IndexScopedSettings indexScopedSettings,
                                             SettingsFilter settingsFilter,
                                             IndexNameExpressionResolver indexNameExpressionResolver,
                                             Supplier<DiscoveryNodes> nodesInCluster) {
        return List.of(
                new RestUpdateIndexMappingsAction(),
                new RestCreateIndexMappingsAction(),
                new RestGetIndexMappingsAction(),
                new RestIndexDetectorAction(),
<<<<<<< HEAD
                new RestGetFindingsAction()
=======
                new RestDeleteDetectorAction()
>>>>>>> 30f48345
        );
    }

    @Override
    public List<NamedXContentRegistry.Entry> getNamedXContent() {
        return List.of(
                Detector.XCONTENT_REGISTRY,
                DetectorInput.XCONTENT_REGISTRY
        );
    }

    @Override
    public List<Setting<?>> getSettings() {
        return List.of(
                SecurityAnalyticsSettings.INDEX_TIMEOUT
        );
    }

    @Override
    public List<ActionHandler<? extends ActionRequest, ? extends ActionResponse>> getActions() {
        return List.of(
                new ActionPlugin.ActionHandler<>(UpdateIndexMappingsAction.INSTANCE, TransportUpdateIndexMappingsAction.class),
                new ActionPlugin.ActionHandler<>(CreateIndexMappingsAction.INSTANCE, TransportCreateIndexMappingsAction.class),
                new ActionPlugin.ActionHandler<>(GetIndexMappingsAction.INSTANCE, TransportGetIndexMappingsAction.class),
                new ActionPlugin.ActionHandler<>(IndexDetectorAction.INSTANCE, TransportIndexDetectorAction.class),
                new ActionPlugin.ActionHandler<>(DeleteDetectorAction.INSTANCE, TransportDeleteDetectorAction.class)
        );
    }
}<|MERGE_RESOLUTION|>--- conflicted
+++ resolved
@@ -28,14 +28,11 @@
 import org.opensearch.securityanalytics.action.GetIndexMappingsAction;
 import org.opensearch.securityanalytics.mapper.MapperApplier;
 import org.opensearch.securityanalytics.action.CreateIndexMappingsAction;
-<<<<<<< HEAD
 import org.opensearch.securityanalytics.action.GetIndexMappingsAction;
 import org.opensearch.securityanalytics.resthandler.RestGetFindingsAction;
 import org.opensearch.securityanalytics.transport.TransportCreateIndexMappingsAction;
 import org.opensearch.securityanalytics.transport.TransportUpdateIndexMappingsAction;
 import org.opensearch.securityanalytics.transport.TransportGetIndexMappingsAction;
-=======
->>>>>>> 30f48345
 import org.opensearch.securityanalytics.action.UpdateIndexMappingsAction;
 import org.opensearch.securityanalytics.action.DeleteDetectorAction;
 import org.opensearch.securityanalytics.action.IndexDetectorAction;
@@ -105,11 +102,9 @@
                 new RestCreateIndexMappingsAction(),
                 new RestGetIndexMappingsAction(),
                 new RestIndexDetectorAction(),
-<<<<<<< HEAD
+                new RestDeleteDetectorAction()
+                new RestIndexDetectorAction(),
                 new RestGetFindingsAction()
-=======
-                new RestDeleteDetectorAction()
->>>>>>> 30f48345
         );
     }
 
