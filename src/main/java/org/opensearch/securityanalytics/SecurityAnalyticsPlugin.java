--- conflicted
+++ resolved
@@ -98,13 +98,8 @@
     public static final String CORRELATION_RULES_BASE_URI = PLUGINS_BASE_URI + "/correlation/rules";
 
     public static final String CUSTOM_LOG_TYPE_URI = PLUGINS_BASE_URI + "/logtype";
-<<<<<<< HEAD
     public static final String JOB_INDEX_NAME = ".opensearch-sap-threat-intel-job";
     public static final Map<String, Object> TIF_JOB_INDEX_SETTING = Map.of(IndexMetadata.SETTING_NUMBER_OF_SHARDS, 1, IndexMetadata.SETTING_AUTO_EXPAND_REPLICAS, "0-all", IndexMetadata.SETTING_INDEX_HIDDEN, true);
-=======
-    public static final String JOB_INDEX_NAME = ".opensearch-sap-threatintel-job";
-    public static final Map<String, Object> TIF_JOB_INDEX_SETTING = Map.of("index.number_of_shards", 1, "index.auto_expand_replicas", "0-all", "index.hidden", true);
->>>>>>> 0e892868
 
     private CorrelationRuleIndices correlationRuleIndices;
 
@@ -216,11 +211,7 @@
 
     @Override
     public String getJobType() {
-<<<<<<< HEAD
         return "opensearch_sap_threat_intel_job";
-=======
-        return "opensearch_sap_threatintel_job";
->>>>>>> 0e892868
     }
 
     @Override
