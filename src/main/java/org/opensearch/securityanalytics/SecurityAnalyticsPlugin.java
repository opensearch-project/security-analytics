--- conflicted
+++ resolved
@@ -34,14 +34,11 @@
 import org.opensearch.securityanalytics.action.GetDetectorAction;
 import org.opensearch.securityanalytics.action.GetFindingsAction;
 import org.opensearch.securityanalytics.action.GetIndexMappingsAction;
-<<<<<<< HEAD
 import org.opensearch.securityanalytics.action.GetMappingsViewAction;
 import org.opensearch.securityanalytics.action.IndexDetectorAction;
 import org.opensearch.securityanalytics.action.SearchDetectorAction;
 import org.opensearch.securityanalytics.action.UpdateIndexMappingsAction;
 import org.opensearch.securityanalytics.mapper.MapperService;
-=======
-import org.opensearch.securityanalytics.mapper.MapperApplier;
 import org.opensearch.securityanalytics.resthandler.RestGetFindingsAction;
 import org.opensearch.securityanalytics.transport.TransportCreateIndexMappingsAction;
 import org.opensearch.securityanalytics.transport.TransportGetFindingsAction;
@@ -61,7 +58,6 @@
 import org.opensearch.securityanalytics.action.UpdateIndexMappingsAction;
 import org.opensearch.securityanalytics.action.SearchDetectorAction;
 import org.opensearch.securityanalytics.action.IndexDetectorAction;
->>>>>>> 62733060
 import org.opensearch.securityanalytics.model.Detector;
 import org.opensearch.securityanalytics.model.DetectorInput;
 import org.opensearch.securityanalytics.resthandler.RestCreateIndexMappingsAction;
@@ -76,12 +72,9 @@
 import org.opensearch.securityanalytics.transport.TransportDeleteDetectorAction;
 import org.opensearch.securityanalytics.transport.TransportGetAlertsAction;
 import org.opensearch.securityanalytics.transport.TransportGetDetectorAction;
-<<<<<<< HEAD
 import org.opensearch.securityanalytics.transport.TransportGetFindingsAction;
 import org.opensearch.securityanalytics.transport.TransportGetIndexMappingsAction;
 import org.opensearch.securityanalytics.transport.TransportGetMappingsViewAction;
-=======
->>>>>>> 62733060
 import org.opensearch.securityanalytics.transport.TransportIndexDetectorAction;
 import org.opensearch.securityanalytics.transport.TransportSearchDetectorAction;
 import org.opensearch.securityanalytics.util.DetectorIndices;
@@ -104,13 +97,9 @@
 
     private RuleTopicIndices ruleTopicIndices;
 
-<<<<<<< HEAD
     private MapperService mapperService;
-=======
+
     private RuleIndices ruleIndices;
-
-    private MapperApplier mapperApplier;
->>>>>>> 62733060
 
     @Override
     public Collection<Object> createComponents(Client client,
@@ -126,15 +115,10 @@
                                                Supplier<RepositoriesService> repositoriesServiceSupplier) {
         detectorIndices = new DetectorIndices(client.admin(), clusterService, threadPool);
         ruleTopicIndices = new RuleTopicIndices(client, clusterService);
-<<<<<<< HEAD
         mapperService = new MapperService(client.admin().indices());
+        ruleIndices = new RuleIndices(client, clusterService, threadPool);
 
-        return List.of(detectorIndices, ruleTopicIndices, mapperService);
-=======
-        mapperApplier = new MapperApplier(client.admin().indices());
-        ruleIndices = new RuleIndices(client, clusterService, threadPool);
-        return List.of(detectorIndices, ruleTopicIndices, ruleIndices, mapperApplier);
->>>>>>> 62733060
+        return List.of(detectorIndices, ruleTopicIndices, ruleIndices, mapperService);
     }
 
     @Override
@@ -154,15 +138,11 @@
                 new RestSearchDetectorAction(),
                 new RestDeleteDetectorAction(),
                 new RestGetFindingsAction(),
-<<<<<<< HEAD
                 new RestGetMappingsViewAction(),
-                new RestGetAlertsAction()
-=======
                 new RestGetAlertsAction(),
                 new RestIndexRuleAction(),
                 new RestSearchRuleAction(),
                 new RestDeleteRuleAction()
->>>>>>> 62733060
         );
     }
 
