package org.opensearch.securityanalytics.threatIntel.service;

import org.apache.logging.log4j.LogManager;
import org.apache.logging.log4j.Logger;
import org.opensearch.OpenSearchException;
import org.opensearch.ResourceNotFoundException;
import org.opensearch.action.delete.DeleteResponse;
import org.opensearch.action.index.IndexResponse;
import org.opensearch.action.search.SearchRequest;
import org.opensearch.action.search.SearchResponse;
import org.opensearch.common.inject.Inject;
import org.opensearch.core.action.ActionListener;
import org.opensearch.extensions.AcknowledgedResponse;
import org.opensearch.jobscheduler.spi.LockModel;
import org.opensearch.securityanalytics.threatIntel.common.TIFJobState;
import org.opensearch.securityanalytics.threatIntel.common.TIFLockService;
import org.opensearch.securityanalytics.threatIntel.model.IocStoreConfig;
import org.opensearch.securityanalytics.threatIntel.model.SATIFSourceConfig;
import org.opensearch.securityanalytics.threatIntel.model.SATIFSourceConfigDto;
import org.opensearch.securityanalytics.util.SecurityAnalyticsException;

import java.time.Instant;

/**
 * Service class for threat intel feed source config object
 */
public class SATIFSourceConfigManagementService {
    private static final Logger log = LogManager.getLogger(SATIFSourceConfigManagementService.class);
    private final SATIFSourceConfigService SaTifSourceConfigService;
    private final TIFLockService lockService; //TODO: change to js impl lock

    /**
     * Default constructor
     *
     * @param SaTifSourceConfigService the tif source config dao
     * @param lockService              the lock service
     */
    @Inject
    public SATIFSourceConfigManagementService(
            final SATIFSourceConfigService SaTifSourceConfigService,
            final TIFLockService lockService
    ) {
        this.SaTifSourceConfigService = SaTifSourceConfigService;
        this.lockService = lockService;
    }

    /**
     * Creates the job index if it doesn't exist and indexes the tif source config object
     *
     * @param SaTifSourceConfigDto the tif source config dto
     * @param lock                 the lock object
     * @param listener             listener that accepts a tif source config if successful
     */
    public void createIocAndTIFSourceConfig(
            final SATIFSourceConfigDto SaTifSourceConfigDto,
            final LockModel lock,
            final ActionListener<SATIFSourceConfigDto> listener
    ) {
        try {
            SATIFSourceConfig SaTifSourceConfig = convertToSATIFConfig(SaTifSourceConfigDto, null);

            if (TIFJobState.CREATING.equals(SaTifSourceConfig.getState()) == false) {
                log.error("Invalid threat intel source config state. Expecting {} but received {}", TIFJobState.CREATING, SaTifSourceConfig.getState());
                markSourceConfigAsActionFailed(SaTifSourceConfig, TIFJobState.CREATE_FAILED, ActionListener.wrap(
                        r -> {
                            log.info("Set threat intel source config as CREATE_FAILED for [{}]", SaTifSourceConfig.getId());
                        }, e -> {
                            log.error("Failed to set threat intel source config as CREATE_FAILED for [{}]", SaTifSourceConfig.getId());
                            listener.onFailure(e);
                        }
                ));
                return;
            }

            // Call to download and save IOCS's, pass in Action Listener
            downloadAndSaveIOCs(SaTifSourceConfig, ActionListener.wrap(
                    r -> {
                        SaTifSourceConfig.setState(TIFJobState.AVAILABLE);
                        SaTifSourceConfigService.indexTIFSourceConfig(
                                SaTifSourceConfig,
                                lock,
                                ActionListener.wrap(
                                        SaTifSourceConfigResponse -> {
                                            SATIFSourceConfigDto returnedSaTifSourceConfigDto = new SATIFSourceConfigDto(SaTifSourceConfigResponse);
                                            listener.onResponse(returnedSaTifSourceConfigDto);
                                        }, e -> {
                                            log.error("Failed to index threat intel source config with id [{}]", SaTifSourceConfig.getId());
                                            listener.onFailure(e);
                                        }
                                ));
                    },
                    e -> {
                        log.error("Failed to download and save IOCs for source config [{}]", SaTifSourceConfig.getId());
                        markSourceConfigAsActionFailed(SaTifSourceConfig, TIFJobState.CREATE_FAILED, ActionListener.wrap(
                                r -> {
                                    log.info("Set threat intel source config as CREATE_FAILED for [{}]", SaTifSourceConfig.getId());
                                }, ex -> {
                                    log.error("Failed to set threat intel source config as CREATE_FAILED for [{}]", SaTifSourceConfig.getId());
                                    listener.onFailure(ex);
                                }
                        ));
                        listener.onFailure(e);
                    })
            );
        } catch (Exception e) {
            log.error("Failed to create IOCs and threat intel source config");
            listener.onFailure(e);
        }
    }

    // Temp function to download and save IOCs (i.e. refresh)
    public void downloadAndSaveIOCs(SATIFSourceConfig SaTifSourceConfig, ActionListener<AcknowledgedResponse> actionListener) {
        if (SaTifSourceConfig.getState() != TIFJobState.CREATING) {
            SaTifSourceConfig.setState(TIFJobState.REFRESHING);
        }
        SaTifSourceConfig.setLastRefreshedTime(Instant.now());

        // call to update or create IOCs - state can be either creating or refreshing here
            // on success, change state back to available
            // on failure, change state to refresh failed and mark source config as refresh failed
        actionListener.onResponse(null); // TODO: remove once method is called with actionListener
    }

    public void getTIFSourceConfig(
            final String SaTifSourceConfigId,
            final ActionListener<SATIFSourceConfigDto> listener
    ) {
        SaTifSourceConfigService.getTIFSourceConfig(SaTifSourceConfigId, ActionListener.wrap(
                SaTifSourceConfigResponse -> {
                    SATIFSourceConfigDto returnedSaTifSourceConfigDto = new SATIFSourceConfigDto(SaTifSourceConfigResponse);
                    listener.onResponse(returnedSaTifSourceConfigDto);
                }, e -> {
                    log.error("Failed to get threat intel source config for [{}]", SaTifSourceConfigId);
                    listener.onFailure(e);
                }
        ));
    }

    public void searchTIFSourceConfigs(
            final SearchRequest searchRequest,
            final ActionListener<SearchResponse> listener
    ) {
        try {
            SaTifSourceConfigService.searchTIFSourceConfigs(searchRequest, listener);
        } catch (Exception e) {
            listener.onFailure(e);
        }
    }

    public void internalUpdateTIFSourceConfig(
            final SATIFSourceConfig SaTifSourceConfig,
            final ActionListener<IndexResponse> listener //TODO: remove this if not needed
    ) {
        try {
            SaTifSourceConfig.setLastUpdateTime(Instant.now());
            SaTifSourceConfigService.updateTIFSourceConfig(SaTifSourceConfig, listener);
        } catch (Exception e) {
            log.error("Failed to update threat intel source config [{}]", SaTifSourceConfig.getId());
            listener.onFailure(e);
        }
    }

    public void deleteTIFSourceConfig(
            final String SaTifSourceConfigId,
            final ActionListener<DeleteResponse> listener
    ) {
<<<<<<< HEAD
        // TODO: Delete all IOCs associated with source config
        getTIFSourceConfig(SaTifSourceConfigId, ActionListener.wrap(
                SaTifSourceConfigDto -> {
                    if (SaTifSourceConfigDto == null) {
                        throw new ResourceNotFoundException("No threat intel source config exists [{}]", SaTifSourceConfigId);
                    }

                    // Check if all threat intel monitors are deleted
                    SaTifSourceConfigService.checkAndEnsureThreatIntelMonitorsDeleted(ActionListener.wrap(
                            isDeleted -> {
                                if (isDeleted == false) {
                                    throw SecurityAnalyticsException.wrap(new OpenSearchException("All threat intel monitors need to be deleted before deleting last threat intel source config"));
                                } else {
                                    log.debug("All threat intel monitors are deleted or multiple threat intel source configs exist, can delete threat intel source config [{}]", SaTifSourceConfigId);
                                }
                            }, e-> {
                                log.error("Failed to check if all threat intel monitors are deleted or if multiple threat intel source configs exist");
                                listener.onFailure(e);
                            }
                    ));

                    TIFJobState previousState = SaTifSourceConfigDto.getState();
                    SaTifSourceConfigDto.setState(TIFJobState.DELETING);
                    SATIFSourceConfig SaTifSourceConfig = convertToSATIFConfig(SaTifSourceConfigDto);
=======
        SaTifSourceConfigService.getTIFSourceConfig(SaTifSourceConfigId, ActionListener.wrap(
                SaTifSourceConfig -> {
                    if (SaTifSourceConfig == null) {
                        throw new ResourceNotFoundException("No threat intel source config exists [{}]", SaTifSourceConfigId);
                    }
                    TIFJobState previousState = SaTifSourceConfig.getState();
                    SaTifSourceConfig.setState(TIFJobState.DELETING);
>>>>>>> 19975757
                    SaTifSourceConfigService.deleteTIFSourceConfig(SaTifSourceConfig, ActionListener.wrap(
                            deleteResponse -> {
                                log.debug("Successfully deleted threat intel source config [{}]", SaTifSourceConfig.getId());
                                listener.onResponse(deleteResponse);
                            }, e -> {
                                log.error("Failed to delete threat intel source config [{}]", SaTifSourceConfigId);
                                if (previousState.equals(SaTifSourceConfig.getState()) == false) {
                                    SaTifSourceConfig.setState(previousState);
                                    internalUpdateTIFSourceConfig(SaTifSourceConfig, ActionListener.wrap(
                                            r -> {
                                                log.debug("Updated threat intel source config [{}]", SaTifSourceConfig.getId());
                                            }, ex -> {
                                                log.error("Failed to update threat intel source config for [{}]", SaTifSourceConfigId);
                                                listener.onFailure(ex);
                                            }
                                    ));
                                }
                                listener.onFailure(e);
                            }
                    ));
                }, e -> {
                    log.error("Failed to get threat intel source config for [{}]", SaTifSourceConfigId);
                    listener.onFailure(e);
                }
        ));
    }

    private void markSourceConfigAsActionFailed(final SATIFSourceConfig SaTifSourceConfig, TIFJobState state, ActionListener<IndexResponse> actionListener) {
        SaTifSourceConfig.setState(state);
        try {
            internalUpdateTIFSourceConfig(SaTifSourceConfig, actionListener);
        } catch (Exception e) {
            log.error("Failed to mark threat intel source config as CREATE_FAILED for [{}]", SaTifSourceConfig.getId(), e);
            actionListener.onFailure(e);
        }
    }

    /**
     * Converts the DTO to entity
     *
     * @param SaTifSourceConfigDto
     * @return SaTifSourceConfig
     */
    public SATIFSourceConfig convertToSATIFConfig(SATIFSourceConfigDto SaTifSourceConfigDto, IocStoreConfig iocStoreConfig) {
        return new SATIFSourceConfig(
                SaTifSourceConfigDto.getId(),
                SaTifSourceConfigDto.getVersion(),
                SaTifSourceConfigDto.getName(),
                SaTifSourceConfigDto.getFeedFormat(),
                SaTifSourceConfigDto.getFeedType(),
                SaTifSourceConfigDto.getDescription(),
                SaTifSourceConfigDto.getCreatedByUser(),
                SaTifSourceConfigDto.getCreatedAt(),
                SaTifSourceConfigDto.getSource(),
                SaTifSourceConfigDto.getEnabledTime(),
                SaTifSourceConfigDto.getLastUpdateTime(),
                SaTifSourceConfigDto.getSchedule(),
                SaTifSourceConfigDto.getState(),
                SaTifSourceConfigDto.getRefreshType(),
                SaTifSourceConfigDto.getLastRefreshedTime(),
                SaTifSourceConfigDto.getLastRefreshedUser(),
                SaTifSourceConfigDto.isEnabled(),
                iocStoreConfig,
                SaTifSourceConfigDto.getIocTypes()
        );
    }
}<|MERGE_RESOLUTION|>--- conflicted
+++ resolved
@@ -164,7 +164,6 @@
             final String SaTifSourceConfigId,
             final ActionListener<DeleteResponse> listener
     ) {
-<<<<<<< HEAD
         // TODO: Delete all IOCs associated with source config
         getTIFSourceConfig(SaTifSourceConfigId, ActionListener.wrap(
                 SaTifSourceConfigDto -> {
@@ -189,15 +188,6 @@
                     TIFJobState previousState = SaTifSourceConfigDto.getState();
                     SaTifSourceConfigDto.setState(TIFJobState.DELETING);
                     SATIFSourceConfig SaTifSourceConfig = convertToSATIFConfig(SaTifSourceConfigDto);
-=======
-        SaTifSourceConfigService.getTIFSourceConfig(SaTifSourceConfigId, ActionListener.wrap(
-                SaTifSourceConfig -> {
-                    if (SaTifSourceConfig == null) {
-                        throw new ResourceNotFoundException("No threat intel source config exists [{}]", SaTifSourceConfigId);
-                    }
-                    TIFJobState previousState = SaTifSourceConfig.getState();
-                    SaTifSourceConfig.setState(TIFJobState.DELETING);
->>>>>>> 19975757
                     SaTifSourceConfigService.deleteTIFSourceConfig(SaTifSourceConfig, ActionListener.wrap(
                             deleteResponse -> {
                                 log.debug("Successfully deleted threat intel source config [{}]", SaTifSourceConfig.getId());
