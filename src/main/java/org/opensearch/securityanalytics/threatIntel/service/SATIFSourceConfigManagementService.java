package org.opensearch.securityanalytics.threatIntel.service;

import org.apache.logging.log4j.LogManager;
import org.apache.logging.log4j.Logger;
import org.opensearch.OpenSearchException;
import org.opensearch.ResourceNotFoundException;
import org.opensearch.action.delete.DeleteResponse;
import org.opensearch.action.search.SearchRequest;
import org.opensearch.action.search.SearchResponse;
import org.opensearch.common.inject.Inject;
import org.opensearch.core.action.ActionListener;
import org.opensearch.jobscheduler.spi.LockModel;
<<<<<<< HEAD
import org.opensearch.rest.RestRequest;
=======
import org.opensearch.securityanalytics.services.STIX2IOCFetchService;
>>>>>>> 04687ccb
import org.opensearch.securityanalytics.threatIntel.common.TIFJobState;
import org.opensearch.securityanalytics.threatIntel.common.TIFLockService;
import org.opensearch.securityanalytics.threatIntel.model.IocStoreConfig;
import org.opensearch.securityanalytics.threatIntel.model.SATIFSourceConfig;
import org.opensearch.securityanalytics.threatIntel.model.SATIFSourceConfigDto;
import org.opensearch.securityanalytics.util.SecurityAnalyticsException;

import java.time.Instant;

/**
 * Service class for threat intel feed source config object
 */
public class SATIFSourceConfigManagementService {
    private static final Logger log = LogManager.getLogger(SATIFSourceConfigManagementService.class);
    private final SATIFSourceConfigService SaTifSourceConfigService;
    private final TIFLockService lockService; //TODO: change to js impl lock
    private final STIX2IOCFetchService stix2IOCFetchService;

    /**
     * Default constructor
     *
     * @param SaTifSourceConfigService the tif source config dao
     * @param lockService              the lock service
     * @param stix2IOCFetchService the service to download, and store IOCs
     */
    @Inject
    public SATIFSourceConfigManagementService(
            final SATIFSourceConfigService SaTifSourceConfigService,
            final TIFLockService lockService,
            final STIX2IOCFetchService stix2IOCFetchService
    ) {
        this.SaTifSourceConfigService = SaTifSourceConfigService;
        this.lockService = lockService;
        this.stix2IOCFetchService = stix2IOCFetchService;
    }

    public void createOrUpdateTifSourceConfig(
            final SATIFSourceConfigDto SaTifSourceConfigDto,
            final LockModel lock,
            final RestRequest.Method restMethod,
            final ActionListener<SATIFSourceConfigDto> listener
    ) {
        if (restMethod == RestRequest.Method.POST) {
            createIocAndTIFSourceConfig(SaTifSourceConfigDto, lock, listener);
        } else if (restMethod == RestRequest.Method.PUT) {
            updateIocAndTIFSourceConfig(SaTifSourceConfigDto, lock, listener);
        }
    }

    /**
     * Creates the job index if it doesn't exist and indexes the tif source config object
     *
     * @param SaTifSourceConfigDto the tif source config dto
     * @param lock                 the lock object
     * @param listener             listener that accepts a tif source config if successful
     */
    public void createIocAndTIFSourceConfig(
            final SATIFSourceConfigDto SaTifSourceConfigDto,
            final LockModel lock,
            final ActionListener<SATIFSourceConfigDto> listener
    ) {
        try {
            SATIFSourceConfig SaTifSourceConfig = convertToSATIFConfig(SaTifSourceConfigDto, null);

            if (TIFJobState.CREATING.equals(SaTifSourceConfig.getState()) == false) {
                log.error("Invalid threat intel source config state. Expecting {} but received {}", TIFJobState.CREATING, SaTifSourceConfig.getState());
                markSourceConfigAsAction(SaTifSourceConfig, TIFJobState.CREATE_FAILED, ActionListener.wrap(
                        r -> {
                            log.info("Set threat intel source config as CREATE_FAILED for [{}]", SaTifSourceConfig.getId());
                        }, e -> {
                            log.error("Failed to set threat intel source config as CREATE_FAILED for [{}]", SaTifSourceConfig.getId());
                            listener.onFailure(e);
                        }
                ));
                return;
            }

            // Index threat intel source config as creating
            SaTifSourceConfigService.indexTIFSourceConfig(
                    SaTifSourceConfig,
                    lock,
                    ActionListener.wrap(
                            indexSaTifSourceConfigResponse -> {
                                log.debug("Indexed threat intel source config as CREATED for [{}]", SaTifSourceConfig.getId());
                                // Call to download and save IOCS's, update state as AVAILABLE on success
                                downloadAndSaveIOCs(indexSaTifSourceConfigResponse, ActionListener.wrap(
                                        r -> {
                                            markSourceConfigAsAction(
                                                    SaTifSourceConfig,
                                                    TIFJobState.AVAILABLE,
                                                    ActionListener.wrap(
                                                            updateSaTifSourceConfigResponse -> {
                                                                log.debug("Updated threat intel source config as AVAILABLE for [{}]", SaTifSourceConfig.getId());
                                                                SATIFSourceConfigDto returnedSaTifSourceConfigDto = new SATIFSourceConfigDto(updateSaTifSourceConfigResponse);
                                                                listener.onResponse(returnedSaTifSourceConfigDto);
                                                            }, e -> {
                                                                log.error("Failed to index threat intel source config with id [{}]", SaTifSourceConfig.getId());
                                                                listener.onFailure(e);
                                                            }
                                                    ));
                                        },
                                        e -> {
                                            log.error("Failed to download and save IOCs for source config [{}]", SaTifSourceConfig.getId());
                                            // TODO: DELETE associated IOCS then mark the source config as create failed <- mapping
                                            markSourceConfigAsAction(SaTifSourceConfig, TIFJobState.CREATE_FAILED, ActionListener.wrap(
                                                    r -> {
                                                        log.info("Set threat intel source config as CREATE_FAILED for [{}]", SaTifSourceConfig.getId());
                                                    }, ex -> {
                                                        log.error("Failed to set threat intel source config as CREATE_FAILED for [{}]", SaTifSourceConfig.getId());
                                                        listener.onFailure(ex);
                                                    }
                                            ));
                                            listener.onFailure(e);
                                        })
                                );
                            }, e -> {
                                log.error("Failed to index threat intel source config with id [{}]", SaTifSourceConfig.getId());
                                listener.onFailure(e);
                            }));
        } catch (Exception e) {
            log.error("Failed to create IOCs and threat intel source config");
            listener.onFailure(e);
        }
    }

    // Temp function to download and save IOCs (i.e. refresh)
    public void downloadAndSaveIOCs(SATIFSourceConfig SaTifSourceConfig, ActionListener<STIX2IOCFetchService.STIX2IOCFetchResponse> actionListener) {
        if (SaTifSourceConfig.getState() != TIFJobState.CREATING) {
            SaTifSourceConfig.setState(TIFJobState.REFRESHING);
        }
        SaTifSourceConfig.setLastRefreshedTime(Instant.now());

        // call to update or create IOCs - state can be either creating or refreshing here
<<<<<<< HEAD
        // on success, change state back to available
        // on failure, change state to refresh failed and mark source config as refresh failed
        actionListener.onResponse(null); // TODO: remove once method is called with actionListener
=======
            // on success, change state back to available
            // on failure, change state to refresh failed and mark source config as refresh failed
        stix2IOCFetchService.fetchIocs(SaTifSourceConfig, actionListener);
>>>>>>> 04687ccb
    }

    public void getTIFSourceConfig(
            final String SaTifSourceConfigId,
            final ActionListener<SATIFSourceConfigDto> listener
    ) {
        SaTifSourceConfigService.getTIFSourceConfig(SaTifSourceConfigId, ActionListener.wrap(
                SaTifSourceConfigResponse -> {
                    SATIFSourceConfigDto returnedSaTifSourceConfigDto = new SATIFSourceConfigDto(SaTifSourceConfigResponse);
                    listener.onResponse(returnedSaTifSourceConfigDto);
                }, e -> {
                    log.error("Failed to get threat intel source config for [{}]", SaTifSourceConfigId);
                    listener.onFailure(e);
                }
        ));
    }

    public void searchTIFSourceConfigs(
            final SearchRequest searchRequest,
            final ActionListener<SearchResponse> listener
    ) {
        try {
            SaTifSourceConfigService.searchTIFSourceConfigs(searchRequest, listener);
        } catch (Exception e) {
            listener.onFailure(e);
        }
    }

    public void updateIocAndTIFSourceConfig(
            final SATIFSourceConfigDto saTifSourceConfigDto,
            final LockModel lock,
            final ActionListener<SATIFSourceConfigDto> listener
    ) {
        try {
            SaTifSourceConfigService.getTIFSourceConfig(saTifSourceConfigDto.getId(), ActionListener.wrap(
                    retrievedSaTifSourceConfig -> {
                        if (retrievedSaTifSourceConfig == null) {
                            log.info("Threat intel source config [{}] does not exist", saTifSourceConfigDto.getName());
                            return;
                        }

                        if (TIFJobState.AVAILABLE.equals(retrievedSaTifSourceConfig.getState()) == false) {
                            log.error("Invalid TIF job state. Expecting {} but received {}", TIFJobState.AVAILABLE, retrievedSaTifSourceConfig.getState());
                            // update source config and log error
                            return;
                        }

                        SATIFSourceConfig updatedSaTifSourceConfig = updateSaTifSourceConfig(saTifSourceConfigDto, retrievedSaTifSourceConfig);

                        // Call to download and save IOCS's based on new threat intel source config
                        downloadAndSaveIOCs(updatedSaTifSourceConfig, ActionListener.wrap(
                                r -> {
                                    updatedSaTifSourceConfig.setState(TIFJobState.AVAILABLE);
                                    updatedSaTifSourceConfig.setLastUpdateTime(Instant.now());
                                    SaTifSourceConfigService.updateTIFSourceConfig(
                                            updatedSaTifSourceConfig,
                                            ActionListener.wrap(
                                                    saTifSourceConfigResponse -> {
                                                        SATIFSourceConfigDto returnedSaTifSourceConfigDto = new SATIFSourceConfigDto(saTifSourceConfigResponse);
                                                        listener.onResponse(returnedSaTifSourceConfigDto);
                                                    }, e -> {
                                                        log.error("Failed to index threat intel source config with id [{}]", updatedSaTifSourceConfig.getId());
                                                        listener.onFailure(e);
                                                    }
                                            ));
                                },
                                e -> {
                                    log.error("Failed to download and save IOCs for source config [{}]", updatedSaTifSourceConfig.getId());
                                    markSourceConfigAsAction(updatedSaTifSourceConfig, TIFJobState.REFRESH_FAILED, ActionListener.wrap(
                                            r -> {
                                                log.info("Set threat intel source config as REFRESH_FAILED for [{}]", updatedSaTifSourceConfig.getId());
                                            }, ex -> {
                                                log.error("Failed to set threat intel source config as REFRESH_FAILED for [{}]", updatedSaTifSourceConfig.getId());
                                                listener.onFailure(ex);
                                            }
                                    ));
                                    listener.onFailure(e);
                                })
                        );
                    }, e -> {
                        log.error("Failed to get threat intel source config for [{}]", saTifSourceConfigDto.getId());
                        listener.onFailure(e);
                    }
            ));
        } catch (Exception e) {
            log.error("Failed to update IOCs and threat intel source config for [{}]", saTifSourceConfigDto.getId());
            listener.onFailure(e);
        }
    }

    public void internalUpdateTIFSourceConfig(
            final SATIFSourceConfig SaTifSourceConfig,
            final ActionListener<SATIFSourceConfig> listener //TODO: remove this if not needed
    ) {
        try {
            SaTifSourceConfig.setLastUpdateTime(Instant.now());
            SaTifSourceConfigService.updateTIFSourceConfig(SaTifSourceConfig, listener);
        } catch (Exception e) {
            log.error("Failed to update threat intel source config [{}]", SaTifSourceConfig.getId());
            listener.onFailure(e);
        }
    }

    public void refreshTIFSourceConfig(
            final String SaTifSourceConfigId,
            final ActionListener<SATIFSourceConfigDto> listener
    ) {
        SaTifSourceConfigService.getTIFSourceConfig(SaTifSourceConfigId, ActionListener.wrap(
                SaTifSourceConfig -> {
                    if (SaTifSourceConfig == null) {
                        log.info("Threat intel source config [{}] does not exist", SaTifSourceConfigId);
                        return;
                    }

                    if (TIFJobState.AVAILABLE.equals(SaTifSourceConfig.getState()) == false) {
                        log.error("Invalid TIF job state. Expecting {} but received {}", TIFJobState.AVAILABLE, SaTifSourceConfig.getState());
                        // update source config and log error
                        return;
                    }

                    // REFRESH FLOW
                    log.info("Refreshing IOCs and updating threat intel source config"); // place holder
                    downloadAndSaveIOCs(SaTifSourceConfig, ActionListener.wrap(
                            // 1. call refresh IOC method (download and save IOCs)
                            // 1a. set state to refreshing
                            // 1b. delete old indices
                            // 1c. update or create iocs
                            r -> {
                                // 2. update source config as succeeded
                                SaTifSourceConfig.setState(TIFJobState.AVAILABLE);
                                SaTifSourceConfigService.updateTIFSourceConfig(SaTifSourceConfig, ActionListener.wrap(
                                        SaTifSourceConfigResponse -> {
                                            SATIFSourceConfigDto returnedSaTifSourceConfigDto = new SATIFSourceConfigDto(SaTifSourceConfigResponse);
                                            listener.onResponse(returnedSaTifSourceConfigDto);
                                        }, e -> {
                                            log.error("Failed to update threat intel source config [{}]", SaTifSourceConfig.getId());
                                            listener.onFailure(e);
                                        }
                                ));
                            }, e -> {
                                // 3. update source config as failed
                                log.error("Failed to download and save IOCs for threat intel source config [{}]", SaTifSourceConfig.getId());
                                markSourceConfigAsAction(SaTifSourceConfig, TIFJobState.REFRESH_FAILED, ActionListener.wrap(
                                        r -> {
                                            log.info("Set threat intel source config as REFRESH_FAILED for [{}]", SaTifSourceConfig.getId());
                                        }, ex -> {
                                            log.error("Failed to set threat intel source config as REFRESH_FAILED for [{}]", SaTifSourceConfig.getId());
                                            listener.onFailure(ex);
                                        }
                                ));
                                listener.onFailure(e);
                            }
                    ));
                }, e -> {
                    log.error("Failed to get threat intel source config [{}]", SaTifSourceConfigId);
                    listener.onFailure(e);
                }
        ));
    }

    public void deleteTIFSourceConfig(
            final String SaTifSourceConfigId,
            final ActionListener<DeleteResponse> listener
    ) {
        // TODO: Delete all IOCs associated with source config
        SaTifSourceConfigService.getTIFSourceConfig(SaTifSourceConfigId, ActionListener.wrap(
                SaTifSourceConfig -> {
                    if (SaTifSourceConfig == null) {
                        throw new ResourceNotFoundException("No threat intel source config exists [{}]", SaTifSourceConfigId);
                    }

                    // Check if all threat intel monitors are deleted
                    SaTifSourceConfigService.checkAndEnsureThreatIntelMonitorsDeleted(ActionListener.wrap(
                            isDeleted -> {
                                if (isDeleted == false) {
                                    throw SecurityAnalyticsException.wrap(new OpenSearchException("All threat intel monitors need to be deleted before deleting last threat intel source config"));
                                } else {
                                    log.debug("All threat intel monitors are deleted or multiple threat intel source configs exist, can delete threat intel source config [{}]", SaTifSourceConfigId);
                                }
                            }, e -> {
                                log.error("Failed to check if all threat intel monitors are deleted or if multiple threat intel source configs exist");
                                listener.onFailure(e);
                            }
                    ));

                    TIFJobState previousState = SaTifSourceConfig.getState();
                    SaTifSourceConfig.setState(TIFJobState.DELETING);
                    SaTifSourceConfigService.deleteTIFSourceConfig(SaTifSourceConfig, ActionListener.wrap(
                            deleteResponse -> {
                                log.debug("Successfully deleted threat intel source config [{}]", SaTifSourceConfig.getId());
                                listener.onResponse(deleteResponse);
                            }, e -> {
                                log.error("Failed to delete threat intel source config [{}]", SaTifSourceConfigId);
                                if (previousState.equals(SaTifSourceConfig.getState()) == false) {
                                    SaTifSourceConfig.setState(previousState);
                                    internalUpdateTIFSourceConfig(SaTifSourceConfig, ActionListener.wrap(
                                            r -> {
                                                log.debug("Updated threat intel source config [{}]", SaTifSourceConfig.getId());
                                            }, ex -> {
                                                log.error("Failed to update threat intel source config for [{}]", SaTifSourceConfigId);
                                                listener.onFailure(ex);
                                            }
                                    ));
                                }
                                listener.onFailure(e);
                            }
                    ));
                }, e -> {
                    log.error("Failed to get threat intel source config for [{}]", SaTifSourceConfigId);
                    listener.onFailure(e);
                }
        ));
    }

    public void markSourceConfigAsAction(final SATIFSourceConfig SaTifSourceConfig, TIFJobState state, ActionListener<SATIFSourceConfig> actionListener) {
        SaTifSourceConfig.setState(state);
        try {
            internalUpdateTIFSourceConfig(SaTifSourceConfig, actionListener);
        } catch (Exception e) {
            log.error("Failed to mark threat intel source config as {} for [{}]", state, SaTifSourceConfig.getId(), e);
            actionListener.onFailure(e);
        }
    }

    /**
     * Converts the DTO to entity
     *
     * @param SaTifSourceConfigDto
     * @return SaTifSourceConfig
     */
    public SATIFSourceConfig convertToSATIFConfig(SATIFSourceConfigDto SaTifSourceConfigDto, IocStoreConfig iocStoreConfig) {
        return new SATIFSourceConfig(
                SaTifSourceConfigDto.getId(),
                SaTifSourceConfigDto.getVersion(),
                SaTifSourceConfigDto.getName(),
                SaTifSourceConfigDto.getFeedFormat(),
                SaTifSourceConfigDto.getSourceConfigType(),
                SaTifSourceConfigDto.getDescription(),
                SaTifSourceConfigDto.getCreatedByUser(),
                SaTifSourceConfigDto.getCreatedAt(),
                SaTifSourceConfigDto.getSource(),
                SaTifSourceConfigDto.getEnabledTime(),
                SaTifSourceConfigDto.getLastUpdateTime(),
                SaTifSourceConfigDto.getSchedule(),
                SaTifSourceConfigDto.getState(),
                SaTifSourceConfigDto.getRefreshType(),
                SaTifSourceConfigDto.getLastRefreshedTime(),
                SaTifSourceConfigDto.getLastRefreshedUser(),
                SaTifSourceConfigDto.isEnabled(),
                iocStoreConfig,
                SaTifSourceConfigDto.getIocTypes()
        );
    }

    private SATIFSourceConfig updateSaTifSourceConfig(SATIFSourceConfigDto SaTifSourceConfigDto, SATIFSourceConfig saTifSourceConfig) {
        return new SATIFSourceConfig(
                saTifSourceConfig.getId(),
                saTifSourceConfig.getVersion(),
                SaTifSourceConfigDto.getName(),
                SaTifSourceConfigDto.getFeedFormat(),
                SaTifSourceConfigDto.getSourceConfigType(),
                SaTifSourceConfigDto.getDescription(),
                saTifSourceConfig.getCreatedByUser(),
                saTifSourceConfig.getCreatedAt(),
                SaTifSourceConfigDto.getSource(),
                saTifSourceConfig.getEnabledTime(),
                saTifSourceConfig.getLastUpdateTime(),
                SaTifSourceConfigDto.getSchedule(),
                saTifSourceConfig.getState(),
                SaTifSourceConfigDto.getRefreshType(),
                saTifSourceConfig.getLastRefreshedTime(),
                saTifSourceConfig.getLastRefreshedUser(),
                SaTifSourceConfigDto.isEnabled(),
                saTifSourceConfig.getIocStoreConfig(),
                SaTifSourceConfigDto.getIocTypes()
        );
    }

}<|MERGE_RESOLUTION|>--- conflicted
+++ resolved
@@ -10,11 +10,8 @@
 import org.opensearch.common.inject.Inject;
 import org.opensearch.core.action.ActionListener;
 import org.opensearch.jobscheduler.spi.LockModel;
-<<<<<<< HEAD
 import org.opensearch.rest.RestRequest;
-=======
 import org.opensearch.securityanalytics.services.STIX2IOCFetchService;
->>>>>>> 04687ccb
 import org.opensearch.securityanalytics.threatIntel.common.TIFJobState;
 import org.opensearch.securityanalytics.threatIntel.common.TIFLockService;
 import org.opensearch.securityanalytics.threatIntel.model.IocStoreConfig;
@@ -148,15 +145,9 @@
         SaTifSourceConfig.setLastRefreshedTime(Instant.now());
 
         // call to update or create IOCs - state can be either creating or refreshing here
-<<<<<<< HEAD
-        // on success, change state back to available
-        // on failure, change state to refresh failed and mark source config as refresh failed
-        actionListener.onResponse(null); // TODO: remove once method is called with actionListener
-=======
             // on success, change state back to available
             // on failure, change state to refresh failed and mark source config as refresh failed
         stix2IOCFetchService.fetchIocs(SaTifSourceConfig, actionListener);
->>>>>>> 04687ccb
     }
 
     public void getTIFSourceConfig(
