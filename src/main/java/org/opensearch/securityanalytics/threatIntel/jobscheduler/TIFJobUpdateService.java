/*
 * Copyright OpenSearch Contributors
 * SPDX-License-Identifier: Apache-2.0
 */

package org.opensearch.securityanalytics.threatIntel.jobscheduler;

import org.apache.commons.csv.CSVParser;
import org.apache.commons.csv.CSVRecord;
import org.apache.commons.lang3.StringUtils;
import org.apache.logging.log4j.LogManager;
import org.apache.logging.log4j.Logger;
import org.apache.logging.log4j.message.ParameterizedMessage;
import org.opensearch.OpenSearchException;
import org.opensearch.cluster.service.ClusterService;
import org.opensearch.common.settings.ClusterSettings;
import org.opensearch.core.rest.RestStatus;
import org.opensearch.securityanalytics.model.DetectorTrigger;
import org.opensearch.securityanalytics.threatIntel.ThreatIntelFeedDataService;
import org.opensearch.securityanalytics.threatIntel.ThreatIntelFeedParser;
import org.opensearch.securityanalytics.threatIntel.common.TIFJobState;
import org.opensearch.securityanalytics.threatIntel.common.TIFMetadata;
import org.opensearch.securityanalytics.util.SecurityAnalyticsException;

import java.io.IOException;
import java.time.Duration;
import java.time.Instant;
import java.util.ArrayList;
import java.util.List;

public class TIFJobUpdateService {
    private static final Logger log = LogManager.getLogger(TIFJobUpdateService.class);

    private static final int SLEEP_TIME_IN_MILLIS = 5000; // 5 seconds
    private static final int MAX_WAIT_TIME_FOR_REPLICATION_TO_COMPLETE_IN_MILLIS = 10 * 60 * 60 * 1000; // 10 hours
    private final ClusterService clusterService;
    private final ClusterSettings clusterSettings;
    private final TIFJobParameterService jobSchedulerParameterService;
    private final ThreatIntelFeedDataService threatIntelFeedDataService;

    public TIFJobUpdateService(
            final ClusterService clusterService,
            final TIFJobParameterService jobSchedulerParameterService,
            final ThreatIntelFeedDataService threatIntelFeedDataService
    ) {
        this.clusterService = clusterService;
        this.clusterSettings = clusterService.getClusterSettings();
        this.jobSchedulerParameterService = jobSchedulerParameterService;
        this.threatIntelFeedDataService = threatIntelFeedDataService;
    }

    // functions used in job Runner

    /**
     * Delete old feed indices except the one which is being used
     */
    public void deleteAllTifdIndices(List<String> oldIndices, List<String> newIndices) {
        try {
            oldIndices.removeAll(newIndices);
            if (false == oldIndices.isEmpty()) {
                deleteIndices(oldIndices);
            }
        } catch (Exception e) {
            log.error(
                    () -> new ParameterizedMessage("Failed to delete old threat intel feed indices {}", StringUtils.join(oldIndices)), e
            );
        }
    }

    private List<String> deleteIndices(final List<String> indicesToDelete) {
        List<String> deletedIndices = new ArrayList<>(indicesToDelete.size());
        for (String index : indicesToDelete) {
            if (false == clusterService.state().metadata().hasIndex(index)) {
                deletedIndices.add(index);
            }
        }
        indicesToDelete.removeAll(deletedIndices);
        try {
            threatIntelFeedDataService.deleteThreatIntelDataIndex(indicesToDelete);
        } catch (Exception e) {
            log.error(
                    () -> new ParameterizedMessage("Failed to delete old threat intel feed index [{}]", indicesToDelete), e
            );
        }
        return indicesToDelete;
    }


    /**
     * Update threat intel feed data
     * <p>
     * The first column is ip range field regardless its header name.
     * Therefore, we don't store the first column's header name.
     *
     * @param jobSchedulerParameter the jobSchedulerParameter
     * @param renewLock runnable to renew lock
     * @throws IOException
     */
    public List<String> createThreatIntelFeedData(final TIFJobParameter jobSchedulerParameter, final Runnable renewLock) throws IOException {
        // parse YAML containing list of threat intel feeds.yml
        // for each feed (ex. Feodo)
        // parse feed specific YAML containing TIFMetadata

        // for every threat intel feed
        // create and store a new TIFMetadata object

        // use the TIFMetadata to switch case feed type
        // parse through file and save threat intel feed data

        TIFMetadata tifMetadata = new TIFMetadata("alientvault_reputation_generic",
                "https://reputation.alienvault.com/reputation.generic",
                "Alienvault IP Reputation Feed",
                "OTX",
                "Alienvault IP Reputation Database",
                "csv",
                List.of("ip"),
<<<<<<< HEAD
                1,
                false);
=======
                0);
>>>>>>> d0e25116
        List<TIFMetadata> tifMetadataList = new ArrayList<>(); //todo populate from config instead of example
        tifMetadataList.add(tifMetadata);
        List<String> freshIndices = new ArrayList<>();
        for (TIFMetadata metadata : tifMetadataList) {
            String indexName = setupIndex(jobSchedulerParameter, tifMetadata);
            String[] header;

            Boolean succeeded;

            switch (tifMetadata.getFeedType()) {
                case "csv":
                    try (CSVParser reader = ThreatIntelFeedParser.getThreatIntelFeedReaderCSV(tifMetadata)) {
<<<<<<< HEAD
                        // iterate until we find first line without '#' or blank line
                        CSVRecord findFirst = reader.iterator().next();
                        log.error("yo");
                        log.error(findFirst.get(0));
                        log.error("size");
                        log.error(findFirst.size());
                        while (findFirst.size() != 0 && findFirst!= null && findFirst.get(0).charAt(0) != '#') {
                            findFirst = reader.iterator().next();
                        }
                        if(tifMetadata.hasHeader()){
                            reader.iterator().next(); //skip the header line
                        }
                        threatIntelFeedDataService.parseAndSaveThreatIntelFeedDataCSV(indexName, reader.iterator(), renewLock, tifMetadata);
=======
                        // iterate until we find first line without '#' and without empty line
                        CSVRecord findHeader = reader.iterator().next();
                        while ((findHeader.values().length ==1 && "".equals(findHeader.values()[0])) || findHeader.get(0).charAt(0) == '#' || findHeader.get(0).charAt(0) == ' ') {
                            findHeader = reader.iterator().next();
                        }
                        CSVRecord headerLine = findHeader;
                        header = ThreatIntelFeedParser.validateHeader(headerLine).values();
                        threatIntelFeedDataService.parseAndSaveThreatIntelFeedDataCSV(indexName, header, reader.iterator(), renewLock, tifMetadata);
                        succeeded = true;
>>>>>>> d0e25116
                    }
                    break;
                default:
                    // if the feed type doesn't match any of the supporting feed types, throw an exception
                    succeeded = false;
            }
            waitUntilAllShardsStarted(indexName, MAX_WAIT_TIME_FOR_REPLICATION_TO_COMPLETE_IN_MILLIS);

            if (!succeeded) {
                log.error("Exception: failed to parse correct feed type");
                throw new OpenSearchException("Exception: failed to parse correct feed type");
            }
            freshIndices.add(indexName);
        }
        return freshIndices;
    }

    // helper functions
    /***
     * Update jobSchedulerParameter as succeeded
     *
     * @param jobSchedulerParameter the jobSchedulerParameter
     */
    public void updateJobSchedulerParameterAsSucceeded(
            List<String> indices,
            final TIFJobParameter jobSchedulerParameter,
            final Instant startTime,
            final Instant endTime
    ) {
        jobSchedulerParameter.setIndices(indices);
        jobSchedulerParameter.getUpdateStats().setLastSucceededAt(endTime);
        jobSchedulerParameter.getUpdateStats().setLastProcessingTimeInMillis(endTime.toEpochMilli() - startTime.toEpochMilli());
        jobSchedulerParameter.enable();
        jobSchedulerParameter.setState(TIFJobState.AVAILABLE);
        jobSchedulerParameterService.updateJobSchedulerParameter(jobSchedulerParameter);
        log.info(
                "threat intel feed database creation succeeded for {} and took {} seconds",
                jobSchedulerParameter.getName(),
                Duration.between(startTime, endTime)
        );
    }

    /***
     * Create index to add a new threat intel feed data
     *
     * @param jobSchedulerParameter the jobSchedulerParameter
     * @param tifMetadata
     * @return new index name
     */
    private String setupIndex(final TIFJobParameter jobSchedulerParameter, TIFMetadata tifMetadata) {
        String indexName = jobSchedulerParameter.newIndexName(jobSchedulerParameter, tifMetadata);
        jobSchedulerParameter.getIndices().add(indexName);
        jobSchedulerParameterService.updateJobSchedulerParameter(jobSchedulerParameter);
        threatIntelFeedDataService.createIndexIfNotExists(indexName);
        return indexName;
    }

    /**
     * We wait until all shards are ready to serve search requests before updating job scheduler parameter to
     * point to a new index so that there won't be latency degradation during threat intel feed data update
     *
     * @param indexName the indexName
     */
    protected void waitUntilAllShardsStarted(final String indexName, final int timeout) {
        Instant start = Instant.now();
        try {
            while (Instant.now().toEpochMilli() - start.toEpochMilli() < timeout) {
                if (clusterService.state().routingTable().allShards(indexName).stream().allMatch(shard -> shard.started())) {
                    return;
                }
                Thread.sleep(SLEEP_TIME_IN_MILLIS);
            }
            throw new OpenSearchException(
                    "index[{}] replication did not complete after {} millis",
                    MAX_WAIT_TIME_FOR_REPLICATION_TO_COMPLETE_IN_MILLIS
            );
        } catch (InterruptedException e) {
            log.error("runtime exception", e);
            throw new SecurityAnalyticsException("Runtime exception", RestStatus.INTERNAL_SERVER_ERROR, e); //TODO
        }
    }
}<|MERGE_RESOLUTION|>--- conflicted
+++ resolved
@@ -114,12 +114,8 @@
                 "Alienvault IP Reputation Database",
                 "csv",
                 List.of("ip"),
-<<<<<<< HEAD
                 1,
                 false);
-=======
-                0);
->>>>>>> d0e25116
         List<TIFMetadata> tifMetadataList = new ArrayList<>(); //todo populate from config instead of example
         tifMetadataList.add(tifMetadata);
         List<String> freshIndices = new ArrayList<>();
@@ -132,21 +128,6 @@
             switch (tifMetadata.getFeedType()) {
                 case "csv":
                     try (CSVParser reader = ThreatIntelFeedParser.getThreatIntelFeedReaderCSV(tifMetadata)) {
-<<<<<<< HEAD
-                        // iterate until we find first line without '#' or blank line
-                        CSVRecord findFirst = reader.iterator().next();
-                        log.error("yo");
-                        log.error(findFirst.get(0));
-                        log.error("size");
-                        log.error(findFirst.size());
-                        while (findFirst.size() != 0 && findFirst!= null && findFirst.get(0).charAt(0) != '#') {
-                            findFirst = reader.iterator().next();
-                        }
-                        if(tifMetadata.hasHeader()){
-                            reader.iterator().next(); //skip the header line
-                        }
-                        threatIntelFeedDataService.parseAndSaveThreatIntelFeedDataCSV(indexName, reader.iterator(), renewLock, tifMetadata);
-=======
                         // iterate until we find first line without '#' and without empty line
                         CSVRecord findHeader = reader.iterator().next();
                         while ((findHeader.values().length ==1 && "".equals(findHeader.values()[0])) || findHeader.get(0).charAt(0) == '#' || findHeader.get(0).charAt(0) == ' ') {
@@ -156,7 +137,6 @@
                         header = ThreatIntelFeedParser.validateHeader(headerLine).values();
                         threatIntelFeedDataService.parseAndSaveThreatIntelFeedDataCSV(indexName, header, reader.iterator(), renewLock, tifMetadata);
                         succeeded = true;
->>>>>>> d0e25116
                     }
                     break;
                 default:
