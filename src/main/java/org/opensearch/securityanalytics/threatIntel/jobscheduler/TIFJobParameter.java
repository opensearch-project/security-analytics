--- conflicted
+++ resolved
@@ -477,11 +477,7 @@
             String name = request.getName();
             IntervalSchedule schedule = new IntervalSchedule(
                     Instant.now().truncatedTo(ChronoUnit.MILLIS),
-<<<<<<< HEAD
                     SecurityAnalyticsSettings.tifJobScheduleInterval,
-=======
-                    1, //TODO fix
->>>>>>> d0e25116
                     ChronoUnit.DAYS
             );
             return new TIFJobParameter(name, schedule);
