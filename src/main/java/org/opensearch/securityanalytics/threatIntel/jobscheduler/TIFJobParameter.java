--- conflicted
+++ resolved
@@ -563,11 +563,7 @@
             String name = request.getName();
             IntervalSchedule schedule = new IntervalSchedule(
                     Instant.now().truncatedTo(ChronoUnit.MILLIS),
-<<<<<<< HEAD
                     (int) minutes,
-=======
-                    (int) request.getUpdateInterval().minutes(),
->>>>>>> 0e892868
                     ChronoUnit.MINUTES
             );
             return new TIFJobParameter(name, schedule);
