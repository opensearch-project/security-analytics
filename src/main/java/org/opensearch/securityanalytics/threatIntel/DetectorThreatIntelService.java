--- conflicted
+++ resolved
@@ -1,3 +1,7 @@
+/*
+ * Copyright OpenSearch Contributors
+ * SPDX-License-Identifier: Apache-2.0
+ */
 package org.opensearch.securityanalytics.threatIntel;
 
 import org.apache.logging.log4j.LogManager;
@@ -58,11 +62,7 @@
                 queries.add(new DocLevelQuery(
                         constructId(detector, entry.getKey()), tifdList.get(0).getFeedId(),
                         Collections.emptyList(),
-<<<<<<< HEAD
-                        String.format(query, field),
-=======
                         "windows-hostname:(120.85.114.146 OR 103.104.106.223 OR 185.191.246.45 OR 120.86.237.94)",
->>>>>>> e65ac855
                         List.of("threat_intel", entry.getKey() /*ioc_type*/)
                 ));
             }
