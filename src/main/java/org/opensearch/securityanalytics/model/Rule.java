/*
 * Copyright OpenSearch Contributors
 * SPDX-License-Identifier: Apache-2.0
 */
package org.opensearch.securityanalytics.model;

import org.apache.commons.lang3.tuple.Pair;
import org.apache.logging.log4j.LogManager;
import org.apache.logging.log4j.Logger;
import org.opensearch.common.ParseField;
import org.opensearch.common.io.stream.StreamInput;
import org.opensearch.common.io.stream.StreamOutput;
import org.opensearch.common.io.stream.Writeable;
import org.opensearch.common.xcontent.NamedXContentRegistry;
import org.opensearch.common.xcontent.ToXContent;
import org.opensearch.common.xcontent.ToXContentObject;
import org.opensearch.common.xcontent.XContentBuilder;
import org.opensearch.common.xcontent.XContentParser;
import org.opensearch.common.xcontent.XContentParserUtils;
import org.opensearch.securityanalytics.rules.aggregation.AggregationItem;
import org.opensearch.securityanalytics.rules.backend.OSQueryBackend.AggregationQueries;
import org.opensearch.securityanalytics.rules.condition.ConditionItem;
import org.opensearch.securityanalytics.rules.exceptions.SigmaError;
import org.opensearch.securityanalytics.rules.objects.SigmaCondition;
import org.opensearch.securityanalytics.rules.objects.SigmaRule;
import java.io.IOException;
import java.time.Instant;
import java.util.ArrayList;
import java.util.List;
import java.util.Locale;
import java.util.Objects;
import java.util.stream.Collectors;

import static org.opensearch.securityanalytics.model.Detector.LAST_UPDATE_TIME_FIELD;
import static org.opensearch.securityanalytics.model.Detector.NO_ID;
import static org.opensearch.securityanalytics.model.Detector.NO_VERSION;


public class Rule implements Writeable, ToXContentObject {

    private static final Logger log = LogManager.getLogger(Rule.class);

    public static final String CATEGORY = "category";
    public static final String TITLE = "title";
    public static final String LOG_SOURCE = "log_source";
    public static final String DESCRIPTION = "description";

    public static final String TAGS = "tags";
    public static final String REFERENCES = "references";

    public static final String LEVEL = "level";
    public static final String FALSE_POSITIVES = "false_positives";

    public static final String AUTHOR = "author";
    public static final String STATUS = "status";

    private static final String QUERIES = "queries";
    public static final String QUERY_FIELD_NAMES = "query_field_names";

    public static final String RULE = "rule";

<<<<<<< HEAD
    public static final String AGGREGATION_QUERIES = "aggregationQueries";

    public static final String PRE_PACKAGED_RULES_INDEX = ".opensearch-pre-packaged-rules-config";
    public static final String CUSTOM_RULES_INDEX = ".opensearch-custom-rules-config";
=======
    public static final String PRE_PACKAGED_RULES_INDEX = ".opensearch-sap-pre-packaged-rules-config";
    public static final String CUSTOM_RULES_INDEX = ".opensearch-sap-custom-rules-config";
>>>>>>> 269be073

    public static final NamedXContentRegistry.Entry XCONTENT_REGISTRY = new NamedXContentRegistry.Entry(
            Rule.class,
            new ParseField(CATEGORY),
            xcp -> parse(xcp, null, null)
    );

    private String id;

    private Long version;

    private String title;

    private String category;

    private String logSource;

    private String description;

    private List<Value> references;

    private List<Value> tags;

    private String level;

    private List<Value> falsePositives;

    private String author;

    private String status;

    private Instant date;

    private List<Value> queries;

    private List<Value> queryFieldNames;

    private String rule;

    private List<Value> aggregationQueries;

    public Rule(String id, Long version, String title, String category, String logSource,
                String description, List<Value> references, List<Value> tags, String level,
                List<Value> falsePositives, String author, String status, Instant date,
<<<<<<< HEAD
                List<Value> queries, String rule, List<Value> aggregationQueries) {
=======
                List<Value> queries, List<Value> queryFieldNames, String rule) {
>>>>>>> 269be073
        this.id = id != null? id: NO_ID;
        this.version = version != null? version: NO_VERSION;

        this.title = title;
        this.category = category;
        this.logSource = logSource;
        this.description = description;

        this.references = references;
        this.tags = tags;

        this.level = level;
        this.falsePositives = falsePositives;

        this.author = author;
        this.status = status;

        this.date = date;

        this.queries = queries;
        this.queryFieldNames = queryFieldNames;
        this.rule = rule;
        this.aggregationQueries = aggregationQueries;
    }

    public Rule(String id, Long version, SigmaRule rule, String category,
<<<<<<< HEAD
        List<Object> queries, String original) {
=======
                List<String> queries, List<String> queryFieldNames, String original) {
>>>>>>> 269be073
        this(
                id,
                version,
                rule.getTitle(),
                category,
                rule.getLogSource().getCategory() != null? rule.getLogSource().getCategory():
                        (rule.getLogSource().getProduct() != null? rule.getLogSource().getProduct(): rule.getLogSource().getService()),
                rule.getDescription(),
                rule.getReferences().stream().map(Value::new).collect(Collectors.toList()),
                rule.getTags().stream().map(ruleTag -> new Value(String.format(Locale.getDefault(), "%s.%s", ruleTag.getNamespace(), ruleTag.getName())))
                        .collect(Collectors.toList()),
                rule.getLevel().toString(),
                rule.getFalsePositives().stream().map(Value::new).collect(Collectors.toList()),
                rule.getAuthor(),
                rule.getStatus().toString(),
                Instant.ofEpochMilli(rule.getDate().getTime()),
<<<<<<< HEAD
                queries.stream().filter(query -> !(query instanceof AggregationQueries)).map(query -> new Value(query.toString())).collect(Collectors.toList()),
                original,
                // If one of the queries is AggregationQuery -> the whole rule can be considered as Agg
                queries.stream().filter(query -> query instanceof AggregationQueries).map(it -> new Value(it.toString())).collect(Collectors.toList())
        );
=======
                queries.stream().map(Value::new).collect(Collectors.toList()),
                queryFieldNames.stream().map(Value::new).collect(Collectors.toList()),
                original);
>>>>>>> 269be073
    }

    public Rule(StreamInput sin) throws IOException {
        this(
                sin.readString(),
                sin.readLong(),
                sin.readString(),
                sin.readString(),
                sin.readString(),
                sin.readString(),
                sin.readList(Value::readFrom),
                sin.readList(Value::readFrom),
                sin.readString(),
                sin.readList(Value::readFrom),
                sin.readString(),
                sin.readString(),
                sin.readInstant(),
                sin.readList(Value::readFrom),
<<<<<<< HEAD
                sin.readString(),
                sin.readList(Value::readFrom)
        );
=======
                sin.readList(Value::readFrom),
                sin.readString());
>>>>>>> 269be073
    }

    @Override
    public void writeTo(StreamOutput out) throws IOException {
        out.writeString(id);
        out.writeLong(version);

        out.writeString(title);
        out.writeString(category);
        out.writeString(logSource);
        out.writeString(description);

        out.writeCollection(references);
        out.writeCollection(tags);

        out.writeString(level);
        out.writeCollection(falsePositives);

        out.writeString(author);
        out.writeString(status);
        out.writeInstant(date);

        out.writeCollection(queries);
        out.writeCollection(queryFieldNames);

        out.writeString(rule);
        out.writeCollection(aggregationQueries);
    }

    @Override
    public XContentBuilder toXContent(XContentBuilder builder, Params params) throws IOException {
        return createXContentBuilder(builder, params);
    }

    private XContentBuilder createXContentBuilder(XContentBuilder builder, ToXContent.Params params) throws IOException {
        builder.startObject();
        if (params.paramAsBoolean("with_type", false)) {
            builder.startObject("rule");
        }

        builder.field(CATEGORY, category)
                .field(TITLE, title)
                .field(LOG_SOURCE, logSource)
                .field(DESCRIPTION, description);

        Value[] refArray = new Value[]{};
        refArray = references.toArray(refArray);
        builder.field(REFERENCES, refArray);

        Value[] tagArray = new Value[]{};
        tagArray = tags.toArray(tagArray);
        builder.field(TAGS, tagArray);

        builder.field(LEVEL, level);

        Value[] falsePosArray = new Value[]{};
        falsePosArray = falsePositives.toArray(falsePosArray);
        builder.field(FALSE_POSITIVES, falsePosArray);

        builder.field(AUTHOR, author);
        builder.field(STATUS, status);
        builder.timeField(LAST_UPDATE_TIME_FIELD, date);

        Value[] queryArray = new Value[]{};
        queryArray = queries.toArray(queryArray);
        builder.field(QUERIES, queryArray);
        Value[] queryFieldNamesArray = new Value[]{};
        queryFieldNamesArray = queryFieldNames.toArray(queryFieldNamesArray);
        builder.field(QUERY_FIELD_NAMES, queryFieldNamesArray);

        Value[] aggregationsArray = new Value[]{};
        aggregationsArray = aggregationQueries.toArray(aggregationsArray);
        builder.field(AGGREGATION_QUERIES, aggregationsArray);

        builder.field(RULE, rule);
        if (params.paramAsBoolean("with_type", false)) {
            builder.endObject();
        }
        return builder.endObject();
    }

    public static Rule docParse(XContentParser xcp, String id, Long version) throws IOException {
        XContentParserUtils.ensureExpectedToken(XContentParser.Token.START_OBJECT, xcp.nextToken(), xcp);
        XContentParserUtils.ensureExpectedToken(XContentParser.Token.FIELD_NAME, xcp.nextToken(), xcp);
        XContentParserUtils.ensureExpectedToken(XContentParser.Token.START_OBJECT, xcp.nextToken(), xcp);
        Rule rule = parse(xcp, id, version);
        XContentParserUtils.ensureExpectedToken(XContentParser.Token.END_OBJECT, xcp.nextToken(), xcp);

        rule.setId(id);
        rule.setVersion(version);
        return rule;
    }

    public static Rule parse(XContentParser xcp, String id, Long version) throws IOException {
        if (id == null) {
            id = NO_ID;
        }
        if (version == null) {
            version = NO_VERSION;
        }

        String title = null;
        String category = null;
        String logSource = null;
        String description = null;

        List<Value> references = new ArrayList<>();
        List<Value> tags = new ArrayList<>();

        String level = null;
        List<Value> falsePositives = new ArrayList<>();

        String author = null;
        String status = null;
        Instant date = null;

        List<Value> queries = new ArrayList<>();
        List<Value> queryFields = new ArrayList<>();
        String original = null;
        List<Value> aggregationQueries = new ArrayList<>();

        XContentParserUtils.ensureExpectedToken(XContentParser.Token.START_OBJECT, xcp.currentToken(), xcp);
        while (xcp.nextToken() != XContentParser.Token.END_OBJECT) {
            String fieldName = xcp.currentName();
            xcp.nextToken();

            switch (fieldName) {
                case TITLE:
                    title = xcp.text();
                    break;
                case CATEGORY:
                    category = xcp.text();
                    break;
                case LOG_SOURCE:
                    logSource = xcp.text();
                    break;
                case DESCRIPTION:
                    description = xcp.text();
                    break;
                case REFERENCES:
                    XContentParserUtils.ensureExpectedToken(XContentParser.Token.START_ARRAY, xcp.currentToken(), xcp);
                    while (xcp.nextToken() != XContentParser.Token.END_ARRAY) {
                        references.add(Value.parse(xcp));
                    }
                    break;
                case TAGS:
                    XContentParserUtils.ensureExpectedToken(XContentParser.Token.START_ARRAY, xcp.currentToken(), xcp);
                    while (xcp.nextToken() != XContentParser.Token.END_ARRAY) {
                        tags.add(Value.parse(xcp));
                    }
                    break;
                case LEVEL:
                    level = xcp.text();
                    break;
                case FALSE_POSITIVES:
                    XContentParserUtils.ensureExpectedToken(XContentParser.Token.START_ARRAY, xcp.currentToken(), xcp);
                    while (xcp.nextToken() != XContentParser.Token.END_ARRAY) {
                        falsePositives.add(Value.parse(xcp));
                    }
                    break;
                case AUTHOR:
                    author = xcp.text();
                    break;
                case STATUS:
                    status = xcp.text();
                    break;
                case LAST_UPDATE_TIME_FIELD:
                    date = Instant.parse(xcp.text());
                    break;
                case QUERIES:
                    XContentParserUtils.ensureExpectedToken(XContentParser.Token.START_ARRAY, xcp.currentToken(), xcp);
                    while (xcp.nextToken() != XContentParser.Token.END_ARRAY) {
                        queries.add(Value.parse(xcp));
                    }
                    break;
                case QUERY_FIELD_NAMES:
                    XContentParserUtils.ensureExpectedToken(XContentParser.Token.START_ARRAY, xcp.currentToken(), xcp);
                    while (xcp.nextToken() != XContentParser.Token.END_ARRAY) {
                        queryFields.add(Value.parse(xcp));
                    }
                    break;
                case RULE:
                    original = xcp.text();
                    break;
                case AGGREGATION_QUERIES:
                    XContentParserUtils.ensureExpectedToken(XContentParser.Token.START_ARRAY, xcp.currentToken(), xcp);
                    while (xcp.nextToken() != XContentParser.Token.END_ARRAY) {
                        aggregationQueries.add(Value.parse(xcp));
                    }
                default:
                    xcp.skipChildren();
            }
        }

        return new Rule(
                id,
                version,
                Objects.requireNonNull(title, "Rule Title is null"),
                Objects.requireNonNull(category, "Rule Category is null"),
                Objects.requireNonNull(logSource, "Rule LogSource is null"),
                description,
                references,
                tags,
                level,
                falsePositives,
                author,
                status,
                date,
                queries,
<<<<<<< HEAD
                Objects.requireNonNull(original, "Rule String is null"),
                aggregationQueries
=======
                queryFields,
                Objects.requireNonNull(original, "Rule String is null")
>>>>>>> 269be073
        );
    }

    public static Rule readFrom(StreamInput sin) throws IOException {
        return new Rule(sin);
    }

    public void setId(String id) {
        this.id = id;
    }

    public void setVersion(Long version) {
        this.version = version;
    }

    public String getId() {
        return id;
    }

    public Long getVersion() {
        return version;
    }

    public String getCategory() {
        return category;
    }

    public String getTitle() {
        return title;
    }

    public String getLogSource() {
        return logSource;
    }

    public String getDescription() {
        return description;
    }

    public List<Value> getTags() {
        return tags;
    }

    public List<Value> getReferences() {
        return references;
    }

    public String getLevel() {
        return level;
    }

    public List<Value> getFalsePositives() {
        return falsePositives;
    }

    public String getAuthor() {
        return author;
    }

    public String getStatus() {
        return status;
    }

    public Instant getDate() {
        return date;
    }

    public String getRule() {
        return rule;
    }

    public List<Value> getQueries() {
        return queries;
    }

<<<<<<< HEAD
    public List<Value> getAggregationQueries() { return aggregationQueries; }

    public boolean isAggregationRule() {
        return aggregationQueries != null && !aggregationQueries.isEmpty();
    }

    public List<AggregationItem> getAggregationItemsFromRule () throws SigmaError {
        SigmaRule sigmaRule = SigmaRule.fromYaml(rule, true);
        List<AggregationItem> aggregationItems = new ArrayList<>();
        for (SigmaCondition condition: sigmaRule.getDetection().getParsedCondition()) {
            Pair<ConditionItem, AggregationItem> parsedItems = condition.parsed();
            AggregationItem aggItem = parsedItems.getRight();
            aggregationItems.add(aggItem);
        }
        return aggregationItems;
=======
    public List<Value> getQueryFieldNames() {
        return queryFieldNames;
>>>>>>> 269be073
    }
}<|MERGE_RESOLUTION|>--- conflicted
+++ resolved
@@ -23,6 +23,7 @@
 import org.opensearch.securityanalytics.rules.exceptions.SigmaError;
 import org.opensearch.securityanalytics.rules.objects.SigmaCondition;
 import org.opensearch.securityanalytics.rules.objects.SigmaRule;
+
 import java.io.IOException;
 import java.time.Instant;
 import java.util.ArrayList;
@@ -59,15 +60,9 @@
 
     public static final String RULE = "rule";
 
-<<<<<<< HEAD
-    public static final String AGGREGATION_QUERIES = "aggregationQueries";
-
-    public static final String PRE_PACKAGED_RULES_INDEX = ".opensearch-pre-packaged-rules-config";
-    public static final String CUSTOM_RULES_INDEX = ".opensearch-custom-rules-config";
-=======
     public static final String PRE_PACKAGED_RULES_INDEX = ".opensearch-sap-pre-packaged-rules-config";
     public static final String CUSTOM_RULES_INDEX = ".opensearch-sap-custom-rules-config";
->>>>>>> 269be073
+    public static final String AGGREGATION_QUERIES = "aggregationQueries";
 
     public static final NamedXContentRegistry.Entry XCONTENT_REGISTRY = new NamedXContentRegistry.Entry(
             Rule.class,
@@ -112,11 +107,7 @@
     public Rule(String id, Long version, String title, String category, String logSource,
                 String description, List<Value> references, List<Value> tags, String level,
                 List<Value> falsePositives, String author, String status, Instant date,
-<<<<<<< HEAD
-                List<Value> queries, String rule, List<Value> aggregationQueries) {
-=======
-                List<Value> queries, List<Value> queryFieldNames, String rule) {
->>>>>>> 269be073
+                List<Value> queries, List<Value> queryFieldNames, String rule, List<Value> aggregationQueries) {
         this.id = id != null? id: NO_ID;
         this.version = version != null? version: NO_VERSION;
 
@@ -143,11 +134,7 @@
     }
 
     public Rule(String id, Long version, SigmaRule rule, String category,
-<<<<<<< HEAD
-        List<Object> queries, String original) {
-=======
-                List<String> queries, List<String> queryFieldNames, String original) {
->>>>>>> 269be073
+                List<Object> queries, List<String> queryFieldNames, String original) {
         this(
                 id,
                 version,
@@ -164,17 +151,11 @@
                 rule.getAuthor(),
                 rule.getStatus().toString(),
                 Instant.ofEpochMilli(rule.getDate().getTime()),
-<<<<<<< HEAD
                 queries.stream().filter(query -> !(query instanceof AggregationQueries)).map(query -> new Value(query.toString())).collect(Collectors.toList()),
+                queryFieldNames.stream().map(Value::new).collect(Collectors.toList()),
                 original,
                 // If one of the queries is AggregationQuery -> the whole rule can be considered as Agg
-                queries.stream().filter(query -> query instanceof AggregationQueries).map(it -> new Value(it.toString())).collect(Collectors.toList())
-        );
-=======
-                queries.stream().map(Value::new).collect(Collectors.toList()),
-                queryFieldNames.stream().map(Value::new).collect(Collectors.toList()),
-                original);
->>>>>>> 269be073
+                queries.stream().filter(query -> query instanceof AggregationQueries).map(it -> new Value(it.toString())).collect(Collectors.toList()));
     }
 
     public Rule(StreamInput sin) throws IOException {
@@ -193,14 +174,10 @@
                 sin.readString(),
                 sin.readInstant(),
                 sin.readList(Value::readFrom),
-<<<<<<< HEAD
+                sin.readList(Value::readFrom),
                 sin.readString(),
                 sin.readList(Value::readFrom)
         );
-=======
-                sin.readList(Value::readFrom),
-                sin.readString());
->>>>>>> 269be073
     }
 
     @Override
@@ -410,13 +387,9 @@
                 status,
                 date,
                 queries,
-<<<<<<< HEAD
+                queryFields,
                 Objects.requireNonNull(original, "Rule String is null"),
                 aggregationQueries
-=======
-                queryFields,
-                Objects.requireNonNull(original, "Rule String is null")
->>>>>>> 269be073
         );
     }
 
@@ -492,7 +465,10 @@
         return queries;
     }
 
-<<<<<<< HEAD
+    public List<Value> getQueryFieldNames() {
+        return queryFieldNames;
+    }
+
     public List<Value> getAggregationQueries() { return aggregationQueries; }
 
     public boolean isAggregationRule() {
@@ -508,9 +484,5 @@
             aggregationItems.add(aggItem);
         }
         return aggregationItems;
-=======
-    public List<Value> getQueryFieldNames() {
-        return queryFieldNames;
->>>>>>> 269be073
     }
 }