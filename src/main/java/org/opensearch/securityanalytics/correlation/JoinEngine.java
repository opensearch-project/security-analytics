--- conflicted
+++ resolved
@@ -313,31 +313,11 @@
                     ++idx;
                 }
 
-<<<<<<< HEAD
-                    Map<String, List<CorrelationQuery>> categoryToQueriesMap = new HashMap<>();
-                    Map<String, Long> categoryToTimeWindowMap = new HashMap<>();
-                    for (FilteredCorrelationRule rule: filteredCorrelationRules) {
-                        List<CorrelationQuery> queries = rule.correlationRule.getCorrelationQueries();
-                        Long timeWindow = rule.correlationRule.getCorrTimeWindow();
-                        for (CorrelationQuery query: queries) {
-                            List<CorrelationQuery> correlationQueries;
-                            if (categoryToQueriesMap.containsKey(query.getCategory())) {
-                                correlationQueries = categoryToQueriesMap.get(query.getCategory());
-                            } else {
-                                correlationQueries = new ArrayList<>();
-                            }
-                            if (categoryToTimeWindowMap.containsKey(query.getCategory())) {
-                                categoryToTimeWindowMap.put(query.getCategory(), Math.max(timeWindow, categoryToTimeWindowMap.get(query.getCategory())));
-                            } else {
-                                categoryToTimeWindowMap.put(query.getCategory(), timeWindow);
-                            }
-=======
                 Map<String, List<CorrelationQuery>> categoryToQueriesMap = new HashMap<>();
                 Map<String, Long> categoryToTimeWindowMap = new HashMap<>();
                 for (FilteredCorrelationRule rule: filteredCorrelationRules) {
                     List<CorrelationQuery> queries = rule.correlationRule.getCorrelationQueries();
                     Long timeWindow = rule.correlationRule.getCorrTimeWindow();
->>>>>>> 3793f5c7
 
                     for (CorrelationQuery query: queries) {
                         List<CorrelationQuery> correlationQueries;
@@ -373,19 +353,7 @@
                         }
                         categoryToQueriesMap.put(query.getCategory(), correlationQueries);
                     }
-<<<<<<< HEAD
-
-                    searchFindingsByTimestamp(detectorType, categoryToQueriesMap, categoryToTimeWindowMap,
-                            filteredCorrelationRules,
-                            autoCorrelations
-                    );
-                }
-
-                @Override
-                public void onFailure(Exception e) {
-                    correlateFindingAction.onFailures(e);
-=======
->>>>>>> 3793f5c7
+
                 }
                 searchFindingsByTimestamp(detectorType, categoryToQueriesMap, categoryToTimeWindowMap,
                         filteredCorrelationRules.stream().map(it -> it.correlationRule).map(CorrelationRule::getId).collect(Collectors.toList()),
@@ -457,16 +425,7 @@
                 searchDocsWithFilterKeys(detectorType, relatedDocsMap, categoryToTimeWindowMap, correlationRules, autoCorrelations);
             }, this::onFailure));
         } else {
-<<<<<<< HEAD
-            if (!autoCorrelations.isEmpty()) {
-                correlateFindingAction.getTimestampFeature(detectorType, autoCorrelations, null, List.of());
-            } else {
-                List<String> correlationRuleIds = correlationRules.stream().map(it -> it.correlationRule).map(CorrelationRule::getId).collect(Collectors.toList());
-                correlateFindingAction.getTimestampFeature(detectorType, null, request.getFinding(), correlationRuleIds);
-            }
-=======
             getTimestampFeature(detectorType, correlationRules, autoCorrelations);
->>>>>>> 3793f5c7
         }
     }
 
@@ -524,16 +483,7 @@
                 getCorrelatedFindings(detectorType, filteredRelatedDocIds, categoryToTimeWindowMap, correlationRules, autoCorrelations);
             }, this::onFailure));
         } else {
-<<<<<<< HEAD
-            if (!autoCorrelations.isEmpty()) {
-                correlateFindingAction.getTimestampFeature(detectorType, autoCorrelations, null, List.of());
-            } else {
-                List<String> correlationRuleIds = correlationRules.stream().map(it -> it.correlationRule).map(CorrelationRule::getId).collect(Collectors.toList());
-                correlateFindingAction.getTimestampFeature(detectorType, null, request.getFinding(), correlationRuleIds);
-            }
-=======
             getTimestampFeature(detectorType, correlationRules, autoCorrelations);
->>>>>>> 3793f5c7
         }
     }
 
@@ -619,12 +569,7 @@
                     if (!findings.isEmpty()) {
                         correlatedFindings.put(categories.get(idx), findings);
                     }
-<<<<<<< HEAD
-                    List<String> correlationRuleIds = correlationRules.stream().map(it -> it.correlationRule).map(CorrelationRule::getId).collect(Collectors.toList());
-                    correlateFindingAction.initCorrelationIndex(detectorType, correlatedFindings, correlationRuleIds);
-=======
                     ++idx;
->>>>>>> 3793f5c7
                 }
 
                 for (Map.Entry<String, List<String>> autoCorrelation: autoCorrelations.entrySet()) {
@@ -639,16 +584,7 @@
                 correlateFindingAction.initCorrelationIndex(detectorType, correlatedFindings, correlationRules);
             }, this::onFailure));
         } else {
-<<<<<<< HEAD
-            if (!autoCorrelations.isEmpty()) {
-                correlateFindingAction.getTimestampFeature(detectorType, autoCorrelations, null, List.of());
-            } else {
-                List<String> correlationRuleIds = correlationRules.stream().map(it -> it.correlationRule).map(CorrelationRule::getId).collect(Collectors.toList());
-                correlateFindingAction.getTimestampFeature(detectorType, null, request.getFinding(), correlationRuleIds);
-            }
-=======
             getTimestampFeature(detectorType, correlationRules, autoCorrelations);
->>>>>>> 3793f5c7
         }
     }
 
