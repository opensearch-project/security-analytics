--- conflicted
+++ resolved
@@ -1,13 +1,4 @@
 # this file provides pre-defined mappings for Sigma fields defined for all Sigma rules under apt log group to their corresponding ECS Fields.
 fieldmappings:
-<<<<<<< HEAD
   Image: process-exe
-  CommandLine: process-command_line
-
-=======
-  EventID: event_uid
-  HiveName: unmapped.HiveName
-  fieldB: mappedB
-  fieldA1: mappedA
-  creationTime: timestamp
->>>>>>> a7051687
+  CommandLine: process-command_line