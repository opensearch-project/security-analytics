--- conflicted
+++ resolved
@@ -6,31 +6,7 @@
     },
     "file-name": {
       "type": "alias",
-<<<<<<< HEAD
-      "path": "EventID"
-    },
-    "windows-hostname": {
-      "type": "alias",
-      "path": "HostName"
-    },
-    "windows-message": {
-      "type": "alias",
-      "path": "Message"
-    },
-    "windows-provider-name": {
-      "type": "alias",
-      "path": "Provider_Name"
-    },
-    "windows-servicename": {
-      "type": "alias",
-      "path": "ServiceName"
-    },
-    "timestamp": {
-      "path": "creationTime",
-      "type": "alias"
-=======
       "path": "file.name"
->>>>>>> e136ca4d
     }
   }
 }