--- conflicted
+++ resolved
@@ -1,13 +1,5 @@
 # this file provides pre-defined mappings for Sigma fields defined for all Sigma rules under application log group to their corresponding ECS Fields.
 fieldmappings:
-<<<<<<< HEAD
-  EventID: event_uid
-  HiveName: unmapped.HiveName
-  fieldB: mappedB
-  fieldA1: mappedA
-  creationTime: timestamp
-=======
   Signature: abusech-malware-signature
   Filename: file-name
 
->>>>>>> e136ca4d
