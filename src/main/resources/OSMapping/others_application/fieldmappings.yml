--- conflicted
+++ resolved
@@ -1,13 +1,4 @@
 # this file provides pre-defined mappings for Sigma fields defined for all Sigma rules under application log group to their corresponding ECS Fields.
 fieldmappings:
-<<<<<<< HEAD
   Signature: abusech-malware-signature
-  Filename: file-name
-
-=======
-  EventID: event_uid
-  HiveName: unmapped.HiveName
-  fieldB: mappedB
-  fieldA1: mappedA
-  creationTime: timestamp
->>>>>>> 821f86e1
+  Filename: file-name