/*
 * Copyright OpenSearch Contributors
 * SPDX-License-Identifier: Apache-2.0
 */
package org.opensearch.securityanalytics;

import com.carrotsearch.randomizedtesting.generators.RandomNumbers;
import org.apache.lucene.tests.util.LuceneTestCase;
import org.opensearch.core.common.bytes.BytesReference;
import org.opensearch.common.xcontent.LoggingDeprecationHandler;
import org.opensearch.core.xcontent.NamedXContentRegistry;
import org.opensearch.core.xcontent.ToXContent;
import org.opensearch.common.xcontent.XContentFactory;
import org.opensearch.core.xcontent.XContentBuilder;
import org.opensearch.core.xcontent.XContentParser;
import org.opensearch.common.xcontent.XContentType;
import org.opensearch.commons.alerting.model.IntervalSchedule;
import org.opensearch.commons.alerting.model.Schedule;
import org.opensearch.commons.alerting.model.action.Action;
import org.opensearch.commons.alerting.model.action.Throttle;
import org.opensearch.commons.authuser.User;
import org.opensearch.script.Script;
import org.opensearch.script.ScriptType;
import org.opensearch.securityanalytics.model.CorrelationQuery;
import org.opensearch.securityanalytics.model.CorrelationRule;
import org.opensearch.securityanalytics.model.CustomLogType;
import org.opensearch.securityanalytics.model.Detector;
import org.opensearch.securityanalytics.model.DetectorInput;
import org.opensearch.securityanalytics.model.DetectorRule;
import org.opensearch.securityanalytics.model.DetectorTrigger;
import org.opensearch.securityanalytics.model.ThreatIntelFeedData;
import org.opensearch.test.OpenSearchTestCase;
import org.opensearch.test.rest.OpenSearchRestTestCase;

import java.io.IOException;
import java.time.Instant;
import java.time.temporal.ChronoUnit;
import java.util.ArrayList;
import java.util.Collections;
import java.util.HashMap;
import java.util.List;
import java.util.Locale;
import java.util.Map;
import java.util.stream.Collectors;

import static org.opensearch.test.OpenSearchTestCase.randomInt;

public class TestHelpers {

    static class AccessRoles {
        static final String ALL_ACCESS_ROLE = "all_access";
    }

    public static Detector randomDetector(List<String> rules) {
        DetectorInput input = new DetectorInput("windows detector for security analytics", List.of("windows"), Collections.emptyList(),
                rules.stream().map(DetectorRule::new).collect(Collectors.toList()));
        return randomDetector(null, null, null, List.of(input), List.of(), null, null, null, null, false);
    }

    public static Detector randomDetector(List<String> rules, String detectorType) {
        DetectorInput input = new DetectorInput("windows detector for security analytics", List.of("windows"), Collections.emptyList(),
                rules.stream().map(DetectorRule::new).collect(Collectors.toList()));
        return randomDetector(null, detectorType, null, List.of(input), List.of(), null, null, null, null, false);
    }

    public static Detector randomDetectorWithInputs(List<DetectorInput> inputs) {
        return randomDetector(null, null, null, inputs, List.of(), null, null, null, null, false);
    }

    public static Detector randomDetectorWithInputsAndThreatIntel(List<DetectorInput> inputs, Boolean threatIntel) {
        return randomDetector(null, null, null, inputs, List.of(), null, null, null, null, threatIntel);
    }

    public static Detector randomDetectorWithInputsAndThreatIntelAndTriggers(List<DetectorInput> inputs, Boolean threatIntel, List<DetectorTrigger> triggers) {
        return randomDetector(null, null, null, inputs, triggers, null, null, null, null, threatIntel);
    }

    public static Detector randomDetectorWithInputsAndTriggers(List<DetectorInput> inputs, List<DetectorTrigger> triggers) {
        return randomDetector(null, null, null, inputs, triggers, null, null, null, null, false);
    }
    public static Detector randomDetectorWithInputs(List<DetectorInput> inputs, String detectorType) {
        return randomDetector(null, detectorType, null, inputs, List.of(), null, null, null, null, false);
    }



    public static Detector randomDetectorWithTriggers(List<DetectorTrigger> triggers) {
        return randomDetector(null, null, null, List.of(), triggers, null, null, null, null, false);
    }
    public static Detector randomDetectorWithTriggers(List<String> rules, List<DetectorTrigger> triggers) {
        DetectorInput input = new DetectorInput("windows detector for security analytics", List.of("windows"), Collections.emptyList(),
                rules.stream().map(DetectorRule::new).collect(Collectors.toList()));
        return randomDetector(null, null, null, List.of(input), triggers, null, null, null, null, false);
    }
    public static Detector randomDetectorWithTriggers(List<String> rules, List<DetectorTrigger> triggers, List<String> inputIndices) {
        DetectorInput input = new DetectorInput("windows detector for security analytics", inputIndices, Collections.emptyList(),
                rules.stream().map(DetectorRule::new).collect(Collectors.toList()));
        return randomDetector(null, null, null, List.of(input), triggers, null, true, null, null, false);
    }
    public static Detector randomDetectorWithTriggersAndScheduleAndEnabled(List<String> rules, List<DetectorTrigger> triggers, Schedule schedule, boolean enabled) {
        DetectorInput input = new DetectorInput("windows detector for security analytics", List.of("windows"), Collections.emptyList(),
                rules.stream().map(DetectorRule::new).collect(Collectors.toList()));
        return randomDetector(null, null, null, List.of(input), triggers, schedule, enabled, null, null, false);
    }

    public static Detector randomDetectorWithTriggers(List<String> rules, List<DetectorTrigger> triggers, String detectorType, DetectorInput input) {
        return randomDetector(null, detectorType, null, List.of(input), triggers, null, null, null, null, false);
    }

    public static Detector randomDetectorWithInputsAndTriggersAndType(List<DetectorInput> inputs, List<DetectorTrigger> triggers, String detectorType) {
        return randomDetector(null, detectorType, null, inputs, triggers, null, null, null, null, false);
    }

    public static Detector randomDetector(String name,
                                          String detectorType,
                                          User user,
                                          List<DetectorInput> inputs,
                                          List<DetectorTrigger> triggers,
                                          Schedule schedule,
                                          Boolean enabled,
                                          Instant enabledTime,
                                          Instant lastUpdateTime,
                                          Boolean threatIntel) {
        if (name == null) {
            name = OpenSearchRestTestCase.randomAlphaOfLength(10);
        }
        if (detectorType == null) {
            detectorType = randomDetectorType();
        }
        if (user == null) {
            user = randomUser();
        }
        if (inputs == null) {
            inputs = Collections.emptyList();
        }
        if (schedule == null) {
            schedule = new IntervalSchedule(5, ChronoUnit.MINUTES, null);
        }
        if (enabled == null) {
            enabled = OpenSearchTestCase.randomBoolean();
        }
        if (enabledTime == null) {
            if (enabled) {
                enabledTime = Instant.now().truncatedTo(ChronoUnit.MILLIS);
            }
        }
        if (lastUpdateTime == null) {
            lastUpdateTime = Instant.now().truncatedTo(ChronoUnit.MILLIS);
        }
        if (inputs.size() == 0) {
            inputs = new ArrayList<>();

            DetectorInput input = new DetectorInput("windows detector for security analytics", List.of("windows"), Collections.emptyList(), null);
            inputs.add(input);
        }
        if (triggers.size() == 0) {
            triggers = new ArrayList<>();

            DetectorTrigger trigger = new DetectorTrigger(null, "windows-trigger", "1", List.of(randomDetectorType()), List.of("QuarksPwDump Clearing Access History"), List.of("high"), List.of("T0008"), List.of(), List.of());
            triggers.add(trigger);
        }
        return new Detector(null, null, name, enabled, schedule, lastUpdateTime, enabledTime, detectorType, user, inputs, triggers, Collections.singletonList(""), "", "", "", "", "", "", Collections.emptyMap(), Collections.emptyList(), threatIntel);
    }

    public static CustomLogType randomCustomLogType(String name, String description, String category, String source) {
        if (name == null) {
            name = "custom-log-type";
        }
        if (description == null) {
            description = "custom-log-type-desc";
        }
        if (category == null) {
            category = "Other";
        }
        if (source == null) {
            source = "Sigma";
        }
        return new CustomLogType(null, null, name, description, category, source, null);
    }

    public static ThreatIntelFeedData randomThreatIntelFeedData() {
        return new ThreatIntelFeedData(
                "IP_ADDRESS",
                "ip",
                "alientVault",
                Instant.now()
        );
    }

    public static Detector randomDetectorWithNoUser() {
        String name = OpenSearchRestTestCase.randomAlphaOfLength(10);
        String detectorType = randomDetectorType();
        List<DetectorInput> inputs = Collections.emptyList();
        Schedule schedule = new IntervalSchedule(5, ChronoUnit.MINUTES, null);
        Boolean enabled = OpenSearchTestCase.randomBoolean();
        Instant enabledTime = enabled ? Instant.now().truncatedTo(ChronoUnit.MILLIS) : null;
        Instant lastUpdateTime = Instant.now().truncatedTo(ChronoUnit.MILLIS);

        return new Detector(
            null,
            null,
            name,
            enabled,
            schedule,
            lastUpdateTime,
            enabledTime,
            detectorType,
            null,
            inputs,
            Collections.emptyList(),
            Collections.singletonList(""),
            "",
            "",
            "",
            "",
            "",
            "",
            Collections.emptyMap(),
            Collections.emptyList(),
            false
        );
    }

    public static CorrelationRule randomCorrelationRule(String name) {
        name = name.isEmpty()? "><script>prompt(document.domain)</script>": name;
        return new CorrelationRule(CorrelationRule.NO_ID, CorrelationRule.NO_VERSION, name,
                List.of(
                        new CorrelationQuery("vpc_flow1", "dstaddr:192.168.1.*", "network", null),
                        new CorrelationQuery("ad_logs1", "azure.platformlogs.result_type:50126", "ad_ldap", null)
<<<<<<< HEAD
                ), 300000L, null) ;
=======
                ), 300000L, null);
>>>>>>> e13c6fa7
    }

    public static String randomRule() {
        return "title: Remote Encrypting File System Abuse\n" +
                "id: 5f92fff9-82e2-48eb-8fc1-8b133556a551\n" +
                "description: Detects remote RPC calls to possibly abuse remote encryption service via MS-EFSR\n" +
                "references:\n" +
                "    - https://attack.mitre.org/tactics/TA0008/\n" +
                "    - https://msrc.microsoft.com/update-guide/vulnerability/CVE-2021-36942\n" +
                "    - https://github.com/jsecurity101/MSRPC-to-ATTACK/blob/main/documents/MS-EFSR.md\n" +
                "    - https://github.com/zeronetworks/rpcfirewall\n" +
                "    - https://zeronetworks.com/blog/stopping_lateral_movement_via_the_rpc_firewall/\n" +
                "tags:\n" +
                "    - attack.defense_evasion\n" +
                "status: experimental\n" +
                "author: Sagie Dulce, Dekel Paz\n" +
                "date: 2022/01/01\n" +
                "modified: 2022/01/01\n" +
                "logsource:\n" +
                "    product: rpc_firewall\n" +
                "    category: application\n" +
                "    definition: 'Requirements: install and apply the RPC Firewall to all processes with \"audit:true action:block uuid:df1941c5-fe89-4e79-bf10-463657acf44d or c681d488-d850-11d0-8c52-00c04fd90f7e'\n" +
                "detection:\n" +
                "    selection:\n" +
                "        EventID: 22\n" +
                "    condition: selection\n" +
                "falsepositives:\n" +
                "    - Legitimate usage of remote file encryption\n" +
                "level: high";
    }

    public static String randomRuleWithRawField() {
        return "title: Remote Encrypting File System Abuse\n" +
                "id: 5f92fff9-82e2-48eb-8fc1-8b133556a551\n" +
                "description: Detects remote RPC calls to possibly abuse remote encryption service via MS-EFSR\n" +
                "references:\n" +
                "    - https://attack.mitre.org/tactics/TA0008/\n" +
                "    - https://msrc.microsoft.com/update-guide/vulnerability/CVE-2021-36942\n" +
                "    - https://github.com/jsecurity101/MSRPC-to-ATTACK/blob/main/documents/MS-EFSR.md\n" +
                "    - https://github.com/zeronetworks/rpcfirewall\n" +
                "    - https://zeronetworks.com/blog/stopping_lateral_movement_via_the_rpc_firewall/\n" +
                "tags:\n" +
                "    - attack.defense_evasion\n" +
                "status: experimental\n" +
                "author: Sagie Dulce, Dekel Paz\n" +
                "date: 2022/01/01\n" +
                "modified: 2022/01/01\n" +
                "logsource:\n" +
                "    product: rpc_firewall\n" +
                "    category: application\n" +
                "    definition: 'Requirements: install and apply the RPC Firewall to all processes with \"audit:true action:block uuid:df1941c5-fe89-4e79-bf10-463657acf44d or c681d488-d850-11d0-8c52-00c04fd90f7e'\n" +
                "detection:\n" +
                "    selection:\n" +
                "        eventName: testinghere\n" +
                "    condition: selection\n" +
                "falsepositives:\n" +
                "    - Legitimate usage of remote file encryption\n" +
                "level: high";
    }

    public static String randomRuleWithNotCondition() {
        return "title: Remote Encrypting File System Abuse\n" +
                "id: 5f92fff9-82e2-48eb-8fc1-8b133556a551\n" +
                "description: Detects remote RPC calls to possibly abuse remote encryption service via MS-EFSR\n" +
                "references:\n" +
                "    - https://attack.mitre.org/tactics/TA0008/\n" +
                "    - https://msrc.microsoft.com/update-guide/vulnerability/CVE-2021-36942\n" +
                "    - https://github.com/jsecurity101/MSRPC-to-ATTACK/blob/main/documents/MS-EFSR.md\n" +
                "    - https://github.com/zeronetworks/rpcfirewall\n" +
                "    - https://zeronetworks.com/blog/stopping_lateral_movement_via_the_rpc_firewall/\n" +
                "tags:\n" +
                "    - attack.defense_evasion\n" +
                "status: experimental\n" +
                "author: Sagie Dulce, Dekel Paz\n" +
                "date: 2022/01/01\n" +
                "modified: 2022/01/01\n" +
                "logsource:\n" +
                "    product: rpc_firewall\n" +
                "    category: application\n" +
                "    definition: 'Requirements: install and apply the RPC Firewall to all processes with \"audit:true action:block uuid:df1941c5-fe89-4e79-bf10-463657acf44d or c681d488-d850-11d0-8c52-00c04fd90f7e'\n" +
                "detection:\n" +
                "    selection1:\n" +
                "        AccountType: TestAccountType\n" +
                "    selection2:\n" +
                "        AccountName: TestAccountName\n" +
                "    selection3:\n" +
                "        EventID: 22\n" +
                "    condition: (not selection1 and not selection2) and selection3\n" +
                "falsepositives:\n" +
                "    - Legitimate usage of remote file encryption\n" +
                "level: high";
    }
  
  public static String randomRuleWithCriticalSeverity() {
        return "title: Remote Encrypting File System Abuse\n" +
                "id: 5f92fff9-82e2-48eb-8fc1-8b133556a551\n" +
                "description: Detects remote RPC calls to possibly abuse remote encryption service via MS-EFSR\n" +
                "references:\n" +
                "    - https://attack.mitre.org/tactics/TA0008/\n" +
                "    - https://msrc.microsoft.com/update-guide/vulnerability/CVE-2021-36942\n" +
                "    - https://github.com/jsecurity101/MSRPC-to-ATTACK/blob/main/documents/MS-EFSR.md\n" +
                "    - https://github.com/zeronetworks/rpcfirewall\n" +
                "    - https://zeronetworks.com/blog/stopping_lateral_movement_via_the_rpc_firewall/\n" +
                "tags:\n" +
                "    - attack.defense_evasion\n" +
                "status: experimental\n" +
                "author: Sagie Dulce, Dekel Paz\n" +
                "date: 2022/01/01\n" +
                "modified: 2022/01/01\n" +
                "logsource:\n" +
                "    product: rpc_firewall\n" +
                "    category: application\n" +
                "    definition: 'Requirements: install and apply the RPC Firewall to all processes with \"audit:true action:block uuid:df1941c5-fe89-4e79-bf10-463657acf44d or c681d488-d850-11d0-8c52-00c04fd90f7e'\n" +
                "detection:\n" +
                "    selection:\n" +
                "        EventID: 22\n" +
                "    condition: selection\n" +
                "falsepositives:\n" +
                "    - Legitimate usage of remote file encryption\n" +
                "level: critical";
    }

    public static String randomRuleWithNotConditionBoolAndNum() {
        return "title: Remote Encrypting File System Abuse\n" +
                "id: 5f92fff9-82e2-48eb-8fc1-8b133556a551\n" +
                "description: Detects remote RPC calls to possibly abuse remote encryption service via MS-EFSR\n" +
                "references:\n" +
                "    - https://attack.mitre.org/tactics/TA0008/\n" +
                "    - https://msrc.microsoft.com/update-guide/vulnerability/CVE-2021-36942\n" +
                "    - https://github.com/jsecurity101/MSRPC-to-ATTACK/blob/main/documents/MS-EFSR.md\n" +
                "    - https://github.com/zeronetworks/rpcfirewall\n" +
                "    - https://zeronetworks.com/blog/stopping_lateral_movement_via_the_rpc_firewall/\n" +
                "tags:\n" +
                "    - attack.defense_evasion\n" +
                "status: experimental\n" +
                "author: Sagie Dulce, Dekel Paz\n" +
                "date: 2022/01/01\n" +
                "modified: 2022/01/01\n" +
                "logsource:\n" +
                "    product: rpc_firewall\n" +
                "    category: application\n" +
                "    definition: 'Requirements: install and apply the RPC Firewall to all processes with \"audit:true action:block uuid:df1941c5-fe89-4e79-bf10-463657acf44d or c681d488-d850-11d0-8c52-00c04fd90f7e'\n" +
                "detection:\n" +
                "    selection1:\n" +
                "        Initiated: \"false\"\n" +
                "    selection2:\n" +
                "        AccountName: TestAccountName\n" +
                "    selection3:\n" +
                "        EventID: 21\n" +
                "    condition: not selection1 and not selection3\n" +
                "falsepositives:\n" +
                "    - Legitimate usage of remote file encryption\n" +
                "level: high";
    }

    public static String randomNullRule() {
        return "title: null field\n" +
                "id: 5f92fff9-82e2-48eb-8fc1-8b133556a551\n" +
                "description: Detects remote RPC calls to possibly abuse remote encryption service via MS-EFSR\n" +
                "references:\n" +
                "    - https://attack.mitre.org/tactics/TA0008/\n" +
                "    - https://msrc.microsoft.com/update-guide/vulnerability/CVE-2021-36942\n" +
                "    - https://github.com/jsecurity101/MSRPC-to-ATTACK/blob/main/documents/MS-EFSR.md\n" +
                "    - https://github.com/zeronetworks/rpcfirewall\n" +
                "    - https://zeronetworks.com/blog/stopping_lateral_movement_via_the_rpc_firewall/\n" +
                "tags:\n" +
                "    - attack.defense_evasion\n" +
                "status: experimental\n" +
                "author: Sagie Dulce, Dekel Paz\n" +
                "date: 2022/01/01\n" +
                "modified: 2022/01/01\n" +
                "logsource:\n" +
                "    product: rpc_firewall\n" +
                "    category: application\n" +
                "    definition: 'Requirements: install and apply the RPC Firew all to all processes with \"audit:true action:block uuid:df1941c5-fe89-4e79-bf10-463657acf44d or c681d488-d850-11d0-8c52-00c04fd90f7e'\n" +
                "detection:\n" +
                "    selection:\n" +
                "        EventID: 22\n" +
                "        RecordNumber: null\n" +
                "    condition: selection\n" +
                "falsepositives:\n" +
                "    - Legitimate usage of remote file encryption\n" +
                "level: high";
    }

    public static String randomCloudtrailRuleForCorrelations(String value) {
        return "id: 5f92fff9-82e2-48ab-8fc1-8b133556a551\n" +
                "logsource:\n" +
                "  product: cloudtrail\n" +
                "title: AWS User Created\n" +
                "description: AWS User Created\n" +
                "tags:\n" +
                "  - attack.test1\n" +
                "falsepositives:\n" +
                "  - Legit User Account Administration\n" +
                "level: high\n" +
                "date: 2022/01/01\n" +
                "status: experimental\n" +
                "references:\n" +
                "  - 'https://github.com/RhinoSecurityLabs/AWS-IAM-Privilege-Escalation'\n" +
                "author: toffeebr33k\n" +
                "detection:\n" +
                "  condition: selection_source\n" +
                "  selection_source:\n" +
                "    EventName:\n" +
                "      - " + value;
    }

    public static String randomRuleForMappingView(String field) {
        return "title: Remote Encrypting File System Abuse\n" +
                "id: 5f92fff9-82e2-48eb-8fc1-8b133556a551\n" +
                "description: Detects remote RPC calls to possibly abuse remote encryption service via MS-EFSR\n" +
                "references:\n" +
                "    - https://attack.mitre.org/tactics/TA0008/\n" +
                "    - https://msrc.microsoft.com/update-guide/vulnerability/CVE-2021-36942\n" +
                "    - https://github.com/jsecurity101/MSRPC-to-ATTACK/blob/main/documents/MS-EFSR.md\n" +
                "    - https://github.com/zeronetworks/rpcfirewall\n" +
                "    - https://zeronetworks.com/blog/stopping_lateral_movement_via_the_rpc_firewall/\n" +
                "tags:\n" +
                "    - attack.defense_evasion\n" +
                "status: experimental\n" +
                "author: Sagie Dulce, Dekel Paz\n" +
                "date: 2022/01/01\n" +
                "modified: 2022/01/01\n" +
                "logsource:\n" +
                "    product: rpc_firewall\n" +
                "    category: application\n" +
                "    definition: 'Requirements: install and apply the RPC Firewall to all processes with \"audit:true action:block uuid:df1941c5-fe89-4e79-bf10-463657acf44d or c681d488-d850-11d0-8c52-00c04fd90f7e'\n" +
                "detection:\n" +
                "    selection:\n" +
                "        "+ field + ": 'ACL'\n" +
                "    condition: selection\n" +
                "falsepositives:\n" +
                "    - Legitimate usage of remote file encryption\n" +
                "level: high";
    }

    public static String randomRuleForCustomLogType() {
        return "title: Remote Encrypting File System Abuse\n" +
                "id: 5f92fff9-82e2-48eb-8fc1-8b133556a551\n" +
                "description: Detects remote RPC calls to possibly abuse remote encryption service via MS-EFSR\n" +
                "references:\n" +
                "    - https://attack.mitre.org/tactics/TA0008/\n" +
                "    - https://msrc.microsoft.com/update-guide/vulnerability/CVE-2021-36942\n" +
                "    - https://github.com/jsecurity101/MSRPC-to-ATTACK/blob/main/documents/MS-EFSR.md\n" +
                "    - https://github.com/zeronetworks/rpcfirewall\n" +
                "    - https://zeronetworks.com/blog/stopping_lateral_movement_via_the_rpc_firewall/\n" +
                "tags:\n" +
                "    - attack.defense_evasion\n" +
                "status: experimental\n" +
                "author: Sagie Dulce, Dekel Paz\n" +
                "date: 2022/01/01\n" +
                "modified: 2022/01/01\n" +
                "logsource:\n" +
                "    product: rpc_firewall\n" +
                "    category: application\n" +
                "    definition: 'Requirements: install and apply the RPC Firewall to all processes with \"audit:true action:block uuid:df1941c5-fe89-4e79-bf10-463657acf44d or c681d488-d850-11d0-8c52-00c04fd90f7e'\n" +
                "detection:\n" +
                "    selection:\n" +
                "        EventID: 22\n" +
                "        Author: 'Hello'\n" +
                "    condition: selection\n" +
                "falsepositives:\n" +
                "    - Legitimate usage of remote file encryption\n" +
                "level: high";
    }

    public static String randomRuleWithAlias() {
        return "title: Remote Encrypting File System Abuse\n" +
                "id: 5f92fff9-82e2-48eb-8fc1-8b133556a551\n" +
                "description: Detects remote RPC calls to possibly abuse remote encryption service via MS-EFSR\n" +
                "references:\n" +
                "    - https://attack.mitre.org/tactics/TA0008/\n" +
                "    - https://msrc.microsoft.com/update-guide/vulnerability/CVE-2021-36942\n" +
                "    - https://github.com/jsecurity101/MSRPC-to-ATTACK/blob/main/documents/MS-EFSR.md\n" +
                "    - https://github.com/zeronetworks/rpcfirewall\n" +
                "    - https://zeronetworks.com/blog/stopping_lateral_movement_via_the_rpc_firewall/\n" +
                "tags:\n" +
                "    - attack.defense_evasion\n" +
                "status: experimental\n" +
                "author: Sagie Dulce, Dekel Paz\n" +
                "date: 2022/01/01\n" +
                "modified: 2022/01/01\n" +
                "logsource:\n" +
                "    product: rpc_firewall\n" +
                "    category: application\n" +
                "    definition: 'Requirements: install and apply the RPC Firewall to all processes with \"audit:true action:block uuid:df1941c5-fe89-4e79-bf10-463657acf44d or c681d488-d850-11d0-8c52-00c04fd90f7e'\n" +
                "detection:\n" +
                "    selection:\n" +
                "        event_uid: 22\n" +
                "    condition: selection\n" +
                "falsepositives:\n" +
                "    - Legitimate usage of remote file encryption\n" +
                "level: high";
    }

    public static String randomRuleWithKeywords() {
        return "title: Remote Encrypting File System Abuse\n" +
                "id: 5f92fff9-82e2-48eb-8fc1-8b133556a551\n" +
                "description: Detects remote RPC calls to possibly abuse remote encryption service via MS-EFSR\n" +
                "references:\n" +
                "    - https://attack.mitre.org/tactics/TA0008/\n" +
                "    - https://msrc.microsoft.com/update-guide/vulnerability/CVE-2021-36942\n" +
                "    - https://github.com/jsecurity101/MSRPC-to-ATTACK/blob/main/documents/MS-EFSR.md\n" +
                "    - https://github.com/zeronetworks/rpcfirewall\n" +
                "    - https://zeronetworks.com/blog/stopping_lateral_movement_via_the_rpc_firewall/\n" +
                "tags:\n" +
                "    - attack.defense_evasion\n" +
                "status: experimental\n" +
                "author: Sagie Dulce, Dekel Paz\n" +
                "date: 2022/01/01\n" +
                "modified: 2022/01/01\n" +
                "logsource:\n" +
                "    product: rpc_firewall\n" +
                "    category: application\n" +
                "    definition: 'Requirements: install and apply the RPC Firewall to all processes with \"audit:true action:block uuid:df1941c5-fe89-4e79-bf10-463657acf44d or c681d488-d850-11d0-8c52-00c04fd90f7e'\n" +
                "detection:\n" +
                "    selection:\n" +
                "        EventID: 21\n" +
                "    keywords:\n" +
                "        - 1996\n" +
                "        - EC2AMAZ*\n" +
                "    condition: selection or keywords\n" +
                "falsepositives:\n" +
                "    - Legitimate usage of remote file encryption\n" +
                "level: high";
    }

    public static String randomRuleWithStringKeywords() {
        return "title: Remote Encrypting File System Abuse\n" +
                "id: 5f92fff9-82e2-48eb-8fc1-8b133556a551\n" +
                "description: Detects remote RPC calls to possibly abuse remote encryption service via MS-EFSR\n" +
                "references:\n" +
                "    - https://attack.mitre.org/tactics/TA0008/\n" +
                "    - https://msrc.microsoft.com/update-guide/vulnerability/CVE-2021-36942\n" +
                "    - https://github.com/jsecurity101/MSRPC-to-ATTACK/blob/main/documents/MS-EFSR.md\n" +
                "    - https://github.com/zeronetworks/rpcfirewall\n" +
                "    - https://zeronetworks.com/blog/stopping_lateral_movement_via_the_rpc_firewall/\n" +
                "tags:\n" +
                "    - attack.defense_evasion\n" +
                "status: experimental\n" +
                "author: Sagie Dulce, Dekel Paz\n" +
                "date: 2022/01/01\n" +
                "modified: 2022/01/01\n" +
                "logsource:\n" +
                "    product: rpc_firewall\n" +
                "    category: application\n" +
                "    definition: 'Requirements: install and apply the RPC Firewall to all processes with \"audit:true action:block uuid:df1941c5-fe89-4e79-bf10-463657acf44d or c681d488-d850-11d0-8c52-00c04fd90f7e'\n" +
                "detection:\n" +
                "    selection:\n" +
                "        EventID: 21\n" +
                "    keywords:\n" +
                "        - \"INFO\"\n" +
                "    condition: selection or keywords\n" +
                "falsepositives:\n" +
                "    - Legitimate usage of remote file encryption\n" +
                "level: high";
    }

    public static String randomRuleWithDateKeywords() {
        return "title: Remote Encrypting File System Abuse\n" +
                "id: 5f92fff9-82e2-48eb-8fc1-8b133556a551\n" +
                "description: Detects remote RPC calls to possibly abuse remote encryption service via MS-EFSR\n" +
                "references:\n" +
                "    - https://attack.mitre.org/tactics/TA0008/\n" +
                "    - https://msrc.microsoft.com/update-guide/vulnerability/CVE-2021-36942\n" +
                "    - https://github.com/jsecurity101/MSRPC-to-ATTACK/blob/main/documents/MS-EFSR.md\n" +
                "    - https://github.com/zeronetworks/rpcfirewall\n" +
                "    - https://zeronetworks.com/blog/stopping_lateral_movement_via_the_rpc_firewall/\n" +
                "tags:\n" +
                "    - attack.defense_evasion\n" +
                "status: experimental\n" +
                "author: Sagie Dulce, Dekel Paz\n" +
                "date: 2022/01/01\n" +
                "modified: 2022/01/01\n" +
                "logsource:\n" +
                "    product: rpc_firewall\n" +
                "    category: application\n" +
                "    definition: 'Requirements: install and apply the RPC Firewall to all processes with \"audit:true action:block uuid:df1941c5-fe89-4e79-bf10-463657acf44d or c681d488-d850-11d0-8c52-00c04fd90f7e'\n" +
                "detection:\n" +
                "    selection:\n" +
                "        EventID: 21\n" +
                "    keywords:\n" +
                "        - \"2020-02-04T14:59:39.343541+00:00\"\n" +
                "    condition: selection or keywords\n" +
                "falsepositives:\n" +
                "    - Legitimate usage of remote file encryption\n" +
                "level: high";
    }

    public static String countAggregationTestRule() {
        return "            title: Test\n" +
                "            id: 39f919f3-980b-4e6f-a975-8af7e507ef2b\n" +
                "            status: test\n" +
                "            level: critical\n" +
                "            description: Detects QuarksPwDump clearing access history in hive\n" +
                "            author: Florian Roth\n" +
                "            date: 2017/05/15\n" +
                "            logsource:\n" +
                "                category: test_category\n" +
                "                product: test_product\n" +
                "            detection:\n" +
                "                sel:\n" +
                "                    fieldA: valueA\n" +
                "                    fieldB: valueB\n" +
                "                    fieldC: valueC\n" +
                "                condition: sel | count(*) > 1";
    }

    public static String sumAggregationTestRule() {
        return "            title: Test\n" +
                "            id: 39f919f3-980b-4e6f-a975-8af7e507ef2b\n" +
                "            status: test\n" +
                "            level: critical\n" +
                "            description: Detects QuarksPwDump clearing access history in hive\n" +
                "            author: Florian Roth\n" +
                "            date: 2017/05/15\n" +
                "            logsource:\n" +
                "                category: test_category\n" +
                "                product: test_product\n" +
                "            detection:\n" +
                "                sel:\n" +
                "                    fieldA: 123\n" +
                "                    fieldB: 111\n" +
                "                    fieldC: valueC\n" +
                "                condition: sel | sum(fieldA) by fieldB > 110";
    }

    public static String productIndexMaxAggRule() {
        return "            title: Test\n" +
                "            id: 5f92fff9-82e3-48eb-8fc1-8b133556a551\n" +
                "            status: test\n" +
                "            level: critical\n" +
                "            description: Detects QuarksPwDump clearing access history in hive\n" +
                "            author: Florian Roth\n" +
                "            date: 2017/05/15\n" +
                "            logsource:\n" +
                "                category: test_category\n" +
                "                product: test_product\n" +
                "            detection:\n" +
                "                sel:\n" +
                "                    fieldA: 123\n" +
                "                    fieldB: 111\n" +
                "                    fieldC: valueC\n" +
                "                condition: sel | max(fieldA) by fieldB > 110";
    }

    public static String randomProductDocument(){
        return "{\n" +
                "  \"name\": \"laptop\",\n" +
                "  \"fieldA\": 123,\n" +
                "  \"mappedB\": 111,\n" +
                "  \"fieldC\": \"valueC\"\n" +
                "}\n";
    }

    public static String randomProductDocumentWithTime(long time){
        return "{\n" +
                "  \"fieldA\": 123,\n" +
                "  \"mappedB\": 111,\n" +
                "  \"time\": " + (time) + ",\n" +
                "  \"fieldC\": \"valueC\"\n" +
                "}\n";
    }

    public static String randomEditedRule() {
        return "title: Remote Encrypting File System Abuse\n" +
                "id: 5f92fff9-82e2-48eb-8fc1-8b133556a551\n" +
                "description: Detects remote RPC calls to possibly abuse remote encryption service via MS-EFSR\n" +
                "references:\n" +
                "    - https://attack.mitre.org/tactics/TA0008/\n" +
                "    - https://msrc.microsoft.com/update-guide/vulnerability/CVE-2021-36942\n" +
                "    - https://github.com/jsecurity101/MSRPC-to-ATTACK/blob/main/documents/MS-EFSR.md\n" +
                "    - https://github.com/zeronetworks/rpcfirewall\n" +
                "    - https://zeronetworks.com/blog/stopping_lateral_movement_via_the_rpc_firewall/\n" +
                "tags:\n" +
                "    - attack.lateral_movement\n" +
                "status: experimental\n" +
                "author: Sagie Dulce, Dekel Paz\n" +
                "date: 2022/01/01\n" +
                "modified: 2022/01/01\n" +
                "logsource:\n" +
                "    product: rpc_firewall\n" +
                "    category: application\n" +
                "    definition: 'Requirements: install and apply the RPC Firewall to all processes with \"audit:true action:block uuid:df1941c5-fe89-4e79-bf10-463657acf44d or c681d488-d850-11d0-8c52-00c04fd90f7e'\n" +
                "detection:\n" +
                "    selection:\n" +
                "        EventID: 24\n" +
                "    condition: selection\n" +
                "falsepositives:\n" +
                "    - Legitimate usage of remote file encryption\n" +
                "level: high";
    }

    public static String randomEditedRuleInvalidSyntax(String title) {
        return "title: " + title + "\n" +
                "id: 5f92fff9-82e2-48eb-8fc1-8b133556a551\n" +
                "description: Detects remote RPC calls to possibly abuse remote encryption service via MS-EFSR\n" +
                "references:\n" +
                "    - https://attack.mitre.org/tactics/TA0008/\n" +
                "    - https://msrc.microsoft.com/update-guide/vulnerability/CVE-2021-36942\n" +
                "    - https://github.com/jsecurity101/MSRPC-to-ATTACK/blob/main/documents/MS-EFSR.md\n" +
                "    - https://github.com/zeronetworks/rpcfirewall\n" +
                "    - https://zeronetworks.com/blog/stopping_lateral_movement_via_the_rpc_firewall/\n" +
                "tags:\n" +
                "    - attack.lateral_movement\n" +
                "status: experimental\n" +
                "author: Sagie Dulce, Dekel Paz\n" +
                "date: 2022/01/01\n" +
                "modified: 2022/01/01\n" +
                "logsource:\n" +
                "    product: rpc_firewall\n" +
                "    category: application\n" +
                "    definition: 'Requirements: install and apply the RPC Firewall to all processes with \"audit:true action:block uuid:df1941c5-fe89-4e79-bf10-463657acf44d or c681d488-d850-11d0-8c52-00c04fd90f7e'\n" +
                "detection:\n" +
                "    selection:\n" +
                "        EventID: 24\n" +
                "    condition: selection\n" +
                "falsepositives:\n" +
                "    - Legitimate usage of remote file encryption\n" +
                "level: high";
    }

    public static String randomRuleWithErrors() {
        return "title: Remote Encrypting File System Abuse\n" +
                "id: 5f92fff9-82e2-48eb-8fc1-8b133556a551\n" +
                "description: Detects remote RPC calls to possibly abuse remote encryption service via MS-EFSR\n" +
                "references:\n" +
                "    - https://attack.mitre.org/tactics/TA0008/\n" +
                "    - https://msrc.microsoft.com/update-guide/vulnerability/CVE-2021-36942\n" +
                "    - https://github.com/jsecurity101/MSRPC-to-ATTACK/blob/main/documents/MS-EFSR.md\n" +
                "    - https://github.com/zeronetworks/rpcfirewall\n" +
                "    - https://zeronetworks.com/blog/stopping_lateral_movement_via_the_rpc_firewall/\n" +
                "tags:\n" +
                "    - attack.lateral_movement\n" +
                "status: experimental\n" +
                "author: Sagie Dulce, Dekel Paz\n" +
                "date: 2022/01/01\n" +
                "modified: 2022/01/01\n" +
                "falsepositives:\n" +
                "    - Legitimate usage of remote file encryption\n" +
                "level: high";
    }

    public static String randomRuleWithErrors(String title) {
        return "title: " + title + "\n" +
                "id: 5f92fff9-82e2-48eb-8fc1-8b133556a551\n" +
                "description: Detects remote RPC calls to possibly abuse remote encryption service via MS-EFSR\n" +
                "references:\n" +
                "    - https://attack.mitre.org/tactics/TA0008/\n" +
                "    - https://msrc.microsoft.com/update-guide/vulnerability/CVE-2021-36942\n" +
                "    - https://github.com/jsecurity101/MSRPC-to-ATTACK/blob/main/documents/MS-EFSR.md\n" +
                "    - https://github.com/zeronetworks/rpcfirewall\n" +
                "    - https://zeronetworks.com/blog/stopping_lateral_movement_via_the_rpc_firewall/\n" +
                "tags:\n" +
                "    - attack.lateral_movement\n" +
                "status: experimental\n" +
                "author: Sagie Dulce, Dekel Paz\n" +
                "date: 2022/01/01\n" +
                "modified: 2022/01/01\n" +
                "falsepositives:\n" +
                "    - Legitimate usage of remote file encryption\n" +
                "level: high";
    }

    public static String toJsonStringWithUser(Detector detector) throws IOException {
        XContentBuilder builder = XContentFactory.jsonBuilder();
        builder = detector.toXContentWithUser(builder, ToXContent.EMPTY_PARAMS);
        return BytesReference.bytes(builder).utf8ToString();
    }

    public static String toJsonString(ThreatIntelFeedData threatIntelFeedData) throws IOException {
        XContentBuilder builder = XContentFactory.jsonBuilder();
        builder = threatIntelFeedData.toXContent(builder, ToXContent.EMPTY_PARAMS);
        return BytesReference.bytes(builder).utf8ToString();
    }

    public static User randomUser() {
        return new User(
                OpenSearchRestTestCase.randomAlphaOfLength(10),
                List.of(
                        OpenSearchRestTestCase.randomAlphaOfLength(10),
                        OpenSearchRestTestCase.randomAlphaOfLength(10)
                ),
                List.of(OpenSearchRestTestCase.randomAlphaOfLength(10), AccessRoles.ALL_ACCESS_ROLE),
                List.of("test_attr=test")
        );
    }

    public static User randomUserEmpty() {
        return new User(
                "",
                List.of(),
                List.of(),
                List.of()
        );
    }

    public static String randomDetectorType() {
        return "test_windows";
    }

    public static DetectorInput randomDetectorInput() {
        String description = OpenSearchRestTestCase.randomAlphaOfLength(randomInt(10));

        List<String> indices = new ArrayList<>();
        for (int i = 0; i < 10; ++i) {
            indices.add(OpenSearchRestTestCase.randomAlphaOfLength(10));
        }

        List<DetectorRule> detectorRules = new ArrayList<>();
        for (int i = 0; i < 10; ++i) {
            detectorRules.add(randomDetectorRule());
        }

        return new DetectorInput(description, indices, detectorRules, detectorRules);
    }

    public static DetectorRule randomDetectorRule() {
        String id = OpenSearchRestTestCase.randomAlphaOfLength(10);
        return new DetectorRule(id);
    }

    public static Action randomAction(String destinationId) {
        String name = OpenSearchRestTestCase.randomUnicodeOfLength(10);
        Script template = randomTemplateScript("Detector {{ctx.detector.name}} just entered alert status. Please investigate the issue.\n" +
                "  - Trigger: {{ctx.trigger.name}}\n" +
                "  - Severity: {{ctx.trigger.severity}}", null);
        Boolean throttleEnabled = false;
        Throttle throttle = randomThrottle(null, null);
        return new Action(name, destinationId, template, template, throttleEnabled, throttle, OpenSearchRestTestCase.randomAlphaOfLength(10), null);
    }

    public static Script randomTemplateScript(String source, Map<String, Object> params) {
        if (params == null) {
            params = new HashMap<>();
        }
        return new Script(ScriptType.INLINE, Script.DEFAULT_TEMPLATE_LANG, source, params);
    }

    public static Throttle randomThrottle(Integer value, ChronoUnit unit) {
        if (value == null) {
            value = RandomNumbers.randomIntBetween(LuceneTestCase.random(), 60, 120);
        }
        if (unit == null) {
            unit = ChronoUnit.MINUTES;
        }
        return new Throttle(value, unit);
    }

    public static String randomIndex() {
        return "windows";
    }

    public static String randomNetFlowDoc() {
        return "{" +
                "  \"netflow.event_data.SourceAddress\":\"10.50.221.10\"," +
                "  \"netflow.event_data.DestinationPort\":1234," +
                "  \"netflow.event_data.DestAddress\":\"10.53.111.14\"," +
                "  \"netflow.event_data.SourcePort\":4444" +
                "}";
    }

    public static String netFlowMappings() {
        return "    \"properties\": {" +
                "        \"netflow.event_data.SourceAddress\": {" +
                "          \"type\": \"ip\"" +
                "        }," +
                "        \"netflow.event_data.DestinationPort\": {" +
                "          \"type\": \"integer\"" +
                "        }," +
                "        \"netflow.event_data.DestAddress\": {" +
                "          \"type\": \"ip\"" +
                "        }," +
                "        \"netflow.event_data.SourcePort\": {" +
                "          \"type\": \"integer\"" +
                "        }," +
                "        \"netflow.event.stop\": {" +
                "          \"type\": \"integer\"" +
                "        }," +
                "        \"dns.event.stop\": {" +
                "          \"type\": \"integer\"" +
                "        }," +
                "        \"ipx.event.stop\": {" +
                "          \"type\": \"integer\"" +
                "        }," +
                "        \"plain1\": {" +
                "          \"type\": \"integer\"" +
                "        }," +
                "        \"user\":{" +
                "          \"type\":\"nested\"," +
                "            \"properties\":{" +
                "              \"first\":{" +
                "                \"type\":\"text\"," +
                "                  \"fields\":{" +
                "                    \"keyword\":{" +
                "                      \"type\":\"keyword\"," +
                "                      \"ignore_above\":256" +
                "}" +
                "}" +
                "}," +
                "              \"last\":{" +
                "\"type\":\"text\"," +
                "\"fields\":{" +
                "                      \"keyword\":{" +
                "                           \"type\":\"keyword\"," +
                "                           \"ignore_above\":256" +
                "}" +
                "}" +
                "}" +
                "}" +
                "}" +
                "    }";
    }

    public static String productIndexMapping(){
        return "\"properties\":{\n" +
                "   \"name\":{\n" +
                "      \"type\":\"keyword\"\n" +
                "   },\n" +
                "   \"fieldA\":{\n" +
                "      \"type\":\"long\"\n" +
                "   },\n" +
                "   \"mappedB\":{\n" +
                "      \"type\":\"long\"\n" +
                "   },\n" +
                "   \"time\":{\n" +
                "      \"type\":\"date\"\n" +
                "   },\n" +
                "   \"fieldC\":{\n" +
                "      \"type\":\"keyword\"\n" +
                "   }\n" +
                "}\n" +
                "}";
    }

    public static String productIndexAvgAggRule(){
        return "            title: Test\n" +
                "            id: 39f918f3-981b-4e6f-a975-8af7e507ef2b\n" +
                "            status: test\n" +
                "            level: critical\n" +
                "            description: Detects QuarksPwDump clearing access history in hive\n" +
                "            author: Florian Roth\n" +
                "            date: 2017/05/15\n" +
                "            logsource:\n" +
                "                category: test_category\n" +
                "                product: test_product\n" +
                "            detection:\n" +
                "                timeframe: 5m\n" +
                "                sel:\n" +
                "                    fieldA: 123\n" +
                "                    fieldB: 111\n" +
                "                    fieldC: valueC\n" +
                "                condition: sel | avg(fieldA) by fieldC > 110";
    }

    public static String productIndexCountAggRule(){
        return "            title: Test\n" +
                "            id: 39f918f3-981b-4e6f-a975-8af7e507ef2b\n" +
                "            status: test\n" +
                "            level: critical\n" +
                "            description: Detects QuarksPwDump clearing access history in hive\n" +
                "            author: Florian Roth\n" +
                "            date: 2017/05/15\n" +
                "            logsource:\n" +
                "                category: test_category\n" +
                "                product: test_product\n" +
                "            detection:\n" +
                "                timeframe: 5m\n" +
                "                sel:\n" +
                "                    name: laptop\n" +
                "                condition: sel | count(*) by name > 2";
    }

    public static String randomAggregationRule(String aggFunction,  String signAndValue) {
        String rule = "title: Remote Encrypting File System Abuse\n" +
                "id: 5f92fff9-82e2-48eb-8fc1-8b133556a551\n" +
                "description: Detects remote RPC calls to possibly abuse remote encryption service via MS-EFSR\n" +
                "references:\n" +
                "    - https://attack.mitre.org/tactics/TA0008/\n" +
                "    - https://msrc.microsoft.com/update-guide/vulnerability/CVE-2021-36942\n" +
                "    - https://github.com/jsecurity101/MSRPC-to-ATTACK/blob/main/documents/MS-EFSR.md\n" +
                "    - https://github.com/zeronetworks/rpcfirewall\n" +
                "    - https://zeronetworks.com/blog/stopping_lateral_movement_via_the_rpc_firewall/\n" +
                "tags:\n" +
                "    - attack.defense_evasion\n" +
                "status: experimental\n" +
                "author: Sagie Dulce, Dekel Paz\n" +
                "date: 2022/01/01\n" +
                "modified: 2022/01/01\n" +
                "logsource:\n" +
                "    product: rpc_firewall\n" +
                "    category: application\n" +
                "    definition: 'Requirements: install and apply the RPC Firewall to all processes with \"audit:true action:block uuid:df1941c5-fe89-4e79-bf10-463657acf44d or c681d488-d850-11d0-8c52-00c04fd90f7e'\n" +
                "detection:\n" +
                "    timeframe: 5m\n" +
                "    sel:\n" +
                "        Opcode: Info\n" +
                "    condition: sel | %s(SeverityValue) by Version %s\n" +
                "falsepositives:\n" +
                "    - Legitimate usage of remote file encryption\n" +
                "level: high";
        return String.format(Locale.ROOT, rule, aggFunction, signAndValue);
    }

    public static String randomAggregationRule(String aggFunction,  String signAndValue, String opCode) {
        String rule = "title: Remote Encrypting File System Abuse\n" +
                "id: 5f92fff9-82e2-48eb-8fc1-8b133556a551\n" +
                "description: Detects remote RPC calls to possibly abuse remote encryption service via MS-EFSR\n" +
                "references:\n" +
                "    - https://attack.mitre.org/tactics/TA0008/\n" +
                "    - https://msrc.microsoft.com/update-guide/vulnerability/CVE-2021-36942\n" +
                "    - https://github.com/jsecurity101/MSRPC-to-ATTACK/blob/main/documents/MS-EFSR.md\n" +
                "    - https://github.com/zeronetworks/rpcfirewall\n" +
                "    - https://zeronetworks.com/blog/stopping_lateral_movement_via_the_rpc_firewall/\n" +
                "tags:\n" +
                "    - attack.defense_evasion\n" +
                "status: experimental\n" +
                "author: Sagie Dulce, Dekel Paz\n" +
                "date: 2022/01/01\n" +
                "modified: 2022/01/01\n" +
                "logsource:\n" +
                "    product: rpc_firewall\n" +
                "    category: application\n" +
                "    definition: 'Requirements: install and apply the RPC Firewall to all processes with \"audit:true action:block uuid:df1941c5-fe89-4e79-bf10-463657acf44d or c681d488-d850-11d0-8c52-00c04fd90f7e'\n" +
                "detection:\n" +
                "    timeframe: 5m\n" +
                "    sel:\n" +
                "        Opcode: %s\n" +
                "    condition: sel | %s(SeverityValue) by Version %s\n" +
                "falsepositives:\n" +
                "    - Legitimate usage of remote file encryption\n" +
                "level: high";
        return String.format(Locale.ROOT, rule, opCode, aggFunction, signAndValue);
    }

    public static String randomCloudtrailAggrRule() {
        return  "id: c64c5175-5189-431b-a55e-6d9882158250\n" +
                "logsource:\n" +
                "  product: cloudtrail\n" +
                "title: Accounts created and deleted within 24h\n" +
                "description: Flag suspicious activity of accounts created and deleted within 24h\n" +
                "date: 2021/09/23\n" +
                "tags:\n" +
                "  - attack.exfiltration\n" +
                "falsepositives: [ ]\n" +
                "level: high\n" +
                "status: test\n" +
                "references: [ ]\n" +
                "author: Sashank\n" +
                "detection:\n" +
                "  selection:\n" +
                "    EventName:\n" +
                "      - CREATED\n" +
                "      - DELETED\n" +
                "  timeframe: 24h\n" +
                "  condition: selection | count(*) by AccountName >= 2";
    }

    public static String randomCloudtrailAggrRuleWithDotFields() {
        return "id: 25b9c01c-350d-4c96-bed1-836d04a4f324\n" +
                "title: test\n" +
                "description: Detects when an user creates or invokes a lambda function.\n" +
                "status: experimental\n" +
                "author: deysubho\n" +
                "date: 2023/12/07\n" +
                "modified: 2023/12/07\n" +
                "logsource:\n" +
                "  category: cloudtrail\n" +
                "level: low\n" +
                "detection:\n" +
                "  condition: selection1 or selection2 | count(api.operation) by cloud.region > 1\n" +
                "  selection1:\n" +
                "    api.service.name:\n" +
                "      - lambda.amazonaws.com\n" +
                "    api.operation:\n" +
                "      - CreateFunction\n" +
                "  selection2:\n" +
                "    api.service.name:\n" +
                "      - lambda.amazonaws.com\n" +
                "    api.operation:      \n" +
                "      - Invoke\n" +
                "  timeframe: 20m\n" +
                "  tags:\n" +
                "    - attack.privilege_escalation\n" +
                "    - attack.t1078";
    }

    public static String randomCloudtrailAggrRuleWithEcsFields() {
        return "id: 25b9c01c-350d-4c96-bed1-836d04a4f324\n" +
                "title: test\n" +
                "description: Detects when an user creates or invokes a lambda function.\n" +
                "status: experimental\n" +
                "author: deysubho\n" +
                "date: 2023/12/07\n" +
                "modified: 2023/12/07\n" +
                "logsource:\n" +
                "  category: cloudtrail\n" +
                "level: low\n" +
                "detection:\n" +
                "  condition: selection1 or selection2 | count(eventName) by awsRegion > 1\n" +
                "  selection1:\n" +
                "    eventSource:\n" +
                "      - lambda.amazonaws.com\n" +
                "    eventName:\n" +
                "      - CreateFunction\n" +
                "  selection2:\n" +
                "    eventSource:\n" +
                "      - lambda.amazonaws.com\n" +
                "    eventName:      \n" +
                "      - Invoke\n" +
                "  timeframe: 20m\n" +
                "  tags:\n" +
                "    - attack.privilege_escalation\n" +
                "    - attack.t1078";
    }

    public static String cloudtrailOcsfMappings() {
        return "\"properties\": {\n" +
                "      \"time\": {\n" +
                "        \"type\": \"date\"\n" +
                "      },\n" +
                "      \"cloud.region\": {\n" +
                "        \"type\": \"keyword\"\n" +
                "      },\n" +
                "      \"api\": {\n" +
                "        \"properties\": {\n" +
                "           \"operation\": {\"type\": \"keyword\"},\n" +
                "            \"service\": {\n" +
                "               \"properties\": {\n" +
                "                   \"name\": {\"type\": \"text\"}\n" +
                "               }\n" +
                "            }\n" +
                "        }\n" +
                "      }\n" +
                "    }\n" +
                "        }";
    }

    public static String windowsIndexMapping() {
        return "\"properties\": {\n" +
                "      \"@timestamp\": {\"type\":\"date\"},\n" +
                "      \"AccessList\": {\n" +
                "        \"type\": \"text\"\n" +
                "      },\n" +
                "      \"AccessMask\": {\n" +
                "        \"type\": \"text\"\n" +
                "      },\n" +
                "      \"Accesses\": {\n" +
                "        \"type\": \"text\"\n" +
                "      },\n" +
                "      \"AccountName\": {\n" +
                "        \"type\": \"keyword\"\n" +
                "      },\n" +
                "      \"EventName\": {\n" +
                "        \"type\": \"keyword\"\n" +
                "      },\n" +
                "      \"AccountType\": {\n" +
                "        \"type\": \"text\",\n" +
                "        \"fields\": {\n" +
                "          \"keyword\": {\n" +
                "            \"type\": \"keyword\",\n" +
                "            \"ignore_above\": 256\n" +
                "          }\n" +
                "        }\n" +
                "      },\n" +
                "      \"Action\": {\n" +
                "        \"type\": \"integer\"\n" +
                "      },\n" +
                "      \"Address\": {\n" +
                "        \"type\": \"text\"\n" +
                "      },\n" +
                "      \"AllowedToDelegateTo\": {\n" +
                "        \"type\": \"text\"\n" +
                "      },\n" +
                "      \"Application\": {\n" +
                "        \"type\": \"text\"\n" +
                "      },\n" +
                "      \"ApplicationPath\": {\n" +
                "        \"type\": \"text\"\n" +
                "      },\n" +
                "      \"AttributeLDAPDisplayName\": {\n" +
                "        \"type\": \"text\"\n" +
                "      },\n" +
                "      \"AttributeValue\": {\n" +
                "        \"type\": \"text\"\n" +
                "      },\n" +
                "      \"AuditPolicyChanges\": {\n" +
                "        \"type\": \"text\"\n" +
                "      },\n" +
                "      \"AuditSourceName\": {\n" +
                "        \"type\": \"text\"\n" +
                "      },\n" +
                "      \"AuthenticationPackageName\": {\n" +
                "        \"type\": \"text\"\n" +
                "      },\n" +
                "      \"CallTrace\": {\n" +
                "        \"type\": \"text\"\n" +
                "      },\n" +
                "      \"CallerProcessName\": {\n" +
                "        \"type\": \"text\"\n" +
                "      },\n" +
                "      \"Caption\": {\n" +
                "        \"type\": \"text\"\n" +
                "      },\n" +
                "      \"Category\": {\n" +
                "        \"type\": \"text\",\n" +
                "        \"fields\": {\n" +
                "          \"keyword\": {\n" +
                "            \"type\": \"keyword\",\n" +
                "            \"ignore_above\": 256\n" +
                "          }\n" +
                "        }\n" +
                "      },\n" +
                "      \"CertThumbprint\": {\n" +
                "        \"type\": \"text\"\n" +
                "      },\n" +
                "      \"Channel\": {\n" +
                "        \"type\": \"text\"\n" +
                "      },\n" +
                "      \"ClassName\": {\n" +
                "        \"type\": \"text\"\n" +
                "      },\n" +
                "      \"CommandLine\": {\n" +
                "        \"type\": \"text\"\n" +
                "      },\n" +
                "      \"Company\": {\n" +
                "        \"type\": \"text\"\n" +
                "      },\n" +
                "      \"ComputerName\": {\n" +
                "        \"type\": \"text\"\n" +
                "      },\n" +
                "      \"ContextInfo\": {\n" +
                "        \"type\": \"text\"\n" +
                "      },\n" +
                "      \"CurrentDirectory\": {\n" +
                "        \"type\": \"text\"\n" +
                "      },\n" +
                "      \"Description\": {\n" +
                "        \"type\": \"text\"\n" +
                "      },\n" +
                "      \"DestAddress\": {\n" +
                "        \"type\": \"text\"\n" +
                "      },\n" +
                "      \"DestPort\": {\n" +
                "        \"type\": \"integer\"\n" +
                "      },\n" +
                "      \"Destination\": {\n" +
                "        \"type\": \"text\"\n" +
                "      },\n" +
                "      \"DestinationHostname\": {\n" +
                "        \"type\": \"text\"\n" +
                "      },\n" +
                "      \"DestinationIp\": {\n" +
                "        \"type\": \"text\"\n" +
                "      },\n" +
                "      \"DestinationIsIpv6\": {\n" +
                "        \"type\": \"text\"\n" +
                "      },\n" +
                "      \"DestinationPort\": {\n" +
                "        \"type\": \"integer\"\n" +
                "      },\n" +
                "      \"Details\": {\n" +
                "        \"type\": \"text\"\n" +
                "      },\n" +
                "      \"Device\": {\n" +
                "        \"type\": \"text\"\n" +
                "      },\n" +
                "      \"DeviceDescription\": {\n" +
                "        \"type\": \"text\"\n" +
                "      },\n" +
                "      \"DeviceName\": {\n" +
                "        \"type\": \"text\"\n" +
                "      },\n" +
                "      \"Domain\": {\n" +
                "        \"type\": \"text\",\n" +
                "        \"fields\": {\n" +
                "          \"keyword\": {\n" +
                "            \"type\": \"keyword\",\n" +
                "            \"ignore_above\": 256\n" +
                "          }\n" +
                "        }\n" +
                "      },\n" +
                "      \"EngineVersion\": {\n" +
                "        \"type\": \"text\"\n" +
                "      },\n" +
                "      \"ErrorCode\": {\n" +
                "        \"type\": \"text\"\n" +
                "      },\n" +
                "      \"EventReceivedTime\": {\n" +
                "        \"type\": \"date\"\n" +
                "      },\n" +
                "      \"EventTime\": {\n" +
                "        \"type\": \"date\"\n" +
                "      },\n" +
                "      \"EventType\": {\n" +
                "        \"type\": \"keyword\"\n" +
                "      },\n" +
                "      \"ExecutionProcessID\": {\n" +
                "        \"type\": \"long\"\n" +
                "      },\n" +
                "      \"ExecutionThreadID\": {\n" +
                "        \"type\": \"long\"\n" +
                "      },\n" +
                "      \"FailureCode\": {\n" +
                "        \"type\": \"text\"\n" +
                "      },\n" +
                "      \"FileName\": {\n" +
                "        \"type\": \"text\"\n" +
                "      },\n" +
                "      \"FileVersion\": {\n" +
                "        \"type\": \"text\"\n" +
                "      },\n" +
                "      \"GrantedAccess\": {\n" +
                "        \"type\": \"text\"\n" +
                "      },\n" +
                "      \"Hashes\": {\n" +
                "        \"type\": \"text\"\n" +
                "      },\n" +
                "      \"HostApplication\": {\n" +
                "        \"type\": \"text\"\n" +
                "      },\n" +
                "      \"HostName\": {\n" +
                "        \"type\": \"text\"\n" +
                "      },\n" +
                "      \"HostVersion\": {\n" +
                "        \"type\": \"text\"\n" +
                "      },\n" +
                "      \"Image\": {\n" +
                "        \"type\": \"text\"\n" +
                "      },\n" +
                "      \"ImageFileName\": {\n" +
                "        \"type\": \"text\"\n" +
                "      },\n" +
                "      \"ImageLoaded\": {\n" +
                "        \"type\": \"text\"\n" +
                "      },\n" +
                "      \"ImagePath\": {\n" +
                "        \"type\": \"text\"\n" +
                "      },\n" +
                "      \"Imphash\": {\n" +
                "        \"type\": \"text\"\n" +
                "      },\n" +
                "      \"Initiated\": {\n" +
                "        \"type\": \"text\"\n" +
                "      },\n" +
                "      \"IntegrityLevel\": {\n" +
                "        \"type\": \"text\"\n" +
                "      },\n" +
                "      \"IpAddress\": {\n" +
                "        \"type\": \"text\"\n" +
                "      },\n" +
                "      \"KeyLength\": {\n" +
                "        \"type\": \"text\"\n" +
                "      },\n" +
                "      \"Keywords\": {\n" +
                "        \"type\": \"text\"\n" +
                "      },\n" +
                "      \"LayerRTID\": {\n" +
                "        \"type\": \"integer\"\n" +
                "      },\n" +
                "      \"Level\": {\n" +
                "        \"type\": \"text\"\n" +
                "      },\n" +
                "      \"LocalName\": {\n" +
                "        \"type\": \"text\"\n" +
                "      },\n" +
                "      \"LogonId\": {\n" +
                "        \"type\": \"text\"\n" +
                "      },\n" +
                "      \"LogonProcessName\": {\n" +
                "        \"type\": \"text\"\n" +
                "      },\n" +
                "      \"LogonType\": {\n" +
                "        \"type\": \"integer\"\n" +
                "      },\n" +
                "      \"Message\": {\n" +
                "        \"type\": \"text\"\n" +
                "      },\n" +
                "      \"ModifyingApplication\": {\n" +
                "        \"type\": \"text\"\n" +
                "      },\n" +
                "      \"NewName\": {\n" +
                "        \"type\": \"text\"\n" +
                "      },\n" +
                "      \"NewTargetUserName\": {\n" +
                "        \"type\": \"text\"\n" +
                "      },\n" +
                "      \"NewTemplateContent\": {\n" +
                "        \"type\": \"text\"\n" +
                "      },\n" +
                "      \"NewUacValue\": {\n" +
                "        \"type\": \"text\"\n" +
                "      },\n" +
                "      \"NewValue\": {\n" +
                "        \"type\": \"text\"\n" +
                "      },\n" +
                "      \"ObjectClass\": {\n" +
                "        \"type\": \"text\"\n" +
                "      },\n" +
                "      \"ObjectName\": {\n" +
                "        \"type\": \"text\"\n" +
                "      },\n" +
                "      \"ObjectServer\": {\n" +
                "        \"type\": \"text\"\n" +
                "      },\n" +
                "      \"ObjectType\": {\n" +
                "        \"type\": \"text\"\n" +
                "      },\n" +
                "      \"ObjectValueName\": {\n" +
                "        \"type\": \"text\"\n" +
                "      },\n" +
                "      \"OldTargetUserName\": {\n" +
                "        \"type\": \"text\"\n" +
                "      },\n" +
                "      \"OldUacValue\": {\n" +
                "        \"type\": \"text\"\n" +
                "      },\n" +
                "      \"Opcode\": {\n" +
                "        \"type\": \"text\",\n" +
                "        \"fields\": {\n" +
                "          \"keyword\": {\n" +
                "            \"type\": \"keyword\",\n" +
                "            \"ignore_above\": 256\n" +
                "          }\n" +
                "        }\n" +
                "      },\n" +
                "      \"OpcodeValue\": {\n" +
                "        \"type\": \"long\"\n" +
                "      },\n" +
                "      \"Origin\": {\n" +
                "        \"type\": \"text\"\n" +
                "      },\n" +
                "      \"OriginalFileName\": {\n" +
                "        \"type\": \"text\"\n" +
                "      },\n" +
                "      \"OriginalFilename\": {\n" +
                "        \"type\": \"text\"\n" +
                "      },\n" +
                "      \"OriginalName\": {\n" +
                "        \"type\": \"text\"\n" +
                "      },\n" +
                "      \"ParentCommandLine\": {\n" +
                "        \"type\": \"text\"\n" +
                "      },\n" +
                "      \"ParentImage\": {\n" +
                "        \"type\": \"text\"\n" +
                "      },\n" +
                "      \"ParentUser\": {\n" +
                "        \"type\": \"text\"\n" +
                "      },\n" +
                "      \"PasswordLastSet\": {\n" +
                "        \"type\": \"text\"\n" +
                "      },\n" +
                "      \"Path\": {\n" +
                "        \"type\": \"text\"\n" +
                "      },\n" +
                "      \"Payload\": {\n" +
                "        \"type\": \"text\"\n" +
                "      },\n" +
                "      \"PipeName\": {\n" +
                "        \"type\": \"text\"\n" +
                "      },\n" +
                "      \"PossibleCause\": {\n" +
                "        \"type\": \"text\"\n" +
                "      },\n" +
                "      \"PrivilegeList\": {\n" +
                "        \"type\": \"text\"\n" +
                "      },\n" +
                "      \"ProcessGuid\": {\n" +
                "        \"type\": \"text\",\n" +
                "        \"fields\": {\n" +
                "          \"keyword\": {\n" +
                "            \"type\": \"keyword\",\n" +
                "            \"ignore_above\": 256\n" +
                "          }\n" +
                "        }\n" +
                "      },\n" +
                "      \"ProcessId\": {\n" +
                "        \"type\": \"integer\"\n" +
                "      },\n" +
                "      \"ProcessName\": {\n" +
                "        \"type\": \"text\"\n" +
                "      },\n" +
                "      \"Product\": {\n" +
                "        \"type\": \"text\"\n" +
                "      },\n" +
                "      \"Properties\": {\n" +
                "        \"type\": \"text\"\n" +
                "      },\n" +
                "      \"Provider\": {\n" +
                "        \"type\": \"text\"\n" +
                "      },\n" +
                "      \"ProviderGuid\": {\n" +
                "        \"type\": \"text\",\n" +
                "        \"fields\": {\n" +
                "          \"keyword\": {\n" +
                "            \"type\": \"keyword\",\n" +
                "            \"ignore_above\": 256\n" +
                "          }\n" +
                "        }\n" +
                "      },\n" +
                "      \"ProviderName\": {\n" +
                "        \"type\": \"text\"\n" +
                "      },\n" +
                "      \"Provider_Name\": {\n" +
                "        \"type\": \"text\"\n" +
                "      },\n" +
                "      \"QNAME\": {\n" +
                "        \"type\": \"text\"\n" +
                "      },\n" +
                "      \"Query\": {\n" +
                "        \"type\": \"text\"\n" +
                "      },\n" +
                "      \"QueryName\": {\n" +
                "        \"type\": \"text\"\n" +
                "      },\n" +
                "      \"QueryResults\": {\n" +
                "        \"type\": \"text\"\n" +
                "      },\n" +
                "      \"QueryStatus\": {\n" +
                "        \"type\": \"text\"\n" +
                "      },\n" +
                "      \"RecordNumber\": {\n" +
                "        \"type\": \"long\"\n" +
                "      },\n" +
                "      \"RelativeTargetName\": {\n" +
                "        \"type\": \"text\"\n" +
                "      },\n" +
                "      \"RemoteAddress\": {\n" +
                "        \"type\": \"text\"\n" +
                "      },\n" +
                "      \"RemoteName\": {\n" +
                "        \"type\": \"text\"\n" +
                "      },\n" +
                "      \"SamAccountName\": {\n" +
                "        \"type\": \"text\"\n" +
                "      },\n" +
                "      \"ScriptBlockText\": {\n" +
                "        \"type\": \"text\"\n" +
                "      },\n" +
                "      \"SearchFilter\": {\n" +
                "        \"type\": \"text\"\n" +
                "      },\n" +
                "      \"ServerName\": {\n" +
                "        \"type\": \"text\"\n" +
                "      },\n" +
                "      \"Service\": {\n" +
                "        \"type\": \"text\"\n" +
                "      },\n" +
                "      \"ServiceFileName\": {\n" +
                "        \"type\": \"text\"\n" +
                "      },\n" +
                "      \"ServiceName\": {\n" +
                "        \"type\": \"text\"\n" +
                "      },\n" +
                "      \"ServicePrincipalNames\": {\n" +
                "        \"type\": \"text\"\n" +
                "      },\n" +
                "      \"ServiceStartType\": {\n" +
                "        \"type\": \"text\"\n" +
                "      },\n" +
                "      \"ServiceType\": {\n" +
                "        \"type\": \"text\"\n" +
                "      },\n" +
                "      \"Severity\": {\n" +
                "        \"type\": \"text\",\n" +
                "        \"fields\": {\n" +
                "          \"keyword\": {\n" +
                "            \"type\": \"keyword\",\n" +
                "            \"ignore_above\": 256\n" +
                "          }\n" +
                "        }\n" +
                "      },\n" +
                "      \"SeverityValue\": {\n" +
                "        \"type\": \"long\"\n" +
                "      },\n" +
                "      \"ShareName\": {\n" +
                "        \"type\": \"text\"\n" +
                "      },\n" +
                "      \"SidHistory\": {\n" +
                "        \"type\": \"text\"\n" +
                "      },\n" +
                "      \"Signed\": {\n" +
                "        \"type\": \"text\"\n" +
                "      },\n" +
                "      \"SourceAddress\": {\n" +
                "        \"type\": \"text\"\n" +
                "      },\n" +
                "      \"SourceImage\": {\n" +
                "        \"type\": \"text\"\n" +
                "      },\n" +
                "      \"SourceIp\": {\n" +
                "        \"type\": \"text\"\n" +
                "      },\n" +
                "      \"SourceModuleName\": {\n" +
                "        \"type\": \"text\",\n" +
                "        \"fields\": {\n" +
                "          \"keyword\": {\n" +
                "            \"type\": \"keyword\",\n" +
                "            \"ignore_above\": 256\n" +
                "          }\n" +
                "        }\n" +
                "      },\n" +
                "      \"SourceModuleType\": {\n" +
                "        \"type\": \"text\",\n" +
                "        \"fields\": {\n" +
                "          \"keyword\": {\n" +
                "            \"type\": \"keyword\",\n" +
                "            \"ignore_above\": 256\n" +
                "          }\n" +
                "        }\n" +
                "      },\n" +
                "      \"SourceName\": {\n" +
                "        \"type\": \"text\",\n" +
                "        \"fields\": {\n" +
                "          \"keyword\": {\n" +
                "            \"type\": \"keyword\",\n" +
                "            \"ignore_above\": 256\n" +
                "          }\n" +
                "        }\n" +
                "      },\n" +
                "      \"SourcePort\": {\n" +
                "        \"type\": \"integer\"\n" +
                "      },\n" +
                "      \"Source_Name\": {\n" +
                "        \"type\": \"text\"\n" +
                "      },\n" +
                "      \"StartAddress\": {\n" +
                "        \"type\": \"text\"\n" +
                "      },\n" +
                "      \"StartFunction\": {\n" +
                "        \"type\": \"text\"\n" +
                "      },\n" +
                "      \"StartModule\": {\n" +
                "        \"type\": \"text\"\n" +
                "      },\n" +
                "      \"State\": {\n" +
                "        \"type\": \"text\"\n" +
                "      },\n" +
                "      \"Status\": {\n" +
                "        \"type\": \"text\"\n" +
                "      },\n" +
                "      \"SubjectDomainName\": {\n" +
                "        \"type\": \"text\"\n" +
                "      },\n" +
                "      \"SubjectLogonId\": {\n" +
                "        \"type\": \"text\"\n" +
                "      },\n" +
                "      \"SubjectUserName\": {\n" +
                "        \"type\": \"text\"\n" +
                "      },\n" +
                "      \"SubjectUserSid\": {\n" +
                "        \"type\": \"text\"\n" +
                "      },\n" +
                "      \"TargetFilename\": {\n" +
                "        \"type\": \"text\"\n" +
                "      },\n" +
                "      \"TargetImage\": {\n" +
                "        \"type\": \"text\"\n" +
                "      },\n" +
                "      \"TargetLogonId\": {\n" +
                "        \"type\": \"text\"\n" +
                "      },\n" +
                "      \"TargetName\": {\n" +
                "        \"type\": \"text\"\n" +
                "      },\n" +
                "      \"TargetObject\": {\n" +
                "        \"type\": \"text\"\n" +
                "      },\n" +
                "      \"TargetParentProcessId\": {\n" +
                "        \"type\": \"integer\"\n" +
                "      },\n" +
                "      \"TargetPort\": {\n" +
                "        \"type\": \"integer\"\n" +
                "      },\n" +
                "      \"TargetServerName\": {\n" +
                "        \"type\": \"text\"\n" +
                "      },\n" +
                "      \"TargetSid\": {\n" +
                "        \"type\": \"text\"\n" +
                "      },\n" +
                "      \"TargetUserName\": {\n" +
                "        \"type\": \"text\"\n" +
                "      },\n" +
                "      \"TargetUserSid\": {\n" +
                "        \"type\": \"text\"\n" +
                "      },\n" +
                "      \"TaskName\": {\n" +
                "        \"type\": \"text\"\n" +
                "      },\n" +
                "      \"TaskValue\": {\n" +
                "        \"type\": \"long\"\n" +
                "      },\n" +
                "      \"TemplateContent\": {\n" +
                "        \"type\": \"text\"\n" +
                "      },\n" +
                "      \"TicketEncryptionType\": {\n" +
                "        \"type\": \"text\"\n" +
                "      },\n" +
                "      \"TicketOptions\": {\n" +
                "        \"type\": \"text\"\n" +
                "      },\n" +
                "      \"Type\": {\n" +
                "        \"type\": \"text\"\n" +
                "      },\n" +
                "      \"User\": {\n" +
                "        \"type\": \"text\"\n" +
                "      },\n" +
                "      \"UserID\": {\n" +
                "        \"type\": \"text\",\n" +
                "        \"fields\": {\n" +
                "          \"keyword\": {\n" +
                "            \"type\": \"keyword\",\n" +
                "            \"ignore_above\": 256\n" +
                "          }\n" +
                "        }\n" +
                "      },\n" +
                "      \"UserName\": {\n" +
                "        \"type\": \"text\"\n" +
                "      },\n" +
                "      \"UtcTime\": {\n" +
                "        \"type\": \"text\",\n" +
                "        \"fields\": {\n" +
                "          \"keyword\": {\n" +
                "            \"type\": \"keyword\",\n" +
                "            \"ignore_above\": 256\n" +
                "          }\n" +
                "        }\n" +
                "      },\n" +
                "      \"Value\": {\n" +
                "        \"type\": \"text\"\n" +
                "      },\n" +
                "      \"Version\": {\n" +
                "        \"type\": \"long\"\n" +
                "      },\n" +
                "      \"Workstation\": {\n" +
                "        \"type\": \"text\"\n" +
                "      },\n" +
                "      \"WorkstationName\": {\n" +
                "        \"type\": \"text\"\n" +
                "      },\n" +
                "      \"EventID\": {\n" +
                "        \"type\": \"integer\"\n" +
                "      },\n" +
                "      \"param1\": {\n" +
                "        \"type\": \"text\"\n" +
                "      },\n" +
                "      \"param2\": {\n" +
                "        \"type\": \"text\"\n" +
                "      },\n" +
                "      \"processPath\": {\n" +
                "        \"type\": \"text\"\n" +
                "      },\n" +
                "      \"sha1\": {\n" +
                "        \"type\": \"text\"\n" +
                "      },\n" +
                "      \"src_ip\": {\n" +
                "        \"type\": \"text\"\n" +
                "      },\n" +
                "      \"unmapped_HiveName\": {\n" +
                "        \"type\": \"text\"\n" +
                "      }\n" +
                "    }";
    }

    public static String windowsIndexMappingOnlyNumericAndDate() {
        return "\"properties\": {\n" +
                "      \"@timestamp\": {\"type\":\"date\"},\n" +
                "      \"EventTime\": {\n" +
                "        \"type\": \"date\"\n" +
                "      },\n" +
                "      \"ExecutionProcessID\": {\n" +
                "        \"type\": \"long\"\n" +
                "      },\n" +
                "      \"ExecutionThreadID\": {\n" +
                "        \"type\": \"integer\"\n" +
                "      },\n" +
                "      \"EventID\": {\n" +
                "        \"type\": \"integer\"\n" +
                "      },\n" +
                "      \"TaskValue\": {\n" +
                "        \"type\": \"integer\"\n" +
                "      }\n" +
                "    }";
    }

    public static String windowsIndexMappingOnlyNumericAndText() {
        return "\"properties\": {\n" +
                "      \"TaskName\": {\n" +
                "        \"type\": \"text\"\n" +
                "      },\n" +
                "      \"ExecutionProcessID\": {\n" +
                "        \"type\": \"long\"\n" +
                "      },\n" +
                "      \"ExecutionThreadID\": {\n" +
                "        \"type\": \"integer\"\n" +
                "      },\n" +
                "      \"EventID\": {\n" +
                "        \"type\": \"integer\"\n" +
                "      },\n" +
                "      \"TaskValue\": {\n" +
                "        \"type\": \"integer\"\n" +
                "      }\n" +
                "    }";
    }


    public static String randomDoc(int severity,  int version, String opCode) {
        String doc =  "{\n" +
                "\"EventTime\":\"2020-02-04T14:59:39.343541+00:00\",\n" +
                "\"HostName\":\"EC2AMAZ-EPO7HKA\",\n" +
                "\"Keywords\":\"9223372036854775808\",\n" +
                "\"SeverityValue\":%s,\n" +
                "\"Severity\":\"INFO\",\n" +
                "\"EventID\":22,\n" +
                "\"SourceName\":\"Microsoft-Windows-Sysmon\",\n" +
                "\"ProviderGuid\":\"{5770385F-C22A-43E0-BF4C-06F5698FFBD9}\",\n" +
                "\"Version\":%s,\n" +
                "\"TaskValue\":22,\n" +
                "\"OpcodeValue\":0,\n" +
                "\"RecordNumber\":9532,\n" +
                "\"ExecutionProcessID\":1996,\n" +
                "\"ExecutionThreadID\":2616,\n" +
                "\"Channel\":\"Microsoft-Windows-Sysmon/Operational\",\n" +
                "\"Domain\":\"NT AUTHORITY\",\n" +
                "\"AccountName\":\"SYSTEM\",\n" +
                "\"UserID\":\"S-1-5-18\",\n" +
                "\"AccountType\":\"User\",\n" +
                "\"Message\":\"Dns query:\\r\\nRuleName: \\r\\nUtcTime: 2020-02-04 14:59:38.349\\r\\nProcessGuid: {b3c285a4-3cda-5dc0-0000-001077270b00}\\r\\nProcessId: 1904\\r\\nQueryName: EC2AMAZ-EPO7HKA\\r\\nQueryStatus: 0\\r\\nQueryResults: 172.31.46.38;\\r\\nImage: C:\\\\Program Files\\\\nxlog\\\\nxlog.exe\",\n" +
                "\"Category\":\"Dns query (rule: DnsQuery)\",\n" +
                "\"Opcode\":\"%s\",\n" +
                "\"UtcTime\":\"2020-02-04 14:59:38.349\",\n" +
                "\"ProcessGuid\":\"{b3c285a4-3cda-5dc0-0000-001077270b00}\",\n" +
                "\"ProcessId\":\"1904\",\"QueryName\":\"EC2AMAZ-EPO7HKA\",\"QueryStatus\":\"0\",\n" +
                "\"QueryResults\":\"172.31.46.38;\",\n" +
                "\"Image\":\"C:\\\\Program Files\\\\nxlog\\\\regsvr32.exe\",\n" +
                "\"EventReceivedTime\":\"2020-02-04T14:59:40.780905+00:00\",\n" +
                "\"SourceModuleName\":\"in\",\n" +
                "\"SourceModuleType\":\"im_msvistalog\",\n" +
                "\"CommandLine\": \"eachtest\",\n" +
                "\"Initiated\": \"true\"\n" +
                "}";
        return String.format(Locale.ROOT, doc, severity, version, opCode);

    }

    public static String randomDocForNotCondition(int severity, int version, String opCode) {
        String doc =  "{\n" +
                "\"EventTime\":\"2020-02-04T14:59:39.343541+00:00\",\n" +
                "\"HostName\":\"EC2AMAZ-EPO7HKA\",\n" +
                "\"Keywords\":\"9223372036854775808\",\n" +
                "\"SeverityValue\":%s,\n" +
                "\"Severity\":\"INFO\",\n" +
                "\"EventID\":22,\n" +
                "\"SourceName\":\"Microsoft-Windows-Sysmon\",\n" +
                "\"ProviderGuid\":\"{5770385F-C22A-43E0-BF4C-06F5698FFBD9}\",\n" +
                "\"Version\":%s,\n" +
                "\"TaskValue\":22,\n" +
                "\"OpcodeValue\":0,\n" +
                "\"RecordNumber\":9532,\n" +
                "\"ExecutionProcessID\":1996,\n" +
                "\"ExecutionThreadID\":2616,\n" +
                "\"Channel\":\"Microsoft-Windows-Sysmon/Operational\",\n" +
                "\"Domain\":\"NT AUTHORITY\",\n" +
                "\"UserID\":\"S-1-5-18\",\n" +
                "\"AccountType\":\"User\",\n" +
                "\"Message\":\"Dns query:\\r\\nRuleName: \\r\\nUtcTime: 2020-02-04 14:59:38.349\\r\\nProcessGuid: {b3c285a4-3cda-5dc0-0000-001077270b00}\\r\\nProcessId: 1904\\r\\nQueryName: EC2AMAZ-EPO7HKA\\r\\nQueryStatus: 0\\r\\nQueryResults: 172.31.46.38;\\r\\nImage: C:\\\\Program Files\\\\nxlog\\\\nxlog.exe\",\n" +
                "\"Category\":\"Dns query (rule: DnsQuery)\",\n" +
                "\"Opcode\":\"%s\",\n" +
                "\"UtcTime\":\"2020-02-04 14:59:38.349\",\n" +
                "\"ProcessGuid\":\"{b3c285a4-3cda-5dc0-0000-001077270b00}\",\n" +
                "\"ProcessId\":\"1904\",\"QueryName\":\"EC2AMAZ-EPO7HKA\",\"QueryStatus\":\"0\",\n" +
                "\"QueryResults\":\"172.31.46.38;\",\n" +
                "\"Image\":\"C:\\\\Program Files\\\\nxlog\\\\regsvr32.exe\",\n" +
                "\"EventReceivedTime\":\"2020-02-04T14:59:40.780905+00:00\",\n" +
                "\"SourceModuleName\":\"in\",\n" +
                "\"SourceModuleType\":\"im_msvistalog\",\n" +
                "\"CommandLine\": \"eachtest\",\n" +
                "\"Initiated\": \"true\"\n" +
                "}";
        return String.format(Locale.ROOT, doc, severity, version, opCode);

    }

    public static String randomDocOnlyNumericAndDate(int severity, int version, String opCode) {
        String doc =  "{\n" +
                "\"EventTime\":\"2020-02-04T14:59:39.343541+00:00\",\n" +
                "\"ExecutionProcessID\":2001,\n" +
                "\"ExecutionThreadID\":2616,\n" +
                "\"EventID\": 1234,\n" +
                "\"TaskValue\":22\n" +
                "}";
        return String.format(Locale.ROOT, doc, severity, version, opCode);
    }

    public static String randomDocOnlyNumericAndText(int severity, int version, String opCode) {
        String doc =  "{\n" +
                "\"TaskName\":\"SYSTEM\",\n" +
                "\"ExecutionProcessID\":2001,\n" +
                "\"ExecutionThreadID\":2616,\n" +
                "\"EventID\": 1234,\n" +
                "\"TaskValue\":22\n" +
                "}";
        return String.format(Locale.ROOT, doc, severity, version, opCode);
    }

    //Add IPs in HostName field.
    public static String randomDocWithIpIoc(int severity,  int version, String ioc) {
        String doc =  "{\n" +
                "\"EventTime\":\"2020-02-04T14:59:39.343541+00:00\",\n" +
                "\"HostName\":\"%s\",\n" +
                "\"Keywords\":\"9223372036854775808\",\n" +
                "\"SeverityValue\":%s,\n" +
                "\"Severity\":\"INFO\",\n" +
                "\"EventID\":22,\n" +
                "\"SourceName\":\"Microsoft-Windows-Sysmon\",\n" +
                "\"ProviderGuid\":\"{5770385F-C22A-43E0-BF4C-06F5698FFBD9}\",\n" +
                "\"Version\":%s,\n" +
                "\"TaskValue\":22,\n" +
                "\"OpcodeValue\":0,\n" +
                "\"RecordNumber\":9532,\n" +
                "\"ExecutionProcessID\":1996,\n" +
                "\"ExecutionThreadID\":2616,\n" +
                "\"Channel\":\"Microsoft-Windows-Sysmon/Operational\",\n" +
                "\"Domain\":\"NT AUTHORITY\",\n" +
                "\"AccountName\":\"SYSTEM\",\n" +
                "\"UserID\":\"S-1-5-18\",\n" +
                "\"AccountType\":\"User\",\n" +
                "\"Message\":\"Dns query:\\r\\nRuleName: \\r\\nUtcTime: 2020-02-04 14:59:38.349\\r\\nProcessGuid: {b3c285a4-3cda-5dc0-0000-001077270b00}\\r\\nProcessId: 1904\\r\\nQueryName: EC2AMAZ-EPO7HKA\\r\\nQueryStatus: 0\\r\\nQueryResults: 172.31.46.38;\\r\\nImage: C:\\\\Program Files\\\\nxlog\\\\nxlog.exe\",\n" +
                "\"Category\":\"Dns query (rule: DnsQuery)\",\n" +
                "\"Opcode\":\"blahblah\",\n" +
                "\"UtcTime\":\"2020-02-04 14:59:38.349\",\n" +
                "\"ProcessGuid\":\"{b3c285a4-3cda-5dc0-0000-001077270b00}\",\n" +
                "\"ProcessId\":\"1904\",\"QueryName\":\"EC2AMAZ-EPO7HKA\",\"QueryStatus\":\"0\",\n" +
                "\"QueryResults\":\"172.31.46.38;\",\n" +
                "\"Image\":\"C:\\\\Program Files\\\\nxlog\\\\regsvr32.exe\",\n" +
                "\"EventReceivedTime\":\"2020-02-04T14:59:40.780905+00:00\",\n" +
                "\"SourceModuleName\":\"in\",\n" +
                "\"SourceModuleType\":\"im_msvistalog\",\n" +
                "\"CommandLine\": \"eachtest\",\n" +
                "\"Initiated\": \"true\"\n" +
                "}";
        return String.format(Locale.ROOT, doc, ioc, severity, version);

    }

    public static String randomDocWithNullField() {
        return "{\n" +
                "\"@timestamp\":\"2020-02-04T14:59:39.343541+00:00\",\n" +
                "\"EventTime\":\"2020-02-04T14:59:39.343541+00:00\",\n" +
                "\"HostName\":\"EC2AMAZ-EPO7HKA\",\n" +
                "\"Keywords\":\"9223372036854775808\",\n" +
                "\"SeverityValue\":2,\n" +
                "\"Severity\":\"INFO\",\n" +
                "\"EventID\":22,\n" +
                "\"SourceName\":\"Microsoft-Windows-Sysmon\",\n" +
                "\"ProviderGuid\":\"{5770385F-C22A-43E0-BF4C-06F5698FFBD9}\",\n" +
                "\"Version\":5,\n" +
                "\"TaskValue\":22,\n" +
                "\"OpcodeValue\":0,\n" +
                "\"RecordNumber\":null,\n" +
                "\"ExecutionProcessID\":1996,\n" +
                "\"ExecutionThreadID\":2616,\n" +
                "\"Channel\":\"Microsoft-Windows-Sysmon/Operational\",\n" +
                "\"Domain\":\"NTAUTHORITY\",\n" +
                "\"AccountName\":\"SYSTEM\",\n" +
                "\"UserID\":\"S-1-5-18\",\n" +
                "\"AccountType\":\"User\",\n" +
                "\"Message\":\"Dns query:\\r\\nRuleName: \\r\\nUtcTime: 2020-02-04 14:59:38.349\\r\\nProcessGuid: {b3c285a4-3cda-5dc0-0000-001077270b00}\\r\\nProcessId: 1904\\r\\nQueryName: EC2AMAZ-EPO7HKA\\r\\nQueryStatus: 0\\r\\nQueryResults: 172.31.46.38;\\r\\nImage: C:\\\\Program Files\\\\nxlog\\\\nxlog.exe\",\n" +
                "\"Category\":\"Dns query (rule: DnsQuery)\",\n" +
                "\"Opcode\":\"Info\",\n" +
                "\"UtcTime\":\"2020-02-04 14:59:38.349\",\n" +
                "\"ProcessGuid\":\"{b3c285a4-3cda-5dc0-0000-001077270b00}\",\n" +
                "\"ProcessId\":\"1904\",\"QueryName\":\"EC2AMAZ-EPO7HKA\",\"QueryStatus\":\"0\",\n" +
                "\"QueryResults\":\"172.31.46.38;\",\n" +
                "\"Image\":\"C:\\\\Program Files\\\\nxlog\\\\regsvr32.exe\",\n" +
                "\"EventReceivedTime\":\"2020-02-04T14:59:40.780905+00:00\",\n" +
                "\"SourceModuleName\":\"in\",\n" +
                "\"SourceModuleType\":\"im_msvistalog\",\n" +
                "\"CommandLine\": \"eachtest\",\n" +
                "\"Initiated\": \"true\"\n" +
                "}";
    }

    public static String randomDoc() {
        return "{\n" +
                "\"@timestamp\":\"2020-02-04T14:59:39.343541+00:00\",\n" +
                "\"EventTime\":\"2020-02-04T14:59:39.343541+00:00\",\n" +
                "\"HostName\":\"EC2AMAZ-EPO7HKA\",\n" +
                "\"Keywords\":\"9223372036854775808\",\n" +
                "\"SeverityValue\":2,\n" +
                "\"Severity\":\"INFO\",\n" +
                "\"EventID\":22,\n" +
                "\"SourceName\":\"Microsoft-Windows-Sysmon\",\n" +
                "\"SourceIp\":\"1.2.3.4\",\n" +
                "\"ProviderGuid\":\"{5770385F-C22A-43E0-BF4C-06F5698FFBD9}\",\n" +
                "\"Version\":5,\n" +
                "\"TaskValue\":22,\n" +
                "\"OpcodeValue\":0,\n" +
                "\"RecordNumber\":9532,\n" +
                "\"ExecutionProcessID\":1996,\n" +
                "\"ExecutionThreadID\":2616,\n" +
                "\"Channel\":\"Microsoft-Windows-Sysmon/Operational\",\n" +
                "\"Domain\":\"NTAUTHORITY\",\n" +
                "\"AccountName\":\"SYSTEM\",\n" +
                "\"UserID\":\"S-1-5-18\",\n" +
                "\"AccountType\":\"User\",\n" +
                "\"Message\":\"Dns query:\\r\\nRuleName: \\r\\nUtcTime: 2020-02-04 14:59:38.349\\r\\nProcessGuid: {b3c285a4-3cda-5dc0-0000-001077270b00}\\r\\nProcessId: 1904\\r\\nQueryName: EC2AMAZ-EPO7HKA\\r\\nQueryStatus: 0\\r\\nQueryResults: 172.31.46.38;\\r\\nImage: C:\\\\Program Files\\\\nxlog\\\\nxlog.exe\",\n" +
                "\"Category\":\"Dns query (rule: DnsQuery)\",\n" +
                "\"Opcode\":\"Info\",\n" +
                "\"UtcTime\":\"2020-02-04 14:59:38.349\",\n" +
                "\"ProcessGuid\":\"{b3c285a4-3cda-5dc0-0000-001077270b00}\",\n" +
                "\"ProcessId\":\"1904\",\"QueryName\":\"EC2AMAZ-EPO7HKA\",\"QueryStatus\":\"0\",\n" +
                "\"QueryResults\":\"172.31.46.38;\",\n" +
                "\"Image\":\"C:\\\\Program Files\\\\nxlog\\\\regsvr32.exe\",\n" +
                "\"EventReceivedTime\":\"2020-02-04T14:59:40.780905+00:00\",\n" +
                "\"SourceModuleName\":\"in\",\n" +
                "\"SourceModuleType\":\"im_msvistalog\",\n" +
                "\"CommandLine\": \"eachtest\",\n" +
                "\"Initiated\": \"true\"\n" +
                "}";
    }

    public static String randomNetworkDoc() {
        return "{\n" +
                "\"@timestamp\":\"2020-02-04T14:59:39.343541+00:00\",\n" +
                "\"EventTime\":\"2020-02-04T14:59:39.343541+00:00\",\n" +
                "\"HostName\":\"EC2AMAZ-EPO7HKA\",\n" +
                "\"Keywords\":\"9223372036854775808\",\n" +
                "\"SeverityValue\":2,\n" +
                "\"Severity\":\"INFO\",\n" +
                "\"EventID\":22,\n" +
                "\"SourceName\":\"Microsoft-Windows-Sysmon\",\n" +
                "\"SourceIp\":\"1.2.3.4\",\n" +
                "\"ProviderGuid\":\"{5770385F-C22A-43E0-BF4C-06F5698FFBD9}\",\n" +
                "\"Version\":5,\n" +
                "\"TaskValue\":22,\n" +
                "\"OpcodeValue\":0,\n" +
                "\"RecordNumber\":9532,\n" +
                "\"ExecutionProcessID\":1996,\n" +
                "\"ExecutionThreadID\":2616,\n" +
                "\"Channel\":\"Microsoft-Windows-Sysmon/Operational\",\n" +
                "\"Domain\":\"NTAUTHORITY\",\n" +
                "\"AccountName\":\"SYSTEM\",\n" +
                "\"UserID\":\"S-1-5-18\",\n" +
                "\"AccountType\":\"User\",\n" +
                "\"Message\":\"Dns query:\\r\\nRuleName: \\r\\nUtcTime: 2020-02-04 14:59:38.349\\r\\nProcessGuid: {b3c285a4-3cda-5dc0-0000-001077270b00}\\r\\nProcessId: 1904\\r\\nQueryName: EC2AMAZ-EPO7HKA\\r\\nQueryStatus: 0\\r\\nQueryResults: 172.31.46.38;\\r\\nImage: C:\\\\Program Files\\\\nxlog\\\\nxlog.exe\",\n" +
                "\"Category\":\"Dns query (rule: DnsQuery)\",\n" +
                "\"Opcode\":\"Info\",\n" +
                "\"UtcTime\":\"2020-02-04 14:59:38.349\",\n" +
                "\"ProcessGuid\":\"{b3c285a4-3cda-5dc0-0000-001077270b00}\",\n" +
                "\"ProcessId\":\"1904\",\"QueryName\":\"EC2AMAZ-EPO7HKA\",\"QueryStatus\":\"0\",\n" +
                "\"QueryResults\":\"172.31.46.38;\",\n" +
                "\"Image\":\"C:\\\\Program Files\\\\nxlog\\\\regsvr32.exe\",\n" +
                "\"EventReceivedTime\":\"2020-02-04T14:59:40.780905+00:00\",\n" +
                "\"SourceModuleName\":\"in\",\n" +
                "\"SourceModuleType\":\"im_msvistalog\",\n" +
                "\"CommandLine\": \"eachtest\",\n" +
                "\"id.orig_h\": \"123.12.123.12\",\n" +
                "\"Initiated\": \"true\"\n" +
                "}";
    }

    public static String randomCloudtrailAggrDoc(String eventType, String accountId) {
        return "{\n" +
                "  \"AccountName\": \"" + accountId + "\",\n" +
                "  \"EventType\": \"" + eventType + "\"\n" +
                "}";
    }

    public static String randomVpcFlowDoc() {
        return "{\n" +
                "  \"version\": 1,\n" +
                "  \"account-id\": \"A12345\",\n" +
                "  \"interface-id\": \"I12345\",\n" +
                "  \"srcaddr\": \"1.2.3.4\",\n" +
                "  \"dstaddr\": \"4.5.6.7\",\n" +
                "  \"srcport\": 9000,\n" +
                "  \"dstport\": 8000,\n" +
                "  \"severity_id\": \"-1\",\n" +
                "  \"id.orig_h\": \"1.2.3.4\",\n" +
                "  \"class_name\": \"Network Activity\"\n" +
                "}";
    }

    public static String randomAdLdapDoc() {
        return "{\n" +
                "  \"azure.platformlogs.result_type\": 50126,\n" +
                "  \"azure.signinlogs.result_description\": \"Invalid username or password or Invalid on-premises username or password.\",\n" +
                "  \"azure.signinlogs.props.user_id\": \"DEYSUBHO\"\n" +
                "}";
    }

    public static String randomCloudtrailOcsfDoc() {
        return "{\n" +
                "  \"activity_id\": 8,\n" +
                "  \"activity_name\": \"Detach Policy\",\n" +
                "  \"actor\": {\n" +
                "    \"idp\": {\n" +
                "      \"name\": null\n" +
                "    },\n" +
                "    \"invoked_by\": null,\n" +
                "    \"session\": {\n" +
                "      \"created_time\": 1702510696000,\n" +
                "      \"issuer\": \"arn\",\n" +
                "      \"mfa\": false\n" +
                "    },\n" +
                "    \"user\": {\n" +
                "      \"account_uid\": \"\",\n" +
                "      \"credential_uid\": \"\",\n" +
                "      \"name\": null,\n" +
                "      \"type\": \"AssumedRole\",\n" +
                "      \"uid\": \"\",\n" +
                "      \"uuid\": \"\"\n" +
                "    }\n" +
                "  },\n" +
                "  \"api\": {\n" +
                "    \"operation\": \"CreateFunction\",\n" +
                "    \"request\": {\n" +
                "      \"uid\": \"0966237c-6279-43f4-a9d7-1eb416fca17d\"\n" +
                "    },\n" +
                "    \"response\": {\n" +
                "      \"error\": null,\n" +
                "      \"message\": null\n" +
                "    },\n" +
                "    \"service\": {\n" +
                "      \"name\": \"lambda.amazonaws.com\"\n" +
                "    },\n" +
                "    \"version\": null\n" +
                "  },\n" +
                "  \"category_name\": \"Audit Activity\",\n" +
                "  \"category_uid\": 3,\n" +
                "  \"class_name\": \"account_change\",\n" +
                "  \"class_uid\": 3001,\n" +
                "  \"cloud\": {\n" +
                "    \"provider\": \"AWS\",\n" +
                "    \"region\": \"us-east-1\"\n" +
                "  },\n" +
                "  \"dst_endpoint\": null,\n" +
                "  \"http_request\": {\n" +
                "    \"user_agent\": \"Boto3/1.26.90 Python/3.7.17 Linux/test.amzn2.x86_64 exec-env/AWS_Lambda_python3.7 Botocore/1.29.90\"\n" +
                "  },\n" +
                "  \"metadata\": {\n" +
                "    \"product\": {\n" +
                "      \"feature\": {\n" +
                "        \"name\": \"Management\"\n" +
                "      },\n" +
                "      \"name\": \"cloudtrail\",\n" +
                "      \"vendor_name\": \"AWS\",\n" +
                "      \"version\": \"1.08\"\n" +
                "    },\n" +
                "    \"profiles\": [\n" +
                "      \"cloud\"\n" +
                "    ],\n" +
                "    \"uid\": \"\",\n" +
                "    \"version\": \"1.0.0-rc.2\"\n" +
                "  },\n" +
                "  \"mfa\": null,\n" +
                "  \"resources\": null,\n" +
                "  \"severity\": \"Informational\",\n" +
                "  \"severity_id\": 1,\n" +
                "  \"src_endpoint\": {\n" +
                "    \"domain\": null,\n" +
                "    \"ip\": \"\",\n" +
                "    \"uid\": null\n" +
                "  },\n" +
                "  \"status\": \"Success\",\n" +
                "  \"status_id\": 1,\n" +
                "  \"time\": 1702952105000,\n" +
                "  \"type_name\": \"Account Change: Detach Policy\",\n" +
                "  \"type_uid\": 300108,\n" +
                "  \"unmapped\": {\n" +
                "    \"eventType\": \"AwsApiCall\",\n" +
                "    \"managementEvent\": \"true\",\n" +
                "    \"readOnly\": \"false\",\n" +
                "    \"recipientAccountId\": \"\",\n" +
                "    \"requestParameters.instanceProfileName\": \"\",\n" +
                "    \"tlsDetails.cipherSuite\": \"\",\n" +
                "    \"tlsDetails.clientProvidedHostHeader\": \"iam.amazonaws.com\",\n" +
                "    \"tlsDetails.tlsVersion\": \"TLSv1.2\",\n" +
                "    \"userIdentity.sessionContext.sessionIssuer.accountId\": \"\",\n" +
                "    \"userIdentity.sessionContext.sessionIssuer.principalId\": \"\",\n" +
                "    \"userIdentity.sessionContext.sessionIssuer.type\": \"Role\",\n" +
                "    \"userIdentity.sessionContext.sessionIssuer.userName\": \"\"\n" +
                "  },\n" +
                "  \"user\": {\n" +
                "    \"name\": \"\",\n" +
                "    \"uid\": null,\n" +
                "    \"uuid\": null\n" +
                "  }\n" +
                "}";
    }

    public static String randomCloudtrailDoc(String user, String event) {
        return "{\n" +
                "    \"eventVersion\": \"1.08\",\n" +
                "    \"userIdentity\": {\n" +
                "        \"type\": \"IAMUser\",\n" +
                "        \"principalId\": \"AIDA6ON6E4XEGITEXAMPLE\",\n" +
                "        \"arn\": \"arn:aws:iam::888888888888:user/Mary\",\n" +
                "        \"accountId\": \"888888888888\",\n" +
                "        \"accessKeyId\": \"AKIAIOSFODNN7EXAMPLE\",\n" +
                "        \"userName\": \"Mary\",\n" +
                "        \"sessionContext\": {\n" +
                "            \"sessionIssuer\": {},\n" +
                "            \"webIdFederationData\": {},\n" +
                "            \"attributes\": {\n" +
                "                \"creationDate\": \"2023-07-19T21:11:57Z\",\n" +
                "                \"mfaAuthenticated\": \"false\"\n" +
                "            }\n" +
                "        }\n" +
                "    },\n" +
                "    \"eventTime\": \"2023-07-19T21:25:09Z\",\n" +
                "    \"eventSource\": \"iam.amazonaws.com\",\n" +
                "    \"EventName\": \"" + event + "\",\n" +
                "    \"awsRegion\": \"us-east-1\",\n" +
                "    \"sourceIPAddress\": \"192.0.2.0\",\n" +
                "    \"AccountName\": \"" + user + "\",\n" +
                "    \"userAgent\": \"aws-cli/2.13.5 Python/3.11.4 Linux/4.14.255-314-253.539.amzn2.x86_64 exec-env/CloudShell exe/x86_64.amzn.2 prompt/off command/iam.create-user\",\n" +
                "    \"requestParameters\": {\n" +
                "        \"userName\": \"" + user + "\"\n" +
                "    },\n" +
                "    \"responseElements\": {\n" +
                "        \"user\": {\n" +
                "            \"path\": \"/\",\n" +
                "            \"arn\": \"arn:aws:iam::888888888888:user/Richard\",\n" +
                "            \"userId\": \"AIDA6ON6E4XEP7EXAMPLE\",\n" +
                "            \"createDate\": \"Jul 19, 2023 9:25:09 PM\",\n" +
                "            \"userName\": \"Richard\"\n" +
                "        }\n" +
                "    },\n" +
                "    \"requestID\": \"2d528c76-329e-410b-9516-EXAMPLE565dc\",\n" +
                "    \"eventID\": \"ba0801a1-87ec-4d26-be87-EXAMPLE75bbb\",\n" +
                "    \"readOnly\": false,\n" +
                "    \"eventType\": \"AwsApiCall\",\n" +
                "    \"managementEvent\": true,\n" +
                "    \"recipientAccountId\": \"888888888888\",\n" +
                "    \"eventCategory\": \"Management\",\n" +
                "    \"tlsDetails\": {\n" +
                "        \"tlsVersion\": \"TLSv1.2\",\n" +
                "        \"cipherSuite\": \"ECDHE-RSA-AES128-GCM-SHA256\",\n" +
                "        \"clientProvidedHostHeader\": \"iam.amazonaws.com\"\n" +
                "    },\n" +
                "    \"sessionCredentialFromConsole\": \"true\"\n" +
                "}";
    }

    public static String randomAppLogDoc() {
        return "{\n" +
                "  \"endpoint\": \"/customer_records.txt\",\n" +
                "  \"http_method\": \"POST\",\n" +
                "  \"keywords\": \"INVALID\"\n" +
                "}";
    }

    public static String randomS3AccessLogDoc() {
        return "{\n" +
                "  \"aws.cloudtrail.eventSource\": \"s3.amazonaws.com\",\n" +
                "  \"aws.cloudtrail.eventName\": \"ReplicateObject\",\n" +
                "  \"aws.cloudtrail.eventTime\": 1\n" +
                "}";
    }

    public static String adLdapLogMappings() {
        return "\"properties\": {\n" +
                "      \"ResultType\": {\n" +
                "        \"type\": \"integer\"\n" +
                "      },\n" +
                "      \"ResultDescription\": {\n" +
                "        \"type\": \"text\"\n" +
                "      },\n" +
                "      \"azure.signinlogs.props.user_id\": {\n" +
                "        \"type\": \"text\"\n" +
                "      }\n" +
                "    }";
    }

    public static String cloudtrailMappings() {
        return "\"properties\": {\n" +
                "        \"Records\": {\n" +
                "          \"properties\": {\n" +
                "            \"awsRegion\": {\n" +
                "              \"type\": \"text\",\n" +
                "              \"fields\": {\n" +
                "                \"keyword\": {\n" +
                "                  \"type\": \"keyword\",\n" +
                "                  \"ignore_above\": 256\n" +
                "                }\n" +
                "              }\n" +
                "            },\n" +
                "            \"eventCategory\": {\n" +
                "              \"type\": \"text\",\n" +
                "              \"fields\": {\n" +
                "                \"keyword\": {\n" +
                "                  \"type\": \"keyword\",\n" +
                "                  \"ignore_above\": 256\n" +
                "                }\n" +
                "              }\n" +
                "            },\n" +
                "            \"eventID\": {\n" +
                "              \"type\": \"text\",\n" +
                "              \"fields\": {\n" +
                "                \"keyword\": {\n" +
                "                  \"type\": \"keyword\",\n" +
                "                  \"ignore_above\": 256\n" +
                "                }\n" +
                "              }\n" +
                "            },\n" +
                "            \"eventName\": {\n" +
                "              \"type\": \"text\",\n" +
                "              \"fields\": {\n" +
                "                \"keyword\": {\n" +
                "                  \"type\": \"keyword\",\n" +
                "                  \"ignore_above\": 256\n" +
                "                }\n" +
                "              }\n" +
                "            },\n" +
                "            \"eventSource\": {\n" +
                "              \"type\": \"text\",\n" +
                "              \"fields\": {\n" +
                "                \"keyword\": {\n" +
                "                  \"type\": \"keyword\",\n" +
                "                  \"ignore_above\": 256\n" +
                "                }\n" +
                "              }\n" +
                "            },\n" +
                "            \"eventTime\": {\n" +
                "              \"type\": \"date\"\n" +
                "            },\n" +
                "            \"eventType\": {\n" +
                "              \"type\": \"text\",\n" +
                "              \"fields\": {\n" +
                "                \"keyword\": {\n" +
                "                  \"type\": \"keyword\",\n" +
                "                  \"ignore_above\": 256\n" +
                "                }\n" +
                "              }\n" +
                "            },\n" +
                "            \"eventVersion\": {\n" +
                "              \"type\": \"text\",\n" +
                "              \"fields\": {\n" +
                "                \"keyword\": {\n" +
                "                  \"type\": \"keyword\",\n" +
                "                  \"ignore_above\": 256\n" +
                "                }\n" +
                "              }\n" +
                "            },\n" +
                "            \"managementEvent\": {\n" +
                "              \"type\": \"boolean\"\n" +
                "            },\n" +
                "            \"readOnly\": {\n" +
                "              \"type\": \"boolean\"\n" +
                "            },\n" +
                "            \"recipientAccountId\": {\n" +
                "              \"type\": \"text\",\n" +
                "              \"fields\": {\n" +
                "                \"keyword\": {\n" +
                "                  \"type\": \"keyword\",\n" +
                "                  \"ignore_above\": 256\n" +
                "                }\n" +
                "              }\n" +
                "            },\n" +
                "            \"requestID\": {\n" +
                "              \"type\": \"text\",\n" +
                "              \"fields\": {\n" +
                "                \"keyword\": {\n" +
                "                  \"type\": \"keyword\",\n" +
                "                  \"ignore_above\": 256\n" +
                "                }\n" +
                "              }\n" +
                "            },\n" +
                "            \"requestParameters\": {\n" +
                "              \"properties\": {\n" +
                "                \"userName\": {\n" +
                "                  \"type\": \"text\",\n" +
                "                  \"fields\": {\n" +
                "                    \"keyword\": {\n" +
                "                      \"type\": \"keyword\",\n" +
                "                      \"ignore_above\": 256\n" +
                "                    }\n" +
                "                  }\n" +
                "                }\n" +
                "              }\n" +
                "            },\n" +
                "            \"responseElements\": {\n" +
                "              \"properties\": {\n" +
                "                \"user\": {\n" +
                "                  \"properties\": {\n" +
                "                    \"arn\": {\n" +
                "                      \"type\": \"text\",\n" +
                "                      \"fields\": {\n" +
                "                        \"keyword\": {\n" +
                "                          \"type\": \"keyword\",\n" +
                "                          \"ignore_above\": 256\n" +
                "                        }\n" +
                "                      }\n" +
                "                    },\n" +
                "                    \"createDate\": {\n" +
                "                      \"type\": \"text\",\n" +
                "                      \"fields\": {\n" +
                "                        \"keyword\": {\n" +
                "                          \"type\": \"keyword\",\n" +
                "                          \"ignore_above\": 256\n" +
                "                        }\n" +
                "                      }\n" +
                "                    },\n" +
                "                    \"path\": {\n" +
                "                      \"type\": \"text\",\n" +
                "                      \"fields\": {\n" +
                "                        \"keyword\": {\n" +
                "                          \"type\": \"keyword\",\n" +
                "                          \"ignore_above\": 256\n" +
                "                        }\n" +
                "                      }\n" +
                "                    },\n" +
                "                    \"userId\": {\n" +
                "                      \"type\": \"text\",\n" +
                "                      \"fields\": {\n" +
                "                        \"keyword\": {\n" +
                "                          \"type\": \"keyword\",\n" +
                "                          \"ignore_above\": 256\n" +
                "                        }\n" +
                "                      }\n" +
                "                    },\n" +
                "                    \"userName\": {\n" +
                "                      \"type\": \"text\",\n" +
                "                      \"fields\": {\n" +
                "                        \"keyword\": {\n" +
                "                          \"type\": \"keyword\",\n" +
                "                          \"ignore_above\": 256\n" +
                "                        }\n" +
                "                      }\n" +
                "                    }\n" +
                "                  }\n" +
                "                }\n" +
                "              }\n" +
                "            },\n" +
                "            \"sessionCredentialFromConsole\": {\n" +
                "              \"type\": \"text\",\n" +
                "              \"fields\": {\n" +
                "                \"keyword\": {\n" +
                "                  \"type\": \"keyword\",\n" +
                "                  \"ignore_above\": 256\n" +
                "                }\n" +
                "              }\n" +
                "            },\n" +
                "            \"sourceIPAddress\": {\n" +
                "              \"type\": \"text\",\n" +
                "              \"fields\": {\n" +
                "                \"keyword\": {\n" +
                "                  \"type\": \"keyword\",\n" +
                "                  \"ignore_above\": 256\n" +
                "                }\n" +
                "              }\n" +
                "            },\n" +
                "            \"tlsDetails\": {\n" +
                "              \"properties\": {\n" +
                "                \"cipherSuite\": {\n" +
                "                  \"type\": \"text\",\n" +
                "                  \"fields\": {\n" +
                "                    \"keyword\": {\n" +
                "                      \"type\": \"keyword\",\n" +
                "                      \"ignore_above\": 256\n" +
                "                    }\n" +
                "                  }\n" +
                "                },\n" +
                "                \"clientProvidedHostHeader\": {\n" +
                "                  \"type\": \"text\",\n" +
                "                  \"fields\": {\n" +
                "                    \"keyword\": {\n" +
                "                      \"type\": \"keyword\",\n" +
                "                      \"ignore_above\": 256\n" +
                "                    }\n" +
                "                  }\n" +
                "                },\n" +
                "                \"tlsVersion\": {\n" +
                "                  \"type\": \"text\",\n" +
                "                  \"fields\": {\n" +
                "                    \"keyword\": {\n" +
                "                      \"type\": \"keyword\",\n" +
                "                      \"ignore_above\": 256\n" +
                "                    }\n" +
                "                  }\n" +
                "                }\n" +
                "              }\n" +
                "            },\n" +
                "            \"userAgent\": {\n" +
                "              \"type\": \"text\",\n" +
                "              \"fields\": {\n" +
                "                \"keyword\": {\n" +
                "                  \"type\": \"keyword\",\n" +
                "                  \"ignore_above\": 256\n" +
                "                }\n" +
                "              }\n" +
                "            },\n" +
                "            \"userIdentity\": {\n" +
                "              \"properties\": {\n" +
                "                \"accessKeyId\": {\n" +
                "                  \"type\": \"text\",\n" +
                "                  \"fields\": {\n" +
                "                    \"keyword\": {\n" +
                "                      \"type\": \"keyword\",\n" +
                "                      \"ignore_above\": 256\n" +
                "                    }\n" +
                "                  }\n" +
                "                },\n" +
                "                \"accountId\": {\n" +
                "                  \"type\": \"text\",\n" +
                "                  \"fields\": {\n" +
                "                    \"keyword\": {\n" +
                "                      \"type\": \"keyword\",\n" +
                "                      \"ignore_above\": 256\n" +
                "                    }\n" +
                "                  }\n" +
                "                },\n" +
                "                \"arn\": {\n" +
                "                  \"type\": \"text\",\n" +
                "                  \"fields\": {\n" +
                "                    \"keyword\": {\n" +
                "                      \"type\": \"keyword\",\n" +
                "                      \"ignore_above\": 256\n" +
                "                    }\n" +
                "                  }\n" +
                "                },\n" +
                "                \"principalId\": {\n" +
                "                  \"type\": \"text\",\n" +
                "                  \"fields\": {\n" +
                "                    \"keyword\": {\n" +
                "                      \"type\": \"keyword\",\n" +
                "                      \"ignore_above\": 256\n" +
                "                    }\n" +
                "                  }\n" +
                "                },\n" +
                "                \"sessionContext\": {\n" +
                "                  \"properties\": {\n" +
                "                    \"attributes\": {\n" +
                "                      \"properties\": {\n" +
                "                        \"creationDate\": {\n" +
                "                          \"type\": \"date\"\n" +
                "                        },\n" +
                "                        \"mfaAuthenticated\": {\n" +
                "                          \"type\": \"text\",\n" +
                "                          \"fields\": {\n" +
                "                            \"keyword\": {\n" +
                "                              \"type\": \"keyword\",\n" +
                "                              \"ignore_above\": 256\n" +
                "                            }\n" +
                "                          }\n" +
                "                        }\n" +
                "                      }\n" +
                "                    },\n" +
                "                    \"sessionIssuer\": {\n" +
                "                      \"type\": \"object\"\n" +
                "                    },\n" +
                "                    \"webIdFederationData\": {\n" +
                "                      \"type\": \"object\"\n" +
                "                    }\n" +
                "                  }\n" +
                "                },\n" +
                "                \"type\": {\n" +
                "                  \"type\": \"text\",\n" +
                "                  \"fields\": {\n" +
                "                    \"keyword\": {\n" +
                "                      \"type\": \"keyword\",\n" +
                "                      \"ignore_above\": 256\n" +
                "                    }\n" +
                "                  }\n" +
                "                },\n" +
                "                \"userName\": {\n" +
                "                  \"type\": \"text\",\n" +
                "                  \"fields\": {\n" +
                "                    \"keyword\": {\n" +
                "                      \"type\": \"keyword\",\n" +
                "                      \"ignore_above\": 256\n" +
                "                    }\n" +
                "                  }\n" +
                "                }\n" +
                "              }\n" +
                "            }\n" +
                "          }\n" +
                "        }}";
    }

    public static String s3AccessLogMappings() {
        return "    \"properties\": {" +
                "        \"aws.cloudtrail.eventSource\": {" +
                "          \"type\": \"text\"" +
                "        }," +
                "        \"aws.cloudtrail.eventName\": {" +
                "          \"type\": \"text\"" +
                "        }," +
                "        \"aws.cloudtrail.eventTime\": {" +
                "          \"type\": \"integer\"" +
                "        }" +
                "    }";
    }

    public static String appLogMappings() {
        return "    \"properties\": {" +
                "        \"http_method\": {" +
                "          \"type\": \"text\"" +
                "        }," +
                "        \"endpoint\": {" +
                "          \"type\": \"text\"" +
                "        }," +
                "        \"keywords\": {" +
                "          \"type\": \"text\"" +
                "        }" +
                "    }";
    }

    public static String vpcFlowMappings() {
        return "    \"properties\": {" +
                "        \"version\": {" +
                "          \"type\": \"integer\"" +
                "        }," +
                "        \"account-id\": {" +
                "          \"type\": \"text\"" +
                "        }," +
                "        \"interface-id\": {" +
                "          \"type\": \"text\"" +
                "        }," +
                "        \"srcaddr\": {" +
                "          \"type\": \"text\"" +
                "        }," +
                "        \"dstaddr\": {" +
                "          \"type\": \"text\"" +
                "        }," +
                "        \"srcport\": {" +
                "          \"type\": \"integer\"" +
                "        }," +
                "        \"dstport\": {" +
                "          \"type\": \"integer\"" +
                "        }," +
                "        \"severity_id\": {" +
                "          \"type\": \"text\"" +
                "        }," +
                "        \"class_name\": {" +
                "          \"type\": \"text\"" +
                "        }" +
                "    }";
    }

    private static String randomString() {
        return OpenSearchTestCase.randomAlphaOfLengthBetween(2, 16);
    }

    public static String randomLowerCaseString() {
        return randomString().toLowerCase(Locale.ROOT);
    }

    public static List<String> randomLowerCaseStringList() {
        List<String> stringList = new ArrayList<>();
        stringList.add(randomLowerCaseString());
        return stringList;
    }

    public static XContentParser parser(String xc) throws IOException {
        XContentParser parser = XContentType.JSON.xContent().createParser(xContentRegistry(), LoggingDeprecationHandler.INSTANCE, xc);
        parser.nextToken();
        return parser;
    }

    public static NamedXContentRegistry xContentRegistry() {
        return new NamedXContentRegistry(
                List.of(
                        Detector.XCONTENT_REGISTRY,
                        DetectorInput.XCONTENT_REGISTRY,
                        ThreatIntelFeedData.XCONTENT_REGISTRY
                )
        );
    }

    public static XContentBuilder builder() throws IOException {
        return XContentBuilder.builder(XContentType.JSON.xContent());
    }
}<|MERGE_RESOLUTION|>--- conflicted
+++ resolved
@@ -227,11 +227,7 @@
                 List.of(
                         new CorrelationQuery("vpc_flow1", "dstaddr:192.168.1.*", "network", null),
                         new CorrelationQuery("ad_logs1", "azure.platformlogs.result_type:50126", "ad_ldap", null)
-<<<<<<< HEAD
-                ), 300000L, null) ;
-=======
                 ), 300000L, null);
->>>>>>> e13c6fa7
     }
 
     public static String randomRule() {
