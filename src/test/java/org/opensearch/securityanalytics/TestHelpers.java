--- conflicted
+++ resolved
@@ -64,7 +64,6 @@
                 rules.stream().map(DetectorRule::new).collect(Collectors.toList()));
         return randomDetector(null, null, null, List.of(input), triggers, null, null, null, null);
     }
-<<<<<<< HEAD
 
     public static Detector randomDetectorWithTriggersAndDetectorName(List<String> rules, List<DetectorTrigger> triggers, String detectorName) {
         DetectorInput input = new DetectorInput("windows detector for security analytics", List.of("windows"), Collections.emptyList(),
@@ -72,13 +71,12 @@
         return randomDetector(detectorName, null, null, List.of(input), triggers, null, null, null, null);
     }
 
-=======
     public static Detector randomDetectorWithTriggers(List<String> rules, List<DetectorTrigger> triggers, List<String> inputIndices) {
         DetectorInput input = new DetectorInput("windows detector for security analytics", inputIndices, Collections.emptyList(),
                 rules.stream().map(DetectorRule::new).collect(Collectors.toList()));
         return randomDetector(null, null, null, List.of(input), triggers, null, null, null, null);
     }
->>>>>>> 7bdb8e89
+
     public static Detector randomDetectorWithInputsAndTriggers(List<DetectorInput> inputs, List<DetectorTrigger> triggers) {
         return randomDetector(null, null, null, inputs, triggers, null, null, null, null);
     }
