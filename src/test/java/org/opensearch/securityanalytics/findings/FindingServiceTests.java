/*
 * Copyright OpenSearch Contributors
 * SPDX-License-Identifier: Apache-2.0
 */

package org.opensearch.securityanalytics.findings;

import java.io.BufferedReader;
import java.io.FileNotFoundException;
import java.io.IOException;
import java.io.InputStreamReader;
import java.net.URL;
import java.net.URLConnection;
import java.time.Instant;
import java.time.ZoneId;
import java.util.ArrayDeque;
import java.util.Collections;
import java.util.List;
import java.util.Queue;
import java.util.stream.Collectors;
import org.opensearch.core.action.ActionListener;
import org.opensearch.client.Client;
import org.opensearch.commons.alerting.model.CronSchedule;
import org.opensearch.commons.alerting.model.DocLevelQuery;
import org.opensearch.commons.alerting.model.Finding;
import org.opensearch.commons.alerting.model.FindingDocument;
import org.opensearch.commons.alerting.model.FindingWithDocs;
import org.opensearch.commons.alerting.model.Table;
import org.opensearch.core.rest.RestStatus;
import org.opensearch.securityanalytics.action.FindingDto;
import org.opensearch.securityanalytics.action.GetDetectorAction;
import org.opensearch.securityanalytics.action.GetDetectorRequest;
import org.opensearch.securityanalytics.action.GetDetectorResponse;
import org.opensearch.securityanalytics.action.GetFindingsResponse;
import org.opensearch.securityanalytics.config.monitors.DetectorMonitorConfig;
import org.opensearch.securityanalytics.model.Detector;
import org.opensearch.test.OpenSearchTestCase;


import static java.util.Collections.emptyList;
import static org.mockito.ArgumentMatchers.any;
import static org.mockito.ArgumentMatchers.anyString;
import static org.mockito.ArgumentMatchers.eq;
import static org.mockito.Mockito.doAnswer;
import static org.mockito.Mockito.mock;
import static org.mockito.Mockito.spy;

public class FindingServiceTests extends OpenSearchTestCase {

    public void testGetFindings_success() {
        FindingsService findingsService = spy(FindingsService.class);
        Client client = mock(Client.class);
        findingsService.setIndicesAdminClient(client);
        // Create fake GetDetectorResponse
        Detector detector = new Detector(
                "detector_id123",
                0L,
                "test-monitor",
                true,
                new CronSchedule("31 * * * *", ZoneId.of("Asia/Kolkata"), Instant.ofEpochSecond(1538164858L)),
                Instant.now(),
                Instant.now(),
                "others_application",
                null,
                List.of(),
                List.of(),
                List.of("monitor_id1", "monitor_id2"),
                DetectorMonitorConfig.getRuleIndex("others_application"),
                null,
                DetectorMonitorConfig.getAlertsIndex("others_application"),
                null,
                null,
                DetectorMonitorConfig.getFindingsIndex("others_application"),
                Collections.emptyMap(),
<<<<<<< HEAD
                Collections.emptyList(),
=======
                emptyList(),
>>>>>>> cfd1bf04
                false
        );
        GetDetectorResponse getDetectorResponse = new GetDetectorResponse("detector_id123", 1L, RestStatus.OK, detector);

        // Setup getDetector interceptor and return fake GetDetectorResponse by calling listener.onResponse
        doAnswer(invocation -> {
            ActionListener l = invocation.getArgument(2);
            l.onResponse(getDetectorResponse);
            return null;
        }).when(client).execute(eq(GetDetectorAction.INSTANCE), any(GetDetectorRequest.class), any(ActionListener.class));

        // Alerting GetFindingsResponse mock #1
        Finding finding1 = new Finding(
                "1",
                List.of("doc1", "doc2", "doc3"),
                List.of("doc1", "doc2", "doc3"),
                "monitor_id1",
                "monitor_name1",
                "test_index1",
<<<<<<< HEAD
                List.of(new DocLevelQuery("1", "myQuery", Collections.emptyList(), "fieldA:valABC", List.of())),
=======
                List.of(new DocLevelQuery("1","myQuery", emptyList(), "fieldA:valABC", List.of())),
>>>>>>> cfd1bf04
                Instant.now(),
                "1234"
        );
        FindingDocument findingDocument1 = new FindingDocument("test_index1", "doc1", true, "document 1 payload");
        FindingDocument findingDocument2 = new FindingDocument("test_index1", "doc2", true, "document 2 payload");
        FindingDocument findingDocument3 = new FindingDocument("test_index1", "doc3", true, "document 3 payload");

        // Alerting GetFindingsResponse mock #2
        Finding finding2 = new Finding(
                "1",
                List.of("doc21", "doc22"),
                List.of("doc21", "doc22"),
                "monitor_id2",
                "monitor_name2",
                "test_index2",
                List.of(new DocLevelQuery("1", "myQuery", Collections.emptyList(), "fieldA:valABC", List.of())),
                Instant.now(),
                "1234"
        );
        FindingDocument findingDocument21 = new FindingDocument("test_index2", "doc21", true, "document 21 payload");
        FindingDocument findingDocument22 = new FindingDocument("test_index2", "doc22", true, "document 22 payload");

        GetFindingsResponse getFindingsResponse =
                new GetFindingsResponse(
                        2,
                        List.of(
                            new FindingDto(
                                detector.getId(),
                                finding1.getId(),
                                finding1.getRelatedDocIds(),
                                finding1.getIndex(),
                                finding1.getDocLevelQueries(),
                                finding1.getTimestamp(),
                                List.of(findingDocument1, findingDocument2, findingDocument3)
                            ),
                            new FindingDto(
                                    detector.getId(),
                                    finding2.getId(),
                                    finding2.getRelatedDocIds(),
                                    finding2.getIndex(),
                                    finding2.getDocLevelQueries(),
                                    finding2.getTimestamp(),
                                    List.of(findingDocument1, findingDocument2, findingDocument3)
                            )
                        )
                );
        doAnswer(invocation -> {
            ActionListener l = invocation.getArgument(4);
            l.onResponse(getFindingsResponse);
            return null;
        }).when(findingsService).getFindingsByMonitorIds(any(), any(), anyString(), any(Table.class), any(ActionListener.class));

        // Call getFindingsByDetectorId
        Table table = new Table(
            "asc",
            "id",
            null,
            100,
            0,
            null
        );
        findingsService.getFindingsByDetectorId("detector_id123", table, new ActionListener<>() {
            @Override
            public void onResponse(GetFindingsResponse getFindingsResponse) {
                assertEquals(2, (int)getFindingsResponse.getTotalFindings());
                assertEquals(2, getFindingsResponse.getFindings().size());
            }

            @Override
            public void onFailure(Exception e) {

            }
        });
    }

    public void testGetFindings_getFindingsByMonitorIdFailure() {

        FindingsService findingsService = spy(FindingsService.class);
        Client client = mock(Client.class);
        findingsService.setIndicesAdminClient(client);
        // Create fake GetDetectorResponse
        Detector detector = new Detector(
                "detector_id123",
                0L,
                "test-monitor",
                true,
                new CronSchedule("31 * * * *", ZoneId.of("Asia/Kolkata"), Instant.ofEpochSecond(1538164858L)),
                Instant.now(),
                Instant.now(),
                "others_application",
                null,
                List.of(),
                List.of(),
                List.of("monitor_id1", "monitor_id2"),
                DetectorMonitorConfig.getRuleIndex("others_application"),
                null,
                DetectorMonitorConfig.getAlertsIndex("others_application"),
                null,
                null,
                DetectorMonitorConfig.getFindingsIndex("others_application"),
                Collections.emptyMap(),
<<<<<<< HEAD
                Collections.emptyList(),
=======
                emptyList(),
>>>>>>> cfd1bf04
                false
        );
        GetDetectorResponse getDetectorResponse = new GetDetectorResponse("detector_id123", 1L, RestStatus.OK, detector);

        // Setup getDetector interceptor and return fake GetDetectorResponse by calling listener.onResponse
        doAnswer(invocation -> {
            ActionListener l = invocation.getArgument(2);
            l.onResponse(getDetectorResponse);
            return null;
        }).when(client).execute(eq(GetDetectorAction.INSTANCE), any(GetDetectorRequest.class), any(ActionListener.class));

        doAnswer(invocation -> {
            ActionListener l = invocation.getArgument(4);
            l.onFailure(new IllegalArgumentException("Error getting findings"));
            return null;
        }).when(findingsService).getFindingsByMonitorIds(any(), any(), anyString(), any(Table.class), any(ActionListener.class));

        // Call getFindingsByDetectorId
        Table table = new Table(
                "asc",
                "id",
                null,
                100,
                0,
                null
        );
        findingsService.getFindingsByDetectorId("detector_id123", table, new ActionListener<>() {
            @Override
            public void onResponse(GetFindingsResponse getFindingsResponse) {
                fail("this test should've failed");
            }

            @Override
            public void onFailure(Exception e) {
                assertTrue(e.getMessage().contains("Error getting findings"));
            }
        });
    }

    public void testGetFindings_getDetectorFailure() {

        FindingsService findingsService = spy(FindingsService.class);
        Client client = mock(Client.class);
        findingsService.setIndicesAdminClient(client);

        // Setup getDetector interceptor and return fake expcetion by calling onFailure
        doAnswer(invocation -> {
            ActionListener l = invocation.getArgument(2);
            l.onFailure(new IllegalArgumentException("GetDetector failed"));
            return null;
        }).when(client).execute(eq(GetDetectorAction.INSTANCE), any(GetDetectorRequest.class), any(ActionListener.class));

        // Call getFindingsByDetectorId
        Table table = new Table(
                "asc",
                "id",
                null,
                100,
                0,
                null
        );
        findingsService.getFindingsByDetectorId("detector_id123", table, new ActionListener<>() {
            @Override
            public void onResponse(GetFindingsResponse getFindingsResponse) {
                fail("this test should've failed");
            }

            @Override
            public void onFailure(Exception e) {
                assertTrue(e.getMessage().contains("GetDetector failed"));
            }
        });
    }
}<|MERGE_RESOLUTION|>--- conflicted
+++ resolved
@@ -72,11 +72,7 @@
                 null,
                 DetectorMonitorConfig.getFindingsIndex("others_application"),
                 Collections.emptyMap(),
-<<<<<<< HEAD
-                Collections.emptyList(),
-=======
                 emptyList(),
->>>>>>> cfd1bf04
                 false
         );
         GetDetectorResponse getDetectorResponse = new GetDetectorResponse("detector_id123", 1L, RestStatus.OK, detector);
@@ -96,11 +92,7 @@
                 "monitor_id1",
                 "monitor_name1",
                 "test_index1",
-<<<<<<< HEAD
-                List.of(new DocLevelQuery("1", "myQuery", Collections.emptyList(), "fieldA:valABC", List.of())),
-=======
                 List.of(new DocLevelQuery("1","myQuery", emptyList(), "fieldA:valABC", List.of())),
->>>>>>> cfd1bf04
                 Instant.now(),
                 "1234"
         );
@@ -202,11 +194,7 @@
                 null,
                 DetectorMonitorConfig.getFindingsIndex("others_application"),
                 Collections.emptyMap(),
-<<<<<<< HEAD
-                Collections.emptyList(),
-=======
                 emptyList(),
->>>>>>> cfd1bf04
                 false
         );
         GetDetectorResponse getDetectorResponse = new GetDetectorResponse("detector_id123", 1L, RestStatus.OK, detector);
