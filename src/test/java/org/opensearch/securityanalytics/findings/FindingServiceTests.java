--- conflicted
+++ resolved
@@ -37,7 +37,6 @@
 import org.opensearch.test.OpenSearchTestCase;
 
 
-import static java.util.Collections.emptyList;
 import static org.mockito.ArgumentMatchers.any;
 import static org.mockito.ArgumentMatchers.anyString;
 import static org.mockito.ArgumentMatchers.eq;
@@ -72,11 +71,7 @@
                 null,
                 DetectorMonitorConfig.getFindingsIndex("others_application"),
                 Collections.emptyMap(),
-<<<<<<< HEAD
-                emptyList(),
-=======
                 Collections.emptyList(),
->>>>>>> 9c73abf2
                 false
         );
         GetDetectorResponse getDetectorResponse = new GetDetectorResponse("detector_id123", 1L, RestStatus.OK, detector);
@@ -96,11 +91,7 @@
                 "monitor_id1",
                 "monitor_name1",
                 "test_index1",
-<<<<<<< HEAD
-                List.of(new DocLevelQuery("1","myQuery", emptyList(), "fieldA:valABC", List.of())),
-=======
                 List.of(new DocLevelQuery("1", "myQuery", Collections.emptyList(), "fieldA:valABC", List.of())),
->>>>>>> 9c73abf2
                 Instant.now(),
                 "1234"
         );
@@ -202,11 +193,7 @@
                 null,
                 DetectorMonitorConfig.getFindingsIndex("others_application"),
                 Collections.emptyMap(),
-<<<<<<< HEAD
-                emptyList(),
-=======
                 Collections.emptyList(),
->>>>>>> 9c73abf2
                 false
         );
         GetDetectorResponse getDetectorResponse = new GetDetectorResponse("detector_id123", 1L, RestStatus.OK, detector);
