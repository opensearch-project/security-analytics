--- conflicted
+++ resolved
@@ -673,13 +673,12 @@
         return new StringEntity(toJsonString(threatIntelMonitorDto), ContentType.APPLICATION_JSON);
     }
 
-<<<<<<< HEAD
     protected HttpEntity toHttpEntity(IocFinding iocFinding) throws IOException {
         return new StringEntity(toJsonString(iocFinding), ContentType.APPLICATION_JSON);
-=======
+    }
+  
     protected HttpEntity toHttpEntity(TestS3ConnectionRequest testS3ConnectionRequest) throws IOException {
         return new StringEntity(toJsonString(testS3ConnectionRequest), ContentType.APPLICATION_JSON);
->>>>>>> 23a6b6d9
     }
 
     protected RestStatus restStatus(Response response) {
@@ -735,15 +734,14 @@
         return IndexUtilsKt.string(shuffleXContent(threatIntelMonitorDto.toXContent(builder, ToXContent.EMPTY_PARAMS)));
     }
 
-<<<<<<< HEAD
     private String toJsonString(IocFinding iocFinding) throws IOException {
         XContentBuilder builder = XContentFactory.jsonBuilder();
         return IndexUtilsKt.string(shuffleXContent(iocFinding.toXContent(builder, ToXContent.EMPTY_PARAMS)));
-=======
+    }
+  
     private String toJsonString(TestS3ConnectionRequest testS3ConnectionRequest) throws IOException {
         XContentBuilder builder = XContentFactory.jsonBuilder();
         return IndexUtilsKt.string(shuffleXContent(testS3ConnectionRequest.toXContent(builder, ToXContent.EMPTY_PARAMS)));
->>>>>>> 23a6b6d9
     }
 
     private String alertingScheduledJobMappings() {
