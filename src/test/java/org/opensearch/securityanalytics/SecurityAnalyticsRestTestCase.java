/*
 * Copyright OpenSearch Contributors
 * SPDX-License-Identifier: Apache-2.0
 */
package org.opensearch.securityanalytics;

import org.apache.http.HttpHost;
import java.util.ArrayList;
import java.util.function.BiConsumer;
import java.nio.file.Path;
import org.apache.http.Header;
import org.apache.http.HttpEntity;
import org.apache.http.HttpStatus;
import org.apache.http.entity.ContentType;
import org.apache.http.entity.StringEntity;
import org.apache.http.message.BasicHeader;
import org.junit.Assert;
import org.junit.After;
import org.opensearch.action.admin.indices.mapping.get.GetMappingsResponse;
import org.opensearch.action.search.SearchResponse;
import org.opensearch.client.Request;
import org.opensearch.client.RequestOptions;
import org.opensearch.client.Response;
import org.opensearch.client.ResponseException;
import org.opensearch.client.RestClient;
import org.opensearch.client.RestClientBuilder;
import org.opensearch.client.WarningsHandler;
import org.opensearch.cluster.ClusterModule;
import org.opensearch.cluster.metadata.MappingMetadata;
import org.opensearch.common.Strings;
import org.opensearch.common.UUIDs;
import org.opensearch.common.collect.ImmutableOpenMap;
import org.opensearch.common.io.PathUtils;
import org.opensearch.common.settings.Settings;
import org.opensearch.common.xcontent.DeprecationHandler;
import org.opensearch.common.xcontent.NamedXContentRegistry;
import org.opensearch.common.xcontent.ToXContent;
import org.opensearch.common.xcontent.XContentBuilder;
import org.opensearch.common.xcontent.XContentFactory;
import org.opensearch.common.xcontent.XContentParser;
import org.opensearch.common.xcontent.XContentParserUtils;
import org.opensearch.common.xcontent.XContentType;
import org.opensearch.common.xcontent.json.JsonXContent;
import org.opensearch.commons.alerting.model.ScheduledJob;
import org.opensearch.commons.alerting.util.IndexUtilsKt;
import org.opensearch.commons.rest.SecureRestClientBuilder;
import org.opensearch.commons.ConfigConstants;
import org.opensearch.index.IndexSettings;
import org.opensearch.index.mapper.MapperService;
import org.opensearch.rest.RestStatus;
import org.opensearch.search.SearchHit;
import org.opensearch.securityanalytics.action.AlertDto;
import org.opensearch.securityanalytics.action.CreateIndexMappingsRequest;
import org.opensearch.securityanalytics.action.UpdateIndexMappingsRequest;
import org.opensearch.securityanalytics.config.monitors.DetectorMonitorConfig;
import org.opensearch.securityanalytics.model.Detector;
import org.opensearch.securityanalytics.model.Rule;
import org.opensearch.test.rest.OpenSearchRestTestCase;


import java.io.IOException;
import java.net.URI;
import java.net.URISyntaxException;
import java.util.Arrays;
import java.util.Collections;
import java.util.HashMap;
import java.util.List;
import java.util.Locale;
import java.util.Map;
import java.util.stream.Collectors;

import static org.opensearch.action.admin.indices.create.CreateIndexRequest.MAPPINGS;
import static org.opensearch.securityanalytics.TestHelpers.sumAggregationTestRule;
import static org.opensearch.securityanalytics.TestHelpers.productIndexAvgAggRule;
import static org.opensearch.securityanalytics.TestHelpers.windowsIndexMapping;
import static org.opensearch.securityanalytics.util.RuleTopicIndices.ruleTopicIndexSettings;

public class SecurityAnalyticsRestTestCase extends OpenSearchRestTestCase {

    protected void createRuleTopicIndex(String detectorType, String additionalMapping) throws IOException {

        String mappings = "" +
                "  \"_meta\": {" +
                "    \"schema_version\": 1" +
                "  }," +
                "  \"properties\": {" +
                "    \"query\": {" +
                "      \"type\": \"percolator_ext\"" +
                "    }," +
                "    \"monitor_id\": {" +
                "      \"type\": \"text\"" +
                "    }," +
                "    \"index\": {" +
                "      \"type\": \"text\"" +
                "    }" +
                "  }";

        String indexName = DetectorMonitorConfig.getRuleIndex(detectorType);
        createIndex(
                indexName,
                Settings.builder().loadFromSource(ruleTopicIndexSettings(), XContentType.JSON).build(),
                mappings
        );
        // Update mappings
        if (additionalMapping != null) {
            Response response = makeRequest(client(), "PUT", indexName + "/_mapping", Collections.emptyMap(), new StringEntity(additionalMapping), new BasicHeader("Content-Type", "application/json"));
            assertEquals(RestStatus.OK, restStatus(response));
        }
    }

    protected String createDetector(Detector detector) throws IOException {
        Response createResponse = makeRequest(client(), "POST", SecurityAnalyticsPlugin.DETECTOR_BASE_URI, Collections.emptyMap(), toHttpEntity(detector));
        Assert.assertEquals("Create detector failed", RestStatus.CREATED, restStatus(createResponse));

        Map<String, Object> responseBody = asMap(createResponse);

       return responseBody.get("_id").toString();
    }

    protected final List<String> clusterPermissions = List.of(
        "cluster:admin/opensearch/securityanalytics/detector/*",
        "cluster:admin/opendistro/alerting/alerts/*",
        "cluster:admin/opendistro/alerting/findings/*",
        "cluster:admin/opensearch/securityanalytics/mapping/*",
        "cluster:admin/opensearch/securityanalytics/rule/*"
    );

    protected final List<String> indexPermissions = List.of(
        "indices:admin/mappings/get",
        "indices:admin/mapping/put",
        "indices:data/read/search"
    );

    protected static String TEST_HR_ROLE = "hr_role";

    protected String createTestIndex(String index, String mapping) throws IOException {
        createTestIndex(index, mapping, Settings.EMPTY);
        return index;
    }

    protected String createTestIndex(String index, String mapping, Settings settings) throws IOException {
        createIndex(index, settings, mapping);
        return index;
    }

    protected String createTestIndex(RestClient client, String index, String mapping, Settings settings) throws IOException {
        Request request = new Request("PUT", "/" + index);
        String entity = "{\"settings\": " + Strings.toString(settings);
        if (mapping != null) {
            entity = entity + ",\"mappings\" : {" + mapping + "}";
        }

        entity = entity + "}";
        if (!settings.getAsBoolean(IndexSettings.INDEX_SOFT_DELETES_SETTING.getKey(), true)) {
            expectSoftDeletesWarning(request, index);
        }

        request.setJsonEntity(entity);
        client.performRequest(request);
        return index;
    }

    protected String createDocumentWithNFields(int numOfFields) {
        StringBuilder doc = new StringBuilder();
        doc.append("{");
        for(int i = 0; i < numOfFields - 1; i++) {
            doc.append("\"id").append(i).append("\": 5,");
        }
        doc.append("\"last_field\": 100 }");

        return doc.toString();
    }

    protected Response makeRequest(RestClient client, String method, String endpoint, Map<String, String> params,
                                   HttpEntity entity, Header... headers) throws IOException {
        Request request = new Request(method, endpoint);
        RequestOptions.Builder options = RequestOptions.DEFAULT.toBuilder();
        options.setWarningsHandler(WarningsHandler.PERMISSIVE);

        for (Header header: headers) {
            options.addHeader(header.getName(), header.getValue());
        }
        request.setOptions(options.build());
        request.addParameters(params);
        if (entity != null) {
            request.setEntity(entity);
        }
        return client.performRequest(request);
    }

    protected Boolean doesIndexExist(String index) throws IOException {
        Response response = makeRequest(client(), "HEAD", String.format(Locale.getDefault(), "/%s", index), Collections.emptyMap(), null);
        return RestStatus.OK.equals(restStatus(response));
    }

    protected Response executeAlertingMonitor(String monitorId, Map<String, String> params) throws IOException {
        return executeAlertingMonitor(client(), monitorId, params);
    }

    protected Response executeAlertingMonitor(RestClient client, String monitorId, Map<String, String> params) throws IOException {
        return makeRequest(client, "POST", String.format(Locale.getDefault(), "/_plugins/_alerting/monitors/%s/_execute", monitorId), params, null);
    }

    protected List<SearchHit> executeSearch(String index, String request) throws IOException {
        return executeSearch(index, request, true);
    }

    protected List<SearchHit> executeSearch(String index, String request, Boolean refresh) throws IOException {
        if (refresh) {
            refreshIndex(index);
        }

        Response response = makeRequest(client(), "GET", String.format(Locale.getDefault(), "%s/_search", index), Collections.emptyMap(), new StringEntity(request), new BasicHeader("Content-Type", "application/json"));
        Assert.assertEquals("Search failed", RestStatus.OK, restStatus(response));

        SearchResponse searchResponse = SearchResponse.fromXContent(createParser(JsonXContent.jsonXContent, response.getEntity().getContent()));
        return Arrays.asList(searchResponse.getHits().getHits());
    }

    protected SearchResponse executeSearchAndGetResponse(String index, String request, Boolean refresh) throws IOException {
        if (refresh) {
            refreshIndex(index);
        }

        Response response = makeRequest(client(), "GET", String.format(Locale.getDefault(), "%s/_search", index), Collections.emptyMap(), new StringEntity(request), new BasicHeader("Content-Type", "application/json"));
        Assert.assertEquals("Search failed", RestStatus.OK, restStatus(response));

        return SearchResponse.fromXContent(createParser(JsonXContent.jsonXContent, response.getEntity().getContent()));
    }

    protected boolean alertingMonitorExists(String monitorId) throws IOException {
        return alertingMonitorExists(client(), monitorId);
    }

    protected boolean alertingMonitorExists(RestClient client, String monitorId) throws IOException {
        try {
            Response response = makeRequest(client, "GET", String.format(Locale.getDefault(), "/_plugins/_alerting/monitors/%s", monitorId), Collections.emptyMap(), null);
            return response.getStatusLine().getStatusCode() == 200 && asMap(response).get("_id").toString().equals(monitorId);
        } catch (ResponseException ex) {
            return ex.getResponse().getStatusLine().getStatusCode() != 404;
        }
    }

    protected String createDestination() throws IOException {
        String id = UUIDs.base64UUID();
        String randomDestination = "{\"destination\":{\"id\":\"\",\"test_action\":\"dummy\",\"seq_no\":0,\"primary_term\":0,\"type\":\"test_action\",\"schema_version\":0,\"name\":\"test\",\"last_update_time\":" + System.currentTimeMillis() + "}}";

        Response response = indexDocWithAdminClient(ScheduledJob.SCHEDULED_JOBS_INDEX, id, randomDestination);
        Map<String, Object> responseMap = entityAsMap(response);
        return responseMap.get("_id").toString();
    }

    protected void createAlertingMonitorConfigIndex(String mapping) throws IOException {
        if (!doesIndexExist(ScheduledJob.SCHEDULED_JOBS_INDEX)) {
            String mappingHack = mapping == null? alertingScheduledJobMappings(): mapping;
            Settings settings = Settings.builder().put("index.hidden", true).build();
            createTestIndex(ScheduledJob.SCHEDULED_JOBS_INDEX, mappingHack, settings);
        }
    }

    protected Response refreshIndex(String index) throws IOException {
        Response response = makeRequest(client(), "POST", String.format(Locale.getDefault(), "%s/_refresh", index), Collections.emptyMap(), null);
        Assert.assertEquals("Unable to refresh index", RestStatus.OK, restStatus(response));
        return response;
    }

    @SuppressWarnings("unchecked")
    protected List<String> getRandomPrePackagedRules() throws IOException {
        String request = "{\n" +
                "  \"from\": 0\n," +
                "  \"size\": 2000\n," +
                "  \"query\": {\n" +
                "    \"nested\": {\n" +
                "      \"path\": \"rule\",\n" +
                "      \"query\": {\n" +
                "        \"bool\": {\n" +
                "          \"must\": [\n" +
                "            { \"match\": {\"rule.category\": \"" + TestHelpers.randomDetectorType().toLowerCase(Locale.ROOT) + "\"}}\n" +
                "          ]\n" +
                "        }\n" +
                "      }\n" +
                "    }\n" +
                "  }\n" +
                "}";

        Response searchResponse = makeRequest(client(), "POST", String.format(Locale.getDefault(), "%s/_search", SecurityAnalyticsPlugin.RULE_BASE_URI), Collections.singletonMap("pre_packaged", "true"),
                new StringEntity(request), new BasicHeader("Content-Type", "application/json"));
        Assert.assertEquals("Searching rules failed", RestStatus.OK, restStatus(searchResponse));

        Map<String, Object> responseBody = asMap(searchResponse);
        List<Map<String, Object>> hits = ((List<Map<String, Object>>) ((Map<String, Object>) responseBody.get("hits")).get("hits"));
        return hits.stream().map(hit -> hit.get("_id").toString()).collect(Collectors.toList());
    }

    protected List<String> createAggregationRules () throws IOException {
        return new ArrayList<>(Arrays.asList(createRule(productIndexAvgAggRule()), createRule(sumAggregationTestRule())));
    }

    protected String createRule(String rule) throws IOException {
        Response createResponse = makeRequest(client(), "POST", SecurityAnalyticsPlugin.RULE_BASE_URI, Collections.singletonMap("category", "test_windows"),
            new StringEntity(rule), new BasicHeader("Content-Type", "application/json"));
        Assert.assertEquals("Create rule failed", RestStatus.CREATED, restStatus(createResponse));
        Map<String, Object> responseBody = asMap(createResponse);
        return responseBody.get("_id").toString();
    }

    protected List<String> getPrePackagedRules(String ruleCategory) throws IOException {
        String request = "{\n" +
                "  \"from\": 0\n," +
                "  \"size\": 2000\n," +
                "  \"query\": {\n" +
                "    \"nested\": {\n" +
                "      \"path\": \"rule\",\n" +
                "      \"query\": {\n" +
                "        \"bool\": {\n" +
                "          \"must\": [\n" +
                "            { \"match\": {\"rule.category\": \"" + ruleCategory + "\"}}\n" +
                "          ]\n" +
                "        }\n" +
                "      }\n" +
                "    }\n" +
                "  }\n" +
                "}";

        Response searchResponse = makeRequest(client(), "POST", String.format(Locale.getDefault(), "%s/_search", SecurityAnalyticsPlugin.RULE_BASE_URI), Collections.singletonMap("pre_packaged", "true"),
                new StringEntity(request), new BasicHeader("Content-Type", "application/json"));
        Assert.assertEquals("Searching rules failed", RestStatus.OK, restStatus(searchResponse));

        Map<String, Object> responseBody = asMap(searchResponse);
        List<Map<String, Object>> hits = ((List<Map<String, Object>>) ((Map<String, Object>) responseBody.get("hits")).get("hits"));
        return hits.stream().map(hit -> hit.get("_id").toString()).collect(Collectors.toList());
    }

    protected Response indexDoc(String index, String id, String doc) throws IOException {
        return indexDoc(client(), index, id, doc, true);
    }

    protected Response indexDoc(RestClient client, String index, String id, String doc, Boolean refresh) throws IOException {
        StringEntity requestBody = new StringEntity(doc, ContentType.APPLICATION_JSON);
        Map<String, String> params = refresh? Map.of("refresh", "true"): Collections.emptyMap();
        Response response = makeRequest(client, "PUT", String.format(Locale.getDefault(), "%s/_doc/%s", index, id), params, requestBody);

        Assert.assertTrue(String.format(Locale.getDefault(), "Unable to index doc: '%s...' to index: '%s'", doc.substring(0, 15), index), List.of(RestStatus.OK, RestStatus.CREATED).contains(restStatus(response)));
        return response;
    }

    protected Response indexDocWithAdminClient(String index, String id, String doc) throws IOException {
        return indexDoc(adminClient(), index, id, doc, true);
    }

    public static GetMappingsResponse executeGetMappingsRequest(String indexName) throws IOException {

        Request getMappingsRequest = new Request("GET", indexName + "/_mapping");
        Response response = client().performRequest(getMappingsRequest);

        XContentParser parser = JsonXContent.jsonXContent.createParser(
                new NamedXContentRegistry(ClusterModule.getNamedXWriteables()),
                DeprecationHandler.THROW_UNSUPPORTED_OPERATION,
                response.getEntity().getContent()
        );
        if (parser.currentToken() == null) {
            parser.nextToken();
        }

        XContentParserUtils.ensureExpectedToken(parser.currentToken(), XContentParser.Token.START_OBJECT, parser);

        Map<String, Object> parts = parser.map();

        Map<String, MappingMetadata> mappings = new HashMap<>();
        for (Map.Entry<String, Object> entry : parts.entrySet()) {
            String _indexName = entry.getKey();
            assert entry.getValue() instanceof Map : "expected a map as type mapping, but got: " + entry.getValue().getClass();

            @SuppressWarnings("unchecked") final Map<String, Object> fieldMappings = (Map<String, Object>) ((Map<String, ?>) entry.getValue()).get(
                    MAPPINGS.getPreferredName()
            );

            mappings.put(_indexName, new MappingMetadata(MapperService.SINGLE_MAPPING_NAME, fieldMappings));
        }
        ImmutableOpenMap<String, MappingMetadata> immutableMappingsMap =
                new ImmutableOpenMap.Builder<String, MappingMetadata>().putAll(mappings).build();
        return new GetMappingsResponse(immutableMappingsMap);
    }

    public Response searchAlertingFindings(Map<String, String> params) throws IOException {
        String baseEndpoint = "/_plugins/_alerting/findings/_search";
        if (params.size() > 0) {
            baseEndpoint += "?";
        }

        for (Map.Entry<String, String> param: params.entrySet()) {
            baseEndpoint += String.format(Locale.getDefault(), "%s=%s&", param.getKey(), param.getValue());
        }

        Response response = makeRequest(client(), "GET", baseEndpoint, params, null);
        Assert.assertEquals("Unable to retrieve findings", RestStatus.OK, restStatus(response));
        return response;
    }

    public static SearchResponse executeSearchRequest(String indexName, String queryJson) throws IOException {

        Request request = new Request("GET", indexName + "/_search");
        request.setJsonEntity(queryJson);
        Response response = client().performRequest(request);

        XContentParser parser = JsonXContent.jsonXContent.createParser(
                new NamedXContentRegistry(ClusterModule.getNamedXWriteables()),
                DeprecationHandler.THROW_UNSUPPORTED_OPERATION,
                response.getEntity().getContent()
        );
        return SearchResponse.fromXContent(parser);
    }

    public static SearchResponse executeSearchRequest(RestClient client, String indexName, String queryJson) throws IOException {

        Request request = new Request("GET", indexName + "/_search");
        request.setJsonEntity(queryJson);
        Response response = client.performRequest(request);

        XContentParser parser = JsonXContent.jsonXContent.createParser(
            new NamedXContentRegistry(ClusterModule.getNamedXWriteables()),
            DeprecationHandler.THROW_UNSUPPORTED_OPERATION,
            response.getEntity().getContent()
        );
        return SearchResponse.fromXContent(parser);
    }

    protected HttpEntity toHttpEntity(Detector detector) throws IOException {
        return new StringEntity(toJsonString(detector), ContentType.APPLICATION_JSON);
    }

    protected HttpEntity toHttpEntity(Rule rule) throws IOException {
        return new StringEntity(toJsonString(rule), ContentType.APPLICATION_JSON);
    }

    protected HttpEntity toHttpEntity(CreateIndexMappingsRequest request) throws IOException {
        return new StringEntity(toJsonString(request), ContentType.APPLICATION_JSON);
    }

    protected HttpEntity toHttpEntity(UpdateIndexMappingsRequest request) throws IOException {
        return new StringEntity(toJsonString(request), ContentType.APPLICATION_JSON);
    }

    protected RestStatus restStatus(Response response) {
        return RestStatus.fromCode(response.getStatusLine().getStatusCode());
    }

    protected Map<String, Object> asMap(Response response) throws IOException {
        return entityAsMap(response);
    }

    private String toJsonString(Detector detector) throws IOException {
        XContentBuilder builder = XContentFactory.jsonBuilder();
        return IndexUtilsKt.string(shuffleXContent(detector.toXContent(builder, ToXContent.EMPTY_PARAMS)));
    }

    private String toJsonString(Rule rule) throws IOException {
        XContentBuilder builder = XContentFactory.jsonBuilder();
        return IndexUtilsKt.string(shuffleXContent(rule.toXContent(builder, ToXContent.EMPTY_PARAMS)));
    }

    private String toJsonString(CreateIndexMappingsRequest request) throws IOException {
        XContentBuilder builder = XContentFactory.jsonBuilder();
        return IndexUtilsKt.string(shuffleXContent(request.toXContent(builder, ToXContent.EMPTY_PARAMS)));
    }

    private String toJsonString(UpdateIndexMappingsRequest request) throws IOException {
        XContentBuilder builder = XContentFactory.jsonBuilder();
        return IndexUtilsKt.string(shuffleXContent(request.toXContent(builder, ToXContent.EMPTY_PARAMS)));
    }

    private String alertingScheduledJobMappings() {
        return "  \"_meta\" : {\n" +
                "    \"schema_version\": 5\n" +
                "  },\n" +
                "  \"properties\": {\n" +
                "    \"monitor\": {\n" +
                "      \"dynamic\": \"false\",\n" +
                "      \"properties\": {\n" +
                "        \"schema_version\": {\n" +
                "          \"type\": \"integer\"\n" +
                "        },\n" +
                "        \"name\": {\n" +
                "          \"type\": \"text\",\n" +
                "          \"fields\": {\n" +
                "            \"keyword\": {\n" +
                "              \"type\": \"keyword\",\n" +
                "              \"ignore_above\": 256\n" +
                "            }\n" +
                "          }\n" +
                "        },\n" +
                "        \"monitor_type\": {\n" +
                "          \"type\": \"keyword\"\n" +
                "        },\n" +
                "        \"user\": {\n" +
                "          \"properties\": {\n" +
                "            \"name\": {\n" +
                "              \"type\": \"text\",\n" +
                "              \"fields\": {\n" +
                "                \"keyword\": {\n" +
                "                  \"type\": \"keyword\",\n" +
                "                  \"ignore_above\": 256\n" +
                "                }\n" +
                "              }\n" +
                "            },\n" +
                "            \"backend_roles\": {\n" +
                "              \"type\" : \"text\",\n" +
                "              \"fields\" : {\n" +
                "                \"keyword\" : {\n" +
                "                  \"type\" : \"keyword\"\n" +
                "                }\n" +
                "              }\n" +
                "            },\n" +
                "            \"roles\": {\n" +
                "              \"type\" : \"text\",\n" +
                "              \"fields\" : {\n" +
                "                \"keyword\" : {\n" +
                "                  \"type\" : \"keyword\"\n" +
                "                }\n" +
                "              }\n" +
                "            },\n" +
                "            \"custom_attribute_names\": {\n" +
                "              \"type\" : \"text\",\n" +
                "              \"fields\" : {\n" +
                "                \"keyword\" : {\n" +
                "                  \"type\" : \"keyword\"\n" +
                "                }\n" +
                "              }\n" +
                "            }\n" +
                "          }\n" +
                "        },\n" +
                "        \"type\": {\n" +
                "          \"type\": \"keyword\"\n" +
                "        },\n" +
                "        \"enabled\": {\n" +
                "          \"type\": \"boolean\"\n" +
                "        },\n" +
                "        \"enabled_time\": {\n" +
                "          \"type\": \"date\",\n" +
                "          \"format\": \"strict_date_time||epoch_millis\"\n" +
                "        },\n" +
                "        \"last_update_time\": {\n" +
                "          \"type\": \"date\",\n" +
                "          \"format\": \"strict_date_time||epoch_millis\"\n" +
                "        },\n" +
                "        \"schedule\": {\n" +
                "          \"properties\": {\n" +
                "            \"period\": {\n" +
                "              \"properties\": {\n" +
                "                \"interval\": {\n" +
                "                  \"type\": \"integer\"\n" +
                "                },\n" +
                "                \"unit\": {\n" +
                "                  \"type\": \"keyword\"\n" +
                "                }\n" +
                "              }\n" +
                "            },\n" +
                "            \"cron\": {\n" +
                "              \"properties\": {\n" +
                "                \"expression\": {\n" +
                "                  \"type\": \"text\"\n" +
                "                },\n" +
                "                \"timezone\": {\n" +
                "                  \"type\": \"keyword\"\n" +
                "                }\n" +
                "              }\n" +
                "            }\n" +
                "          }\n" +
                "        },\n" +
                "        \"inputs\": {\n" +
                "          \"type\": \"nested\",\n" +
                "          \"properties\": {\n" +
                "            \"search\": {\n" +
                "              \"properties\": {\n" +
                "                \"indices\": {\n" +
                "                  \"type\": \"text\",\n" +
                "                  \"fields\": {\n" +
                "                    \"keyword\": {\n" +
                "                      \"type\": \"keyword\",\n" +
                "                      \"ignore_above\": 256\n" +
                "                    }\n" +
                "                  }\n" +
                "                },\n" +
                "                \"query\": {\n" +
                "                  \"type\": \"object\",\n" +
                "                  \"enabled\": false\n" +
                "                }\n" +
                "              }\n" +
                "            }\n" +
                "          }\n" +
                "        },\n" +
                "        \"data_sources\": {\n" +
                "          \"properties\": {\n" +
                "            \"alerts_index\": {\n" +
                "              \"type\": \"text\",\n" +
                "              \"fields\": {\n" +
                "                \"keyword\": {\n" +
                "                  \"type\": \"keyword\",\n" +
                "                  \"ignore_above\": 256\n" +
                "                }\n" +
                "              }\n" +
                "            },\n" +
                "            \"findings_index\": {\n" +
                "              \"type\": \"text\",\n" +
                "              \"fields\": {\n" +
                "                \"keyword\": {\n" +
                "                  \"type\": \"keyword\",\n" +
                "                  \"ignore_above\": 256\n" +
                "                }\n" +
                "              }\n" +
                "            },\n" +
                "            \"query_index\": {\n" +
                "              \"type\": \"text\",\n" +
                "              \"fields\": {\n" +
                "                \"keyword\": {\n" +
                "                  \"type\": \"keyword\",\n" +
                "                  \"ignore_above\": 256\n" +
                "                }\n" +
                "              }\n" +
                "            },\n" +
                "            \"query_index_mapping\": {\n" +
                "              \"type\": \"text\",\n" +
                "              \"fields\": {\n" +
                "                \"keyword\": {\n" +
                "                  \"type\": \"keyword\",\n" +
                "                  \"ignore_above\": 256\n" +
                "                }\n" +
                "              }\n" +
                "            }\n" +
                "          }\n" +
                "        },\n" +
                "        \"group_by_fields\": {\n" +
                "          \"type\": \"text\",\n" +
                "          \"fields\": {\n" +
                "            \"keyword\": {\n" +
                "              \"type\": \"keyword\",\n" +
                "              \"ignore_above\": 256\n" +
                "            }\n" +
                "          }\n" +
                "        },\n" +
                "        \"triggers\": {\n" +
                "          \"type\": \"nested\",\n" +
                "          \"properties\": {\n" +
                "            \"name\": {\n" +
                "              \"type\": \"text\",\n" +
                "              \"fields\": {\n" +
                "                \"keyword\": {\n" +
                "                  \"type\": \"keyword\",\n" +
                "                  \"ignore_above\": 256\n" +
                "                }\n" +
                "              }\n" +
                "            },\n" +
                "            \"min_time_between_executions\": {\n" +
                "              \"type\": \"integer\"\n" +
                "            },\n" +
                "            \"condition\": {\n" +
                "              \"type\": \"object\",\n" +
                "              \"enabled\": false\n" +
                "            },\n" +
                "            \"actions\": {\n" +
                "              \"type\": \"nested\",\n" +
                "              \"properties\": {\n" +
                "                \"name\": {\n" +
                "                  \"type\": \"text\",\n" +
                "                  \"fields\": {\n" +
                "                    \"keyword\": {\n" +
                "                      \"type\": \"keyword\",\n" +
                "                      \"ignore_above\": 256\n" +
                "                    }\n" +
                "                  }\n" +
                "                },\n" +
                "                \"destination_id\": {\n" +
                "                  \"type\": \"keyword\"\n" +
                "                },\n" +
                "                \"subject_template\": {\n" +
                "                  \"type\": \"object\",\n" +
                "                  \"enabled\": false\n" +
                "                },\n" +
                "                \"message_template\": {\n" +
                "                  \"type\": \"object\",\n" +
                "                  \"enabled\": false\n" +
                "                },\n" +
                "                \"throttle_enabled\": {\n" +
                "                  \"type\": \"boolean\"\n" +
                "                },\n" +
                "                \"throttle\": {\n" +
                "                  \"properties\": {\n" +
                "                    \"value\": {\n" +
                "                      \"type\": \"integer\"\n" +
                "                    },\n" +
                "                    \"unit\": {\n" +
                "                      \"type\": \"keyword\"\n" +
                "                    }\n" +
                "                  }\n" +
                "                }\n" +
                "              }\n" +
                "            },\n" +
                "            \"query_level_trigger\": {\n" +
                "              \"properties\": {\n" +
                "                \"name\": {\n" +
                "                  \"type\": \"text\",\n" +
                "                  \"fields\": {\n" +
                "                    \"keyword\": {\n" +
                "                      \"type\": \"keyword\",\n" +
                "                      \"ignore_above\": 256\n" +
                "                    }\n" +
                "                  }\n" +
                "                },\n" +
                "                \"min_time_between_executions\": {\n" +
                "                  \"type\": \"integer\"\n" +
                "                },\n" +
                "                \"condition\": {\n" +
                "                  \"type\": \"object\",\n" +
                "                  \"enabled\": false\n" +
                "                },\n" +
                "                \"actions\": {\n" +
                "                  \"type\": \"nested\",\n" +
                "                  \"properties\": {\n" +
                "                    \"name\": {\n" +
                "                      \"type\": \"text\",\n" +
                "                      \"fields\": {\n" +
                "                        \"keyword\": {\n" +
                "                          \"type\": \"keyword\",\n" +
                "                          \"ignore_above\": 256\n" +
                "                        }\n" +
                "                      }\n" +
                "                    },\n" +
                "                    \"destination_id\": {\n" +
                "                      \"type\": \"keyword\"\n" +
                "                    },\n" +
                "                    \"subject_template\": {\n" +
                "                      \"type\": \"object\",\n" +
                "                      \"enabled\": false\n" +
                "                    },\n" +
                "                    \"message_template\": {\n" +
                "                      \"type\": \"object\",\n" +
                "                      \"enabled\": false\n" +
                "                    },\n" +
                "                    \"throttle_enabled\": {\n" +
                "                      \"type\": \"boolean\"\n" +
                "                    },\n" +
                "                    \"throttle\": {\n" +
                "                      \"properties\": {\n" +
                "                        \"value\": {\n" +
                "                          \"type\": \"integer\"\n" +
                "                        },\n" +
                "                        \"unit\": {\n" +
                "                          \"type\": \"keyword\"\n" +
                "                        }\n" +
                "                      }\n" +
                "                    }\n" +
                "                  }\n" +
                "                }\n" +
                "              }\n" +
                "            }\n" +
                "          }\n" +
                "        },\n" +
                "        \"ui_metadata\": {\n" +
                "          \"type\": \"object\",\n" +
                "          \"enabled\": false\n" +
                "        }\n" +
                "      }\n" +
                "    },\n" +
                "    \"destination\": {\n" +
                "      \"dynamic\": \"false\",\n" +
                "      \"properties\": {\n" +
                "        \"schema_version\": {\n" +
                "          \"type\": \"integer\"\n" +
                "        },\n" +
                "        \"name\": {\n" +
                "          \"type\": \"text\",\n" +
                "          \"fields\": {\n" +
                "            \"keyword\": {\n" +
                "              \"type\": \"keyword\",\n" +
                "              \"ignore_above\": 256\n" +
                "            }\n" +
                "          }\n" +
                "        },\n" +
                "        \"user\": {\n" +
                "          \"properties\": {\n" +
                "            \"name\": {\n" +
                "              \"type\": \"text\",\n" +
                "              \"fields\": {\n" +
                "                \"keyword\": {\n" +
                "                  \"type\": \"keyword\",\n" +
                "                  \"ignore_above\": 256\n" +
                "                }\n" +
                "              }\n" +
                "            },\n" +
                "            \"backend_roles\": {\n" +
                "              \"type\" : \"text\",\n" +
                "              \"fields\" : {\n" +
                "                \"keyword\" : {\n" +
                "                  \"type\" : \"keyword\"\n" +
                "                }\n" +
                "              }\n" +
                "            },\n" +
                "            \"roles\": {\n" +
                "              \"type\" : \"text\",\n" +
                "              \"fields\" : {\n" +
                "                \"keyword\" : {\n" +
                "                  \"type\" : \"keyword\"\n" +
                "                }\n" +
                "              }\n" +
                "            },\n" +
                "            \"custom_attribute_names\": {\n" +
                "              \"type\" : \"text\",\n" +
                "              \"fields\" : {\n" +
                "                \"keyword\" : {\n" +
                "                  \"type\" : \"keyword\"\n" +
                "                }\n" +
                "              }\n" +
                "            }\n" +
                "          }\n" +
                "        },\n" +
                "        \"type\": {\n" +
                "          \"type\": \"keyword\"\n" +
                "        },\n" +
                "        \"last_update_time\": {\n" +
                "          \"type\": \"date\",\n" +
                "          \"format\": \"strict_date_time||epoch_millis\"\n" +
                "        },\n" +
                "        \"chime\": {\n" +
                "          \"properties\": {\n" +
                "            \"url\": {\n" +
                "              \"type\": \"text\",\n" +
                "              \"fields\": {\n" +
                "                \"keyword\": {\n" +
                "                  \"type\": \"keyword\",\n" +
                "                  \"ignore_above\": 256\n" +
                "                }\n" +
                "              }\n" +
                "            }\n" +
                "          }\n" +
                "        },\n" +
                "        \"slack\": {\n" +
                "          \"properties\": {\n" +
                "            \"url\": {\n" +
                "              \"type\": \"text\",\n" +
                "              \"fields\": {\n" +
                "                \"keyword\": {\n" +
                "                  \"type\": \"keyword\",\n" +
                "                  \"ignore_above\": 256\n" +
                "                }\n" +
                "              }\n" +
                "            }\n" +
                "          }\n" +
                "        },\n" +
                "        \"custom_webhook\": {\n" +
                "          \"properties\": {\n" +
                "            \"url\": {\n" +
                "              \"type\": \"text\",\n" +
                "              \"fields\": {\n" +
                "                \"keyword\": {\n" +
                "                  \"type\": \"keyword\",\n" +
                "                  \"ignore_above\": 256\n" +
                "                }\n" +
                "              }\n" +
                "            },\n" +
                "            \"scheme\": {\n" +
                "              \"type\": \"keyword\"\n" +
                "            },\n" +
                "            \"host\": {\n" +
                "              \"type\": \"text\"\n" +
                "            },\n" +
                "            \"port\": {\n" +
                "              \"type\": \"integer\"\n" +
                "            },\n" +
                "            \"path\": {\n" +
                "              \"type\": \"keyword\"\n" +
                "            },\n" +
                "            \"query_params\": {\n" +
                "              \"type\": \"object\",\n" +
                "              \"enabled\": false\n" +
                "            },\n" +
                "            \"header_params\": {\n" +
                "              \"type\": \"object\",\n" +
                "              \"enabled\": false\n" +
                "            },\n" +
                "            \"username\": {\n" +
                "              \"type\": \"text\"\n" +
                "            },\n" +
                "            \"password\": {\n" +
                "              \"type\": \"text\"\n" +
                "            }\n" +
                "          }\n" +
                "        },\n" +
                "        \"email\": {\n" +
                "          \"properties\": {\n" +
                "            \"email_account_id\": {\n" +
                "              \"type\": \"keyword\"\n" +
                "            },\n" +
                "            \"recipients\": {\n" +
                "              \"type\": \"nested\",\n" +
                "              \"properties\": {\n" +
                "                \"type\": {\n" +
                "                  \"type\": \"keyword\"\n" +
                "                },\n" +
                "                \"email_group_id\": {\n" +
                "                  \"type\": \"keyword\"\n" +
                "                },\n" +
                "                \"email\": {\n" +
                "                  \"type\": \"text\"\n" +
                "                }\n" +
                "              }\n" +
                "            }\n" +
                "          }\n" +
                "        }\n" +
                "      }\n" +
                "    },\n" +
                "    \"email_account\": {\n" +
                "      \"properties\": {\n" +
                "        \"name\": {\n" +
                "          \"type\": \"text\",\n" +
                "          \"fields\": {\n" +
                "            \"keyword\": {\n" +
                "              \"type\": \"keyword\",\n" +
                "              \"ignore_above\": 256\n" +
                "            }\n" +
                "          }\n" +
                "        },\n" +
                "        \"host\": {\n" +
                "          \"type\": \"text\"\n" +
                "        },\n" +
                "        \"port\": {\n" +
                "          \"type\": \"integer\"\n" +
                "        },\n" +
                "        \"method\": {\n" +
                "          \"type\": \"text\"\n" +
                "        },\n" +
                "        \"from\": {\n" +
                "          \"type\": \"text\"\n" +
                "        }\n" +
                "      }\n" +
                "    },\n" +
                "    \"email_group\": {\n" +
                "      \"properties\": {\n" +
                "        \"name\": {\n" +
                "          \"type\": \"text\",\n" +
                "          \"fields\": {\n" +
                "            \"keyword\": {\n" +
                "              \"type\": \"keyword\",\n" +
                "              \"ignore_above\": 256\n" +
                "            }\n" +
                "          }\n" +
                "        },\n" +
                "        \"emails\": {\n" +
                "          \"type\": \"nested\",\n" +
                "          \"properties\": {\n" +
                "            \"email\": {\n" +
                "              \"type\": \"text\"\n" +
                "            }\n" +
                "          }\n" +
                "        }\n" +
                "      }\n" +
                "    },\n" +
                "    \"metadata\" : {\n" +
                "      \"properties\": {\n" +
                "        \"monitor_id\": {\n" +
                "          \"type\": \"keyword\"\n" +
                "        },\n" +
                "        \"last_action_execution_times\": {\n" +
                "          \"type\": \"nested\",\n" +
                "          \"properties\": {\n" +
                "            \"action_id\": {\n" +
                "              \"type\": \"keyword\"\n" +
                "            },\n" +
                "            \"execution_time\": {\n" +
                "              \"type\": \"date\",\n" +
                "              \"format\": \"strict_date_time||epoch_millis\"\n" +
                "            }\n" +
                "          }\n" +
                "        },\n" +
                "        \"last_run_context\": {\n" +
                "          \"type\": \"object\",\n" +
                "          \"enabled\": false\n" +
                "        }\n" +
                "      }\n" +
                "    }\n" +
                "  }";
    }

    protected boolean isHttps() {
        return Boolean.parseBoolean(System.getProperty("https", "false"));
    }

    protected boolean securityEnabled() {
        return Boolean.parseBoolean(System.getProperty("https", "false"));
    }

    @Override
    protected String getProtocol() {
        if (isHttps()) {
            return "https";
        } else {
            return "http";
        }
    }

    @Override
    protected Settings restAdminSettings() {

        return Settings
                .builder()
                .put("http.port", 9200)
                .put(ConfigConstants.OPENSEARCH_SECURITY_SSL_HTTP_ENABLED, isHttps())
                .put(ConfigConstants.OPENSEARCH_SECURITY_SSL_HTTP_PEMCERT_FILEPATH, "sample.pem")
                .put(ConfigConstants.OPENSEARCH_SECURITY_SSL_HTTP_KEYSTORE_FILEPATH, "test-kirk.jks")
                .put(ConfigConstants.OPENSEARCH_SECURITY_SSL_HTTP_KEYSTORE_PASSWORD, "changeit")
                .put(ConfigConstants.OPENSEARCH_SECURITY_SSL_HTTP_KEYSTORE_KEYPASSWORD, "changeit")
                .build();
    }



    @Override
    protected RestClient buildClient(Settings settings, HttpHost[] hosts) throws IOException
    {
        if (securityEnabled()) {
            String keystore = settings.get(ConfigConstants.OPENSEARCH_SECURITY_SSL_HTTP_KEYSTORE_FILEPATH);
            if  (keystore != null) {
                // create adminDN (super-admin) client
                //log.info("keystore not null");
                URI uri = null;
                try {
                    uri = SecurityAnalyticsRestTestCase.class.getClassLoader().getResource("sample.pem").toURI();
                }
                catch(URISyntaxException e) {
                    return null;
                }
                Path configPath = PathUtils.get(uri).getParent().toAbsolutePath();
                return new SecureRestClientBuilder(settings, configPath).setSocketTimeout(60000).build();
            }
            else {
                // create client with passed user
                String userName = System.getProperty("user");
                String password = System.getProperty("password");
                return new SecureRestClientBuilder(hosts, isHttps(), userName, password).setSocketTimeout(60000).build();
            }
        }
        else {
            RestClientBuilder builder = RestClient.builder(hosts);
            configureClient(builder, settings);
            builder.setStrictDeprecationMode(true);
            return builder.build();
        }

    }

    protected void createIndexRole(String name, List<String> clusterPermissions, List<String> indexPermission, List<String> indexPatterns) throws IOException {
        Response response;
        try {
            response = client().performRequest(new Request("GET", String.format(Locale.getDefault(), "/_plugins/_security/api/roles/%s", name)));
        } catch (ResponseException ex) {
            response = ex.getResponse();
        }
        // Role already exists
        if(response.getStatusLine().getStatusCode() == RestStatus.OK.getStatus()) {
            return;
        }

        Request request = new Request("PUT", String.format(Locale.getDefault(), "/_plugins/_security/api/roles/%s", name));
        String clusterPermissionsStr = clusterPermissions.stream().map(p -> "\"" + p + "\"").collect(Collectors.joining(","));
        String indexPermissionsStr = indexPermission.stream().map(p -> "\"" + p + "\"").collect(Collectors.joining(","));
        String indexPatternsStr = indexPatterns.stream().map(p -> "\"" + p + "\"").collect(Collectors.joining(","));

        String entity = "{\n" +
            "\"cluster_permissions\": [\n" +
            "" + clusterPermissionsStr + "\n" +
            "], \n" +
            "\"index_permissions\": [\n" +
                "{" +
                    "\"fls\": [], " +
                    "\"masked_fields\": [], " +
                    "\"allowed_actions\": [" + indexPermissionsStr + "], " +
                    "\"index_patterns\": [" + indexPatternsStr + "]" +
                "}" +
            "], " +
            "\"tenant_permissions\": []" +
            "}";

        request.setJsonEntity(entity);
        client().performRequest(request);
    }

    protected void createCustomRole(String name, String clusterPermissions) throws IOException {
        Request request = new Request("PUT", String.format(Locale.getDefault(), "/_plugins/_security/api/roles/%s", name));
        String entity = "{\n" +
                "\"cluster_permissions\": [\n" +
                "\"" + clusterPermissions + "\"\n" +
                "]\n" +
                "}";
        request.setJsonEntity(entity);
        client().performRequest(request);
    }

    public void  createUser(String name, String passwd, String[] backendRoles) throws IOException {
        Request request = new Request("PUT", String.format(Locale.getDefault(), "/_plugins/_security/api/internalusers/%s", name));
        String broles = String.join(",", backendRoles);
        //String roles = String.join(",", customRoles);
        String entity = " {\n" +
                "\"password\": \"" + passwd + "\",\n" +
                "\"backend_roles\": [\"" + broles + "\"],\n" +
                "\"attributes\": {\n" +
                "}} ";
        request.setJsonEntity(entity);
        client().performRequest(request);
    }

    protected void  createUserRolesMapping(String role, String[] users) throws IOException {
        Request request = new Request("PUT", String.format(Locale.getDefault(), "/_plugins/_security/api/rolesmapping/%s", role));
        String usersArr= String.join(",", users);
        String entity = "{\n" +
                "  \"backend_roles\" : [  ],\n" +
                "  \"hosts\" : [  ],\n" +
                "\"users\": [\"" + usersArr + "\"]\n" +
                "}";
        request.setJsonEntity(entity);
        client().performRequest(request);
    }

    protected void  enableOrDisableFilterBy(String trueOrFalse) throws IOException {
        Request request = new Request("PUT", "_cluster/settings");
        String entity = "{\"persistent\":{\"plugins.security_analytics.filter_by_backend_roles\" : " + trueOrFalse + "}}";
        request.setJsonEntity(entity);
        client().performRequest(request);
    }

    protected void  createUserWithDataAndCustomRole(String userName, String userPasswd, String roleName, String[] backendRoles, String clusterPermissions ) throws IOException {
        String[] users = {userName};
        createUser(userName, userPasswd, backendRoles);
        createCustomRole(roleName, clusterPermissions);
        createUserRolesMapping(roleName, users);
    }

    protected void  createUserWithDataAndCustomRole(String userName, String userPasswd, String roleName, String[] backendRoles, List<String> clusterPermissions, List<String> indexPermissions, List<String> indexPatterns) throws IOException {
        String[] users = {userName};
        createUser(userName, userPasswd, backendRoles);
        createIndexRole(roleName, clusterPermissions, indexPermissions, indexPatterns);
        createUserRolesMapping(roleName, users);
    }

    protected void  createUserWithData(String userName, String userPasswd, String roleName, String[] backendRoles ) throws IOException {
        String[] users = {userName};
        createUser(userName, userPasswd, backendRoles);
        createUserRolesMapping(roleName, users);
    }

    public void createUserWithTestData(String user, String index, String role, String [] backendRoles, List<String> indexPermissions) throws IOException{
        String[] users = {user};
        createUser(user, user, backendRoles);
        createTestIndex(client(), index, windowsIndexMapping(), Settings.EMPTY);
        createIndexRole(role, Collections.emptyList(), indexPermissions, List.of(index));
        createUserRolesMapping(role, users);
    }

    protected void deleteUser(String name) throws IOException {
        Request request = new Request("DELETE", String.format(Locale.getDefault(), "/_plugins/_security/api/internalusers/%s", name));
        client().performRequest(request);
    }

    protected void tryDeletingRole(String name) throws IOException{
        Response response;
        try {
            response = client().performRequest(new Request("GET", String.format(Locale.getDefault(), "/_plugins/_security/api/roles/%s", name)));
        } catch (ResponseException ex) {
            response = ex.getResponse();
        }
        // Role already exists
        if(response.getStatusLine().getStatusCode() == RestStatus.OK.getStatus()) {
            Request request = new Request("DELETE", String.format(Locale.getDefault(), "/_plugins/_security/api/roles/%s", name));
            client().performRequest(request);
        }
    }

    @Override
    protected boolean preserveIndicesUponCompletion() {
        return true;
    }

    boolean preserveODFEIndicesAfterTest() {
        return false;
    }

    @After
    protected void wipeAllODFEIndices()  throws IOException {
        if (preserveODFEIndicesAfterTest()) return;

        Response response = client().performRequest(new Request("GET", "/_cat/indices?format=json&expand_wildcards=all"));

        XContentType xContentType = XContentType.fromMediaType(response.getEntity().getContentType().getValue());
        XContentParser parser = xContentType.xContent().createParser(
                NamedXContentRegistry.EMPTY, DeprecationHandler.THROW_UNSUPPORTED_OPERATION,
                response.getEntity().getContent()
        );


        for (Object index : parser.list()) {
            Map<String, Object> jsonObject = (Map<String, Object>) index;

            String indexName = jsonObject.get("index").toString();
            // .opendistro_security isn't allowed to delete from cluster
            if (!".opendistro_security".equals(indexName)) {
                Request request = new Request("DELETE", String.format(Locale.getDefault(), "/%s", indexName));
                // TODO: remove PERMISSIVE option after moving system index access to REST API call
                RequestOptions.Builder options = RequestOptions.DEFAULT.toBuilder();
                options.setWarningsHandler(WarningsHandler.PERMISSIVE);
                request.setOptions(options.build());
                adminClient().performRequest(request);
            }
        }
    }



    public List<String> getAlertIndices(String detectorType) throws IOException {
        Response response = client().performRequest(new Request("GET", "/_cat/indices/" + DetectorMonitorConfig.getAllAlertsIndicesPattern(detectorType) + "?format=json"));
        XContentParser xcp = createParser(XContentType.JSON.xContent(), response.getEntity().getContent());
        List<Object> responseList = xcp.list();
        List<String> indices = new ArrayList<>();
        for (Object o : responseList) {
            if (o instanceof Map) {
                ((Map<?, ?>) o).forEach((BiConsumer<Object, Object>)
                    (o1, o2) -> {
                    if (o1.equals("index")) {
                        indices.add((String) o2);
                    }
                });
            }
        }
        return indices;
    }

    public List<String> getQueryIndices(String detectorType) throws IOException {
        Response response = client().performRequest(new Request("GET", "/_cat/indices/" + DetectorMonitorConfig.getRuleIndex(detectorType) + "*?format=json"));
        XContentParser xcp = createParser(XContentType.JSON.xContent(), response.getEntity().getContent());
        List<Object> responseList = xcp.list();
        List<String> indices = new ArrayList<>();
        for (Object o : responseList) {
            if (o instanceof Map) {
                ((Map<?, ?>) o).forEach((BiConsumer<Object, Object>)
                        (o1, o2) -> {
                            if (o1.equals("index")) {
                                indices.add((String) o2);
                            }
                        });
            }
        }
        return indices;
    }


    public List<String> getFindingIndices(String detectorType) throws IOException {
        Response response = client().performRequest(new Request("GET", "/_cat/indices/" + DetectorMonitorConfig.getAllFindingsIndicesPattern(detectorType) + "?format=json"));
        XContentParser xcp = createParser(XContentType.JSON.xContent(), response.getEntity().getContent());
        List<Object> responseList = xcp.list();
        List<String> indices = new ArrayList<>();
        for (Object o : responseList) {
            if (o instanceof Map) {
                ((Map<?, ?>) o).forEach((BiConsumer<Object, Object>)
                        (o1, o2) -> {
                            if (o1.equals("index")) {
                                indices.add((String) o2);
                            }
                        });
            }
        }
        return indices;
    }

    public void updateClusterSetting(String setting, String value) throws IOException {
        String settingJson = "{\n" +
                "    \"persistent\" : {" +
                "        \"%s\": \"%s\"" +
                "    }" +
                "}";
        settingJson = String.format(settingJson, setting, value);
        makeRequest(client(), "PUT", "_cluster/settings", Collections.emptyMap(), new StringEntity(settingJson, ContentType.APPLICATION_JSON),  new BasicHeader("Content-Type", "application/json"));
    }

    public void acknowledgeAlert(String alertId, String detectorId) throws IOException {
        String body = String.format(Locale.getDefault(), "{\"alerts\":[\"%s\"]}", alertId);
        Request post = new Request("POST", String.format(
                Locale.getDefault(),
                "%s/%s/_acknowledge/alerts",
                SecurityAnalyticsPlugin.DETECTOR_BASE_URI,
                detectorId));
        post.setJsonEntity(body);
        Response ackAlertsResponse = client().performRequest(post);
        assertNotNull(ackAlertsResponse);
        Map<String, Object> ackAlertsResponseMap = entityAsMap(ackAlertsResponse);
        assertTrue(((ArrayList<String>) ackAlertsResponseMap.get("missing")).isEmpty());
        assertTrue(((ArrayList<AlertDto>) ackAlertsResponseMap.get("failed")).isEmpty());
        assertEquals(((ArrayList<AlertDto>) ackAlertsResponseMap.get("acknowledged")).size(), 1);
    }

    protected void createNetflowLogIndex(String indexName) throws IOException {
        String indexMapping =
                "    \"properties\": {" +
                        "        \"netflow.source_ipv4_address\": {" +
                        "          \"type\": \"ip\"" +
                        "        }," +
                        "        \"netflow.destination_transport_port\": {" +
                        "          \"type\": \"integer\"" +
                        "        }," +
                        "        \"netflow.destination_ipv4_address\": {" +
                        "          \"type\": \"ip\"" +
                        "        }," +
                        "        \"netflow.source_transport_port\": {" +
                        "          \"type\": \"integer\"" +
                        "        }" +
                         "    }";

        createIndex(indexName, Settings.EMPTY, indexMapping);

        // Insert sample doc
        String sampleDoc = "{" +
                "  \"netflow.source_ipv4_address\":\"10.50.221.10\"," +
                "  \"netflow.destination_transport_port\":1234," +
                "  \"netflow.destination_ipv4_address\":\"10.53.111.14\"," +
                "  \"netflow.source_transport_port\":4444" +
                "}";

        // Index doc
        Request indexRequest = new Request("POST", indexName + "/_doc?refresh=wait_for");
        indexRequest.setJsonEntity(sampleDoc);
        Response response = client().performRequest(indexRequest);
        assertEquals(HttpStatus.SC_CREATED, response.getStatusLine().getStatusCode());
        // Refresh everything
        response = client().performRequest(new Request("POST", "_refresh"));
        assertEquals(HttpStatus.SC_OK, response.getStatusLine().getStatusCode());
    }


    private Map<String, Object> getIndexAPI(String index) throws IOException {
        Response resp = makeRequest(client(), "GET", "/" + index + "?expand_wildcards=all",  Collections.emptyMap(), null);
        return asMap(resp);
    }

    private Map<String, Object> getIndexSettingsAPI(String index) throws IOException {
        Response resp = makeRequest(client(), "GET", "/" + index + "/_settings?expand_wildcards=all",  Collections.emptyMap(), null);
        Map<String, Object> respMap = asMap(resp);
        return respMap;
    }
<<<<<<< HEAD

    protected void doRollover(String datastreamName) throws IOException {
        Response response = makeRequest(client(), "POST", datastreamName + "/_rollover", Collections.emptyMap(), null);
        assertEquals(HttpStatus.SC_OK, response.getStatusLine().getStatusCode());
    }
=======
>>>>>>> 8b7f1fd9
}<|MERGE_RESOLUTION|>--- conflicted
+++ resolved
@@ -1342,12 +1342,9 @@
         Map<String, Object> respMap = asMap(resp);
         return respMap;
     }
-<<<<<<< HEAD
 
     protected void doRollover(String datastreamName) throws IOException {
         Response response = makeRequest(client(), "POST", datastreamName + "/_rollover", Collections.emptyMap(), null);
         assertEquals(HttpStatus.SC_OK, response.getStatusLine().getStatusCode());
     }
-=======
->>>>>>> 8b7f1fd9
 }