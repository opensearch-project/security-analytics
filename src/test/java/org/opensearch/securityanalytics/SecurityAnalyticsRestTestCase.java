/*
 * Copyright OpenSearch Contributors
 * SPDX-License-Identifier: Apache-2.0
 */
package org.opensearch.securityanalytics;

import org.apache.http.HttpHost;
import java.util.ArrayList;
import java.util.function.BiConsumer;
import java.nio.file.Path;
import org.apache.http.Header;
import org.apache.http.HttpEntity;
import org.apache.http.HttpStatus;
import org.apache.http.entity.ContentType;
import org.apache.http.entity.StringEntity;
import org.apache.http.message.BasicHeader;
import org.junit.Assert;
import org.junit.After;
import org.opensearch.action.admin.indices.mapping.get.GetMappingsResponse;
import org.opensearch.action.search.SearchResponse;
import org.opensearch.client.Request;
import org.opensearch.client.RequestOptions;
import org.opensearch.client.Response;
import org.opensearch.client.ResponseException;
import org.opensearch.client.RestClient;
import org.opensearch.client.RestClientBuilder;
import org.opensearch.client.WarningsHandler;
import org.opensearch.cluster.ClusterModule;
import org.opensearch.cluster.metadata.MappingMetadata;
import org.opensearch.common.Strings;
import org.opensearch.common.UUIDs;
import org.opensearch.common.collect.ImmutableOpenMap;
import org.opensearch.common.io.PathUtils;
import org.opensearch.common.settings.Settings;
import org.opensearch.common.xcontent.DeprecationHandler;
import org.opensearch.common.xcontent.NamedXContentRegistry;
import org.opensearch.common.xcontent.ToXContent;
import org.opensearch.common.xcontent.XContentBuilder;
import org.opensearch.common.xcontent.XContentFactory;
import org.opensearch.common.xcontent.XContentParser;
import org.opensearch.common.xcontent.XContentParserUtils;
import org.opensearch.common.xcontent.XContentType;
import org.opensearch.common.xcontent.json.JsonXContent;
import org.opensearch.commons.alerting.model.ScheduledJob;
import org.opensearch.commons.alerting.util.IndexUtilsKt;
import org.opensearch.commons.rest.SecureRestClientBuilder;
import org.opensearch.commons.ConfigConstants;
import org.opensearch.index.IndexSettings;
import org.opensearch.index.mapper.MapperService;
import org.opensearch.rest.RestStatus;
import org.opensearch.search.SearchHit;
import org.opensearch.securityanalytics.action.AlertDto;
import org.opensearch.securityanalytics.action.CreateIndexMappingsRequest;
import org.opensearch.securityanalytics.action.UpdateIndexMappingsRequest;
import org.opensearch.securityanalytics.config.monitors.DetectorMonitorConfig;
import org.opensearch.securityanalytics.model.Detector;
import org.opensearch.securityanalytics.model.Rule;
import org.opensearch.test.rest.OpenSearchRestTestCase;


import java.io.IOException;
import java.net.URI;
import java.net.URISyntaxException;
import java.util.Arrays;
import java.util.Collections;
import java.util.HashMap;
import java.util.List;
import java.util.Locale;
import java.util.Map;
import java.util.stream.Collectors;

import static org.opensearch.action.admin.indices.create.CreateIndexRequest.MAPPINGS;
import static org.opensearch.securityanalytics.TestHelpers.sumAggregationTestRule;
import static org.opensearch.securityanalytics.TestHelpers.productIndexAvgAggRule;
<<<<<<< HEAD
=======
import static org.opensearch.securityanalytics.TestHelpers.windowsIndexMapping;
>>>>>>> 51a176bc
import static org.opensearch.securityanalytics.util.RuleTopicIndices.ruleTopicIndexSettings;

public class SecurityAnalyticsRestTestCase extends OpenSearchRestTestCase {

    protected void createRuleTopicIndex(String detectorType, String additionalMapping) throws IOException {

        String mappings = "" +
                "  \"_meta\": {" +
                "    \"schema_version\": 1" +
                "  }," +
                "  \"properties\": {" +
                "    \"query\": {" +
                "      \"type\": \"percolator_ext\"" +
                "    }," +
                "    \"monitor_id\": {" +
                "      \"type\": \"text\"" +
                "    }," +
                "    \"index\": {" +
                "      \"type\": \"text\"" +
                "    }" +
                "  }";

        String indexName = DetectorMonitorConfig.getRuleIndex(detectorType);
        createIndex(
                indexName,
                Settings.builder().loadFromSource(ruleTopicIndexSettings(), XContentType.JSON).build(),
                mappings
        );
        // Update mappings
        if (additionalMapping != null) {
            Response response = makeRequest(client(), "PUT", indexName + "/_mapping", Collections.emptyMap(), new StringEntity(additionalMapping), new BasicHeader("Content-Type", "application/json"));
            assertEquals(RestStatus.OK, restStatus(response));
        }
    }

<<<<<<< HEAD
    protected String createDetector(Detector detector) throws IOException {
        Response createResponse = makeRequest(client(), "POST", SecurityAnalyticsPlugin.DETECTOR_BASE_URI, Collections.emptyMap(), toHttpEntity(detector));
        Assert.assertEquals("Create detector failed", RestStatus.CREATED, restStatus(createResponse));

        Map<String, Object> responseBody = asMap(createResponse);

       return responseBody.get("_id").toString();
    }
=======
    protected final List<String> clusterPermissions = List.of(
        "cluster:admin/opensearch/securityanalytics/detector/*",
        "cluster:admin/opendistro/alerting/alerts/*",
        "cluster:admin/opendistro/alerting/findings/*",
        "cluster:admin/opensearch/securityanalytics/mapping/*",
        "cluster:admin/opensearch/securityanalytics/rule/*"
    );

    protected final List<String> indexPermissions = List.of(
        "indices:admin/mappings/get",
        "indices:admin/mapping/put",
        "indices:data/read/search"
    );

    protected static String TEST_HR_ROLE = "hr_role";
>>>>>>> 51a176bc

    protected String createTestIndex(String index, String mapping) throws IOException {
        createTestIndex(index, mapping, Settings.EMPTY);
        return index;
    }

    protected String createTestIndex(String index, String mapping, Settings settings) throws IOException {
        createIndex(index, settings, mapping);
        return index;
    }

    protected String createTestIndex(RestClient client, String index, String mapping, Settings settings) throws IOException {
        Request request = new Request("PUT", "/" + index);
        String entity = "{\"settings\": " + Strings.toString(settings);
        if (mapping != null) {
            entity = entity + ",\"mappings\" : {" + mapping + "}";
        }

        entity = entity + "}";
        if (!settings.getAsBoolean(IndexSettings.INDEX_SOFT_DELETES_SETTING.getKey(), true)) {
            expectSoftDeletesWarning(request, index);
        }

        request.setJsonEntity(entity);
        client.performRequest(request);
        return index;
    }

    protected String createDocumentWithNFields(int numOfFields) {
        StringBuilder doc = new StringBuilder();
        doc.append("{");
        for(int i = 0; i < numOfFields - 1; i++) {
            doc.append("\"id").append(i).append("\": 5,");
        }
        doc.append("\"last_field\": 100 }");

        return doc.toString();
    }

    protected Response makeRequest(RestClient client, String method, String endpoint, Map<String, String> params,
                                   HttpEntity entity, Header... headers) throws IOException {
        Request request = new Request(method, endpoint);
        RequestOptions.Builder options = RequestOptions.DEFAULT.toBuilder();
        options.setWarningsHandler(WarningsHandler.PERMISSIVE);

        for (Header header: headers) {
            options.addHeader(header.getName(), header.getValue());
        }
        request.setOptions(options.build());
        request.addParameters(params);
        if (entity != null) {
            request.setEntity(entity);
        }
        return client.performRequest(request);
    }

    protected Boolean doesIndexExist(String index) throws IOException {
        Response response = makeRequest(client(), "HEAD", String.format(Locale.getDefault(), "/%s", index), Collections.emptyMap(), null);
        return RestStatus.OK.equals(restStatus(response));
    }

    protected Response executeAlertingMonitor(String monitorId, Map<String, String> params) throws IOException {
        return executeAlertingMonitor(client(), monitorId, params);
    }

    protected Response executeAlertingMonitor(RestClient client, String monitorId, Map<String, String> params) throws IOException {
        return makeRequest(client, "POST", String.format(Locale.getDefault(), "/_plugins/_alerting/monitors/%s/_execute", monitorId), params, null);
    }

    protected List<SearchHit> executeSearch(String index, String request) throws IOException {
        return executeSearch(index, request, true);
    }

    protected List<SearchHit> executeSearch(String index, String request, Boolean refresh) throws IOException {
        if (refresh) {
            refreshIndex(index);
        }

        Response response = makeRequest(client(), "GET", String.format(Locale.getDefault(), "%s/_search", index), Collections.emptyMap(), new StringEntity(request), new BasicHeader("Content-Type", "application/json"));
        Assert.assertEquals("Search failed", RestStatus.OK, restStatus(response));

        SearchResponse searchResponse = SearchResponse.fromXContent(createParser(JsonXContent.jsonXContent, response.getEntity().getContent()));
        return Arrays.asList(searchResponse.getHits().getHits());
    }

    protected SearchResponse executeSearchAndGetResponse(String index, String request, Boolean refresh) throws IOException {
        if (refresh) {
            refreshIndex(index);
        }

        Response response = makeRequest(client(), "GET", String.format(Locale.getDefault(), "%s/_search", index), Collections.emptyMap(), new StringEntity(request), new BasicHeader("Content-Type", "application/json"));
        Assert.assertEquals("Search failed", RestStatus.OK, restStatus(response));

        return SearchResponse.fromXContent(createParser(JsonXContent.jsonXContent, response.getEntity().getContent()));
    }

    protected boolean alertingMonitorExists(String monitorId) throws IOException {
        return alertingMonitorExists(client(), monitorId);
    }

    protected boolean alertingMonitorExists(RestClient client, String monitorId) throws IOException {
        try {
            Response response = makeRequest(client, "GET", String.format(Locale.getDefault(), "/_plugins/_alerting/monitors/%s", monitorId), Collections.emptyMap(), null);
            return response.getStatusLine().getStatusCode() == 200 && asMap(response).get("_id").toString().equals(monitorId);
        } catch (ResponseException ex) {
            return ex.getResponse().getStatusLine().getStatusCode() != 404;
        }
    }

    protected String createDestination() throws IOException {
        String id = UUIDs.base64UUID();
        String randomDestination = "{\"destination\":{\"id\":\"\",\"test_action\":\"dummy\",\"seq_no\":0,\"primary_term\":0,\"type\":\"test_action\",\"schema_version\":0,\"name\":\"test\",\"last_update_time\":" + System.currentTimeMillis() + "}}";

        Response response = indexDocWithAdminClient(ScheduledJob.SCHEDULED_JOBS_INDEX, id, randomDestination);
        Map<String, Object> responseMap = entityAsMap(response);
        return responseMap.get("_id").toString();
    }

    protected void createAlertingMonitorConfigIndex(String mapping) throws IOException {
        if (!doesIndexExist(ScheduledJob.SCHEDULED_JOBS_INDEX)) {
            String mappingHack = mapping == null? alertingScheduledJobMappings(): mapping;
            Settings settings = Settings.builder().put("index.hidden", true).build();
            createTestIndex(ScheduledJob.SCHEDULED_JOBS_INDEX, mappingHack, settings);
        }
    }

    protected Response refreshIndex(String index) throws IOException {
        Response response = makeRequest(client(), "POST", String.format(Locale.getDefault(), "%s/_refresh", index), Collections.emptyMap(), null);
        Assert.assertEquals("Unable to refresh index", RestStatus.OK, restStatus(response));
        return response;
    }

    @SuppressWarnings("unchecked")
    protected List<String> getRandomPrePackagedRules() throws IOException {
        String request = "{\n" +
                "  \"from\": 0\n," +
                "  \"size\": 2000\n," +
                "  \"query\": {\n" +
                "    \"nested\": {\n" +
                "      \"path\": \"rule\",\n" +
                "      \"query\": {\n" +
                "        \"bool\": {\n" +
                "          \"must\": [\n" +
                "            { \"match\": {\"rule.category\": \"" + TestHelpers.randomDetectorType().toLowerCase(Locale.ROOT) + "\"}}\n" +
                "          ]\n" +
                "        }\n" +
                "      }\n" +
                "    }\n" +
                "  }\n" +
                "}";

        Response searchResponse = makeRequest(client(), "POST", String.format(Locale.getDefault(), "%s/_search", SecurityAnalyticsPlugin.RULE_BASE_URI), Collections.singletonMap("pre_packaged", "true"),
                new StringEntity(request), new BasicHeader("Content-Type", "application/json"));
        Assert.assertEquals("Searching rules failed", RestStatus.OK, restStatus(searchResponse));

        Map<String, Object> responseBody = asMap(searchResponse);
        List<Map<String, Object>> hits = ((List<Map<String, Object>>) ((Map<String, Object>) responseBody.get("hits")).get("hits"));
        return hits.stream().map(hit -> hit.get("_id").toString()).collect(Collectors.toList());
    }

    protected List<String> createAggregationRules () throws IOException {
        return new ArrayList<>(Arrays.asList(createRule(productIndexAvgAggRule()), createRule(sumAggregationTestRule())));
    }

    protected String createRule(String rule) throws IOException {
        Response createResponse = makeRequest(client(), "POST", SecurityAnalyticsPlugin.RULE_BASE_URI, Collections.singletonMap("category", "windows"),
            new StringEntity(rule), new BasicHeader("Content-Type", "application/json"));
        Assert.assertEquals("Create rule failed", RestStatus.CREATED, restStatus(createResponse));
        Map<String, Object> responseBody = asMap(createResponse);
        return responseBody.get("_id").toString();
    }

    protected List<String> getPrePackagedRules(String ruleCategory) throws IOException {
        String request = "{\n" +
                "  \"from\": 0\n," +
                "  \"size\": 2000\n," +
                "  \"query\": {\n" +
                "    \"nested\": {\n" +
                "      \"path\": \"rule\",\n" +
                "      \"query\": {\n" +
                "        \"bool\": {\n" +
                "          \"must\": [\n" +
                "            { \"match\": {\"rule.category\": \"" + ruleCategory + "\"}}\n" +
                "          ]\n" +
                "        }\n" +
                "      }\n" +
                "    }\n" +
                "  }\n" +
                "}";

        Response searchResponse = makeRequest(client(), "POST", String.format(Locale.getDefault(), "%s/_search", SecurityAnalyticsPlugin.RULE_BASE_URI), Collections.singletonMap("pre_packaged", "true"),
                new StringEntity(request), new BasicHeader("Content-Type", "application/json"));
        Assert.assertEquals("Searching rules failed", RestStatus.OK, restStatus(searchResponse));

        Map<String, Object> responseBody = asMap(searchResponse);
        List<Map<String, Object>> hits = ((List<Map<String, Object>>) ((Map<String, Object>) responseBody.get("hits")).get("hits"));
        return hits.stream().map(hit -> hit.get("_id").toString()).collect(Collectors.toList());
    }

    protected Response indexDoc(String index, String id, String doc) throws IOException {
        return indexDoc(client(), index, id, doc, true);
    }

    protected Response indexDoc(RestClient client, String index, String id, String doc, Boolean refresh) throws IOException {
        StringEntity requestBody = new StringEntity(doc, ContentType.APPLICATION_JSON);
        Map<String, String> params = refresh? Map.of("refresh", "true"): Collections.emptyMap();
        Response response = makeRequest(client, "PUT", String.format(Locale.getDefault(), "%s/_doc/%s", index, id), params, requestBody);

        Assert.assertTrue(String.format(Locale.getDefault(), "Unable to index doc: '%s...' to index: '%s'", doc.substring(0, 15), index), List.of(RestStatus.OK, RestStatus.CREATED).contains(restStatus(response)));
        return response;
    }

    protected Response indexDocWithAdminClient(String index, String id, String doc) throws IOException {
        return indexDoc(adminClient(), index, id, doc, true);
    }

    public static GetMappingsResponse executeGetMappingsRequest(String indexName) throws IOException {

        Request getMappingsRequest = new Request("GET", indexName + "/_mapping");
        Response response = client().performRequest(getMappingsRequest);

        XContentParser parser = JsonXContent.jsonXContent.createParser(
                new NamedXContentRegistry(ClusterModule.getNamedXWriteables()),
                DeprecationHandler.THROW_UNSUPPORTED_OPERATION,
                response.getEntity().getContent()
        );
        if (parser.currentToken() == null) {
            parser.nextToken();
        }

        XContentParserUtils.ensureExpectedToken(parser.currentToken(), XContentParser.Token.START_OBJECT, parser);

        Map<String, Object> parts = parser.map();

        Map<String, MappingMetadata> mappings = new HashMap<>();
        for (Map.Entry<String, Object> entry : parts.entrySet()) {
            String _indexName = entry.getKey();
            assert entry.getValue() instanceof Map : "expected a map as type mapping, but got: " + entry.getValue().getClass();

            @SuppressWarnings("unchecked") final Map<String, Object> fieldMappings = (Map<String, Object>) ((Map<String, ?>) entry.getValue()).get(
                    MAPPINGS.getPreferredName()
            );

            mappings.put(_indexName, new MappingMetadata(MapperService.SINGLE_MAPPING_NAME, fieldMappings));
        }
        ImmutableOpenMap<String, MappingMetadata> immutableMappingsMap =
                new ImmutableOpenMap.Builder<String, MappingMetadata>().putAll(mappings).build();
        return new GetMappingsResponse(immutableMappingsMap);
    }

    public Response searchAlertingFindings(Map<String, String> params) throws IOException {
        String baseEndpoint = "/_plugins/_alerting/findings/_search";
        if (params.size() > 0) {
            baseEndpoint += "?";
        }

        for (Map.Entry<String, String> param: params.entrySet()) {
            baseEndpoint += String.format(Locale.getDefault(), "%s=%s&", param.getKey(), param.getValue());
        }

        Response response = makeRequest(client(), "GET", baseEndpoint, params, null);
        Assert.assertEquals("Unable to retrieve findings", RestStatus.OK, restStatus(response));
        return response;
    }

    public static SearchResponse executeSearchRequest(String indexName, String queryJson) throws IOException {

        Request request = new Request("GET", indexName + "/_search");
        request.setJsonEntity(queryJson);
        Response response = client().performRequest(request);

        XContentParser parser = JsonXContent.jsonXContent.createParser(
                new NamedXContentRegistry(ClusterModule.getNamedXWriteables()),
                DeprecationHandler.THROW_UNSUPPORTED_OPERATION,
                response.getEntity().getContent()
        );
        return SearchResponse.fromXContent(parser);
    }

    public static SearchResponse executeSearchRequest(RestClient client, String indexName, String queryJson) throws IOException {

        Request request = new Request("GET", indexName + "/_search");
        request.setJsonEntity(queryJson);
        Response response = client.performRequest(request);

        XContentParser parser = JsonXContent.jsonXContent.createParser(
            new NamedXContentRegistry(ClusterModule.getNamedXWriteables()),
            DeprecationHandler.THROW_UNSUPPORTED_OPERATION,
            response.getEntity().getContent()
        );
        return SearchResponse.fromXContent(parser);
    }

    protected HttpEntity toHttpEntity(Detector detector) throws IOException {
        return new StringEntity(toJsonString(detector), ContentType.APPLICATION_JSON);
    }

    protected HttpEntity toHttpEntity(Rule rule) throws IOException {
        return new StringEntity(toJsonString(rule), ContentType.APPLICATION_JSON);
    }

    protected HttpEntity toHttpEntity(CreateIndexMappingsRequest request) throws IOException {
        return new StringEntity(toJsonString(request), ContentType.APPLICATION_JSON);
    }

    protected HttpEntity toHttpEntity(UpdateIndexMappingsRequest request) throws IOException {
        return new StringEntity(toJsonString(request), ContentType.APPLICATION_JSON);
    }

    protected RestStatus restStatus(Response response) {
        return RestStatus.fromCode(response.getStatusLine().getStatusCode());
    }

    protected Map<String, Object> asMap(Response response) throws IOException {
        return entityAsMap(response);
    }

    private String toJsonString(Detector detector) throws IOException {
        XContentBuilder builder = XContentFactory.jsonBuilder();
        return IndexUtilsKt.string(shuffleXContent(detector.toXContent(builder, ToXContent.EMPTY_PARAMS)));
    }

    private String toJsonString(Rule rule) throws IOException {
        XContentBuilder builder = XContentFactory.jsonBuilder();
        return IndexUtilsKt.string(shuffleXContent(rule.toXContent(builder, ToXContent.EMPTY_PARAMS)));
    }

    private String toJsonString(CreateIndexMappingsRequest request) throws IOException {
        XContentBuilder builder = XContentFactory.jsonBuilder();
        return IndexUtilsKt.string(shuffleXContent(request.toXContent(builder, ToXContent.EMPTY_PARAMS)));
    }

    private String toJsonString(UpdateIndexMappingsRequest request) throws IOException {
        XContentBuilder builder = XContentFactory.jsonBuilder();
        return IndexUtilsKt.string(shuffleXContent(request.toXContent(builder, ToXContent.EMPTY_PARAMS)));
    }

    private String alertingScheduledJobMappings() {
        return "  \"_meta\" : {\n" +
                "    \"schema_version\": 5\n" +
                "  },\n" +
                "  \"properties\": {\n" +
                "    \"monitor\": {\n" +
                "      \"dynamic\": \"false\",\n" +
                "      \"properties\": {\n" +
                "        \"schema_version\": {\n" +
                "          \"type\": \"integer\"\n" +
                "        },\n" +
                "        \"name\": {\n" +
                "          \"type\": \"text\",\n" +
                "          \"fields\": {\n" +
                "            \"keyword\": {\n" +
                "              \"type\": \"keyword\",\n" +
                "              \"ignore_above\": 256\n" +
                "            }\n" +
                "          }\n" +
                "        },\n" +
                "        \"monitor_type\": {\n" +
                "          \"type\": \"keyword\"\n" +
                "        },\n" +
                "        \"user\": {\n" +
                "          \"properties\": {\n" +
                "            \"name\": {\n" +
                "              \"type\": \"text\",\n" +
                "              \"fields\": {\n" +
                "                \"keyword\": {\n" +
                "                  \"type\": \"keyword\",\n" +
                "                  \"ignore_above\": 256\n" +
                "                }\n" +
                "              }\n" +
                "            },\n" +
                "            \"backend_roles\": {\n" +
                "              \"type\" : \"text\",\n" +
                "              \"fields\" : {\n" +
                "                \"keyword\" : {\n" +
                "                  \"type\" : \"keyword\"\n" +
                "                }\n" +
                "              }\n" +
                "            },\n" +
                "            \"roles\": {\n" +
                "              \"type\" : \"text\",\n" +
                "              \"fields\" : {\n" +
                "                \"keyword\" : {\n" +
                "                  \"type\" : \"keyword\"\n" +
                "                }\n" +
                "              }\n" +
                "            },\n" +
                "            \"custom_attribute_names\": {\n" +
                "              \"type\" : \"text\",\n" +
                "              \"fields\" : {\n" +
                "                \"keyword\" : {\n" +
                "                  \"type\" : \"keyword\"\n" +
                "                }\n" +
                "              }\n" +
                "            }\n" +
                "          }\n" +
                "        },\n" +
                "        \"type\": {\n" +
                "          \"type\": \"keyword\"\n" +
                "        },\n" +
                "        \"enabled\": {\n" +
                "          \"type\": \"boolean\"\n" +
                "        },\n" +
                "        \"enabled_time\": {\n" +
                "          \"type\": \"date\",\n" +
                "          \"format\": \"strict_date_time||epoch_millis\"\n" +
                "        },\n" +
                "        \"last_update_time\": {\n" +
                "          \"type\": \"date\",\n" +
                "          \"format\": \"strict_date_time||epoch_millis\"\n" +
                "        },\n" +
                "        \"schedule\": {\n" +
                "          \"properties\": {\n" +
                "            \"period\": {\n" +
                "              \"properties\": {\n" +
                "                \"interval\": {\n" +
                "                  \"type\": \"integer\"\n" +
                "                },\n" +
                "                \"unit\": {\n" +
                "                  \"type\": \"keyword\"\n" +
                "                }\n" +
                "              }\n" +
                "            },\n" +
                "            \"cron\": {\n" +
                "              \"properties\": {\n" +
                "                \"expression\": {\n" +
                "                  \"type\": \"text\"\n" +
                "                },\n" +
                "                \"timezone\": {\n" +
                "                  \"type\": \"keyword\"\n" +
                "                }\n" +
                "              }\n" +
                "            }\n" +
                "          }\n" +
                "        },\n" +
                "        \"inputs\": {\n" +
                "          \"type\": \"nested\",\n" +
                "          \"properties\": {\n" +
                "            \"search\": {\n" +
                "              \"properties\": {\n" +
                "                \"indices\": {\n" +
                "                  \"type\": \"text\",\n" +
                "                  \"fields\": {\n" +
                "                    \"keyword\": {\n" +
                "                      \"type\": \"keyword\",\n" +
                "                      \"ignore_above\": 256\n" +
                "                    }\n" +
                "                  }\n" +
                "                },\n" +
                "                \"query\": {\n" +
                "                  \"type\": \"object\",\n" +
                "                  \"enabled\": false\n" +
                "                }\n" +
                "              }\n" +
                "            }\n" +
                "          }\n" +
                "        },\n" +
                "        \"data_sources\": {\n" +
                "          \"properties\": {\n" +
                "            \"alerts_index\": {\n" +
                "              \"type\": \"text\",\n" +
                "              \"fields\": {\n" +
                "                \"keyword\": {\n" +
                "                  \"type\": \"keyword\",\n" +
                "                  \"ignore_above\": 256\n" +
                "                }\n" +
                "              }\n" +
                "            },\n" +
                "            \"findings_index\": {\n" +
                "              \"type\": \"text\",\n" +
                "              \"fields\": {\n" +
                "                \"keyword\": {\n" +
                "                  \"type\": \"keyword\",\n" +
                "                  \"ignore_above\": 256\n" +
                "                }\n" +
                "              }\n" +
                "            },\n" +
                "            \"query_index\": {\n" +
                "              \"type\": \"text\",\n" +
                "              \"fields\": {\n" +
                "                \"keyword\": {\n" +
                "                  \"type\": \"keyword\",\n" +
                "                  \"ignore_above\": 256\n" +
                "                }\n" +
                "              }\n" +
                "            },\n" +
                "            \"query_index_mapping\": {\n" +
                "              \"type\": \"text\",\n" +
                "              \"fields\": {\n" +
                "                \"keyword\": {\n" +
                "                  \"type\": \"keyword\",\n" +
                "                  \"ignore_above\": 256\n" +
                "                }\n" +
                "              }\n" +
                "            }\n" +
                "          }\n" +
                "        },\n" +
                "        \"group_by_fields\": {\n" +
                "          \"type\": \"text\",\n" +
                "          \"fields\": {\n" +
                "            \"keyword\": {\n" +
                "              \"type\": \"keyword\",\n" +
                "              \"ignore_above\": 256\n" +
                "            }\n" +
                "          }\n" +
                "        },\n" +
                "        \"triggers\": {\n" +
                "          \"type\": \"nested\",\n" +
                "          \"properties\": {\n" +
                "            \"name\": {\n" +
                "              \"type\": \"text\",\n" +
                "              \"fields\": {\n" +
                "                \"keyword\": {\n" +
                "                  \"type\": \"keyword\",\n" +
                "                  \"ignore_above\": 256\n" +
                "                }\n" +
                "              }\n" +
                "            },\n" +
                "            \"min_time_between_executions\": {\n" +
                "              \"type\": \"integer\"\n" +
                "            },\n" +
                "            \"condition\": {\n" +
                "              \"type\": \"object\",\n" +
                "              \"enabled\": false\n" +
                "            },\n" +
                "            \"actions\": {\n" +
                "              \"type\": \"nested\",\n" +
                "              \"properties\": {\n" +
                "                \"name\": {\n" +
                "                  \"type\": \"text\",\n" +
                "                  \"fields\": {\n" +
                "                    \"keyword\": {\n" +
                "                      \"type\": \"keyword\",\n" +
                "                      \"ignore_above\": 256\n" +
                "                    }\n" +
                "                  }\n" +
                "                },\n" +
                "                \"destination_id\": {\n" +
                "                  \"type\": \"keyword\"\n" +
                "                },\n" +
                "                \"subject_template\": {\n" +
                "                  \"type\": \"object\",\n" +
                "                  \"enabled\": false\n" +
                "                },\n" +
                "                \"message_template\": {\n" +
                "                  \"type\": \"object\",\n" +
                "                  \"enabled\": false\n" +
                "                },\n" +
                "                \"throttle_enabled\": {\n" +
                "                  \"type\": \"boolean\"\n" +
                "                },\n" +
                "                \"throttle\": {\n" +
                "                  \"properties\": {\n" +
                "                    \"value\": {\n" +
                "                      \"type\": \"integer\"\n" +
                "                    },\n" +
                "                    \"unit\": {\n" +
                "                      \"type\": \"keyword\"\n" +
                "                    }\n" +
                "                  }\n" +
                "                }\n" +
                "              }\n" +
                "            },\n" +
                "            \"query_level_trigger\": {\n" +
                "              \"properties\": {\n" +
                "                \"name\": {\n" +
                "                  \"type\": \"text\",\n" +
                "                  \"fields\": {\n" +
                "                    \"keyword\": {\n" +
                "                      \"type\": \"keyword\",\n" +
                "                      \"ignore_above\": 256\n" +
                "                    }\n" +
                "                  }\n" +
                "                },\n" +
                "                \"min_time_between_executions\": {\n" +
                "                  \"type\": \"integer\"\n" +
                "                },\n" +
                "                \"condition\": {\n" +
                "                  \"type\": \"object\",\n" +
                "                  \"enabled\": false\n" +
                "                },\n" +
                "                \"actions\": {\n" +
                "                  \"type\": \"nested\",\n" +
                "                  \"properties\": {\n" +
                "                    \"name\": {\n" +
                "                      \"type\": \"text\",\n" +
                "                      \"fields\": {\n" +
                "                        \"keyword\": {\n" +
                "                          \"type\": \"keyword\",\n" +
                "                          \"ignore_above\": 256\n" +
                "                        }\n" +
                "                      }\n" +
                "                    },\n" +
                "                    \"destination_id\": {\n" +
                "                      \"type\": \"keyword\"\n" +
                "                    },\n" +
                "                    \"subject_template\": {\n" +
                "                      \"type\": \"object\",\n" +
                "                      \"enabled\": false\n" +
                "                    },\n" +
                "                    \"message_template\": {\n" +
                "                      \"type\": \"object\",\n" +
                "                      \"enabled\": false\n" +
                "                    },\n" +
                "                    \"throttle_enabled\": {\n" +
                "                      \"type\": \"boolean\"\n" +
                "                    },\n" +
                "                    \"throttle\": {\n" +
                "                      \"properties\": {\n" +
                "                        \"value\": {\n" +
                "                          \"type\": \"integer\"\n" +
                "                        },\n" +
                "                        \"unit\": {\n" +
                "                          \"type\": \"keyword\"\n" +
                "                        }\n" +
                "                      }\n" +
                "                    }\n" +
                "                  }\n" +
                "                }\n" +
                "              }\n" +
                "            }\n" +
                "          }\n" +
                "        },\n" +
                "        \"ui_metadata\": {\n" +
                "          \"type\": \"object\",\n" +
                "          \"enabled\": false\n" +
                "        }\n" +
                "      }\n" +
                "    },\n" +
                "    \"destination\": {\n" +
                "      \"dynamic\": \"false\",\n" +
                "      \"properties\": {\n" +
                "        \"schema_version\": {\n" +
                "          \"type\": \"integer\"\n" +
                "        },\n" +
                "        \"name\": {\n" +
                "          \"type\": \"text\",\n" +
                "          \"fields\": {\n" +
                "            \"keyword\": {\n" +
                "              \"type\": \"keyword\",\n" +
                "              \"ignore_above\": 256\n" +
                "            }\n" +
                "          }\n" +
                "        },\n" +
                "        \"user\": {\n" +
                "          \"properties\": {\n" +
                "            \"name\": {\n" +
                "              \"type\": \"text\",\n" +
                "              \"fields\": {\n" +
                "                \"keyword\": {\n" +
                "                  \"type\": \"keyword\",\n" +
                "                  \"ignore_above\": 256\n" +
                "                }\n" +
                "              }\n" +
                "            },\n" +
                "            \"backend_roles\": {\n" +
                "              \"type\" : \"text\",\n" +
                "              \"fields\" : {\n" +
                "                \"keyword\" : {\n" +
                "                  \"type\" : \"keyword\"\n" +
                "                }\n" +
                "              }\n" +
                "            },\n" +
                "            \"roles\": {\n" +
                "              \"type\" : \"text\",\n" +
                "              \"fields\" : {\n" +
                "                \"keyword\" : {\n" +
                "                  \"type\" : \"keyword\"\n" +
                "                }\n" +
                "              }\n" +
                "            },\n" +
                "            \"custom_attribute_names\": {\n" +
                "              \"type\" : \"text\",\n" +
                "              \"fields\" : {\n" +
                "                \"keyword\" : {\n" +
                "                  \"type\" : \"keyword\"\n" +
                "                }\n" +
                "              }\n" +
                "            }\n" +
                "          }\n" +
                "        },\n" +
                "        \"type\": {\n" +
                "          \"type\": \"keyword\"\n" +
                "        },\n" +
                "        \"last_update_time\": {\n" +
                "          \"type\": \"date\",\n" +
                "          \"format\": \"strict_date_time||epoch_millis\"\n" +
                "        },\n" +
                "        \"chime\": {\n" +
                "          \"properties\": {\n" +
                "            \"url\": {\n" +
                "              \"type\": \"text\",\n" +
                "              \"fields\": {\n" +
                "                \"keyword\": {\n" +
                "                  \"type\": \"keyword\",\n" +
                "                  \"ignore_above\": 256\n" +
                "                }\n" +
                "              }\n" +
                "            }\n" +
                "          }\n" +
                "        },\n" +
                "        \"slack\": {\n" +
                "          \"properties\": {\n" +
                "            \"url\": {\n" +
                "              \"type\": \"text\",\n" +
                "              \"fields\": {\n" +
                "                \"keyword\": {\n" +
                "                  \"type\": \"keyword\",\n" +
                "                  \"ignore_above\": 256\n" +
                "                }\n" +
                "              }\n" +
                "            }\n" +
                "          }\n" +
                "        },\n" +
                "        \"custom_webhook\": {\n" +
                "          \"properties\": {\n" +
                "            \"url\": {\n" +
                "              \"type\": \"text\",\n" +
                "              \"fields\": {\n" +
                "                \"keyword\": {\n" +
                "                  \"type\": \"keyword\",\n" +
                "                  \"ignore_above\": 256\n" +
                "                }\n" +
                "              }\n" +
                "            },\n" +
                "            \"scheme\": {\n" +
                "              \"type\": \"keyword\"\n" +
                "            },\n" +
                "            \"host\": {\n" +
                "              \"type\": \"text\"\n" +
                "            },\n" +
                "            \"port\": {\n" +
                "              \"type\": \"integer\"\n" +
                "            },\n" +
                "            \"path\": {\n" +
                "              \"type\": \"keyword\"\n" +
                "            },\n" +
                "            \"query_params\": {\n" +
                "              \"type\": \"object\",\n" +
                "              \"enabled\": false\n" +
                "            },\n" +
                "            \"header_params\": {\n" +
                "              \"type\": \"object\",\n" +
                "              \"enabled\": false\n" +
                "            },\n" +
                "            \"username\": {\n" +
                "              \"type\": \"text\"\n" +
                "            },\n" +
                "            \"password\": {\n" +
                "              \"type\": \"text\"\n" +
                "            }\n" +
                "          }\n" +
                "        },\n" +
                "        \"email\": {\n" +
                "          \"properties\": {\n" +
                "            \"email_account_id\": {\n" +
                "              \"type\": \"keyword\"\n" +
                "            },\n" +
                "            \"recipients\": {\n" +
                "              \"type\": \"nested\",\n" +
                "              \"properties\": {\n" +
                "                \"type\": {\n" +
                "                  \"type\": \"keyword\"\n" +
                "                },\n" +
                "                \"email_group_id\": {\n" +
                "                  \"type\": \"keyword\"\n" +
                "                },\n" +
                "                \"email\": {\n" +
                "                  \"type\": \"text\"\n" +
                "                }\n" +
                "              }\n" +
                "            }\n" +
                "          }\n" +
                "        }\n" +
                "      }\n" +
                "    },\n" +
                "    \"email_account\": {\n" +
                "      \"properties\": {\n" +
                "        \"name\": {\n" +
                "          \"type\": \"text\",\n" +
                "          \"fields\": {\n" +
                "            \"keyword\": {\n" +
                "              \"type\": \"keyword\",\n" +
                "              \"ignore_above\": 256\n" +
                "            }\n" +
                "          }\n" +
                "        },\n" +
                "        \"host\": {\n" +
                "          \"type\": \"text\"\n" +
                "        },\n" +
                "        \"port\": {\n" +
                "          \"type\": \"integer\"\n" +
                "        },\n" +
                "        \"method\": {\n" +
                "          \"type\": \"text\"\n" +
                "        },\n" +
                "        \"from\": {\n" +
                "          \"type\": \"text\"\n" +
                "        }\n" +
                "      }\n" +
                "    },\n" +
                "    \"email_group\": {\n" +
                "      \"properties\": {\n" +
                "        \"name\": {\n" +
                "          \"type\": \"text\",\n" +
                "          \"fields\": {\n" +
                "            \"keyword\": {\n" +
                "              \"type\": \"keyword\",\n" +
                "              \"ignore_above\": 256\n" +
                "            }\n" +
                "          }\n" +
                "        },\n" +
                "        \"emails\": {\n" +
                "          \"type\": \"nested\",\n" +
                "          \"properties\": {\n" +
                "            \"email\": {\n" +
                "              \"type\": \"text\"\n" +
                "            }\n" +
                "          }\n" +
                "        }\n" +
                "      }\n" +
                "    },\n" +
                "    \"metadata\" : {\n" +
                "      \"properties\": {\n" +
                "        \"monitor_id\": {\n" +
                "          \"type\": \"keyword\"\n" +
                "        },\n" +
                "        \"last_action_execution_times\": {\n" +
                "          \"type\": \"nested\",\n" +
                "          \"properties\": {\n" +
                "            \"action_id\": {\n" +
                "              \"type\": \"keyword\"\n" +
                "            },\n" +
                "            \"execution_time\": {\n" +
                "              \"type\": \"date\",\n" +
                "              \"format\": \"strict_date_time||epoch_millis\"\n" +
                "            }\n" +
                "          }\n" +
                "        },\n" +
                "        \"last_run_context\": {\n" +
                "          \"type\": \"object\",\n" +
                "          \"enabled\": false\n" +
                "        }\n" +
                "      }\n" +
                "    }\n" +
                "  }";
    }

    protected boolean isHttps() {
        return Boolean.parseBoolean(System.getProperty("https", "false"));
    }

    protected boolean securityEnabled() {
        return Boolean.parseBoolean(System.getProperty("https", "false"));
    }

    @Override
    protected String getProtocol() {
        if (isHttps()) {
            return "https";
        } else {
            return "http";
        }
    }

    @Override
    protected Settings restAdminSettings() {

        return Settings
                .builder()
                .put("http.port", 9200)
                .put(ConfigConstants.OPENSEARCH_SECURITY_SSL_HTTP_ENABLED, isHttps())
                .put(ConfigConstants.OPENSEARCH_SECURITY_SSL_HTTP_PEMCERT_FILEPATH, "sample.pem")
                .put(ConfigConstants.OPENSEARCH_SECURITY_SSL_HTTP_KEYSTORE_FILEPATH, "test-kirk.jks")
                .put(ConfigConstants.OPENSEARCH_SECURITY_SSL_HTTP_KEYSTORE_PASSWORD, "changeit")
                .put(ConfigConstants.OPENSEARCH_SECURITY_SSL_HTTP_KEYSTORE_KEYPASSWORD, "changeit")
                .build();
    }



    @Override
    protected RestClient buildClient(Settings settings, HttpHost[] hosts) throws IOException
    {
        if (securityEnabled()) {
            String keystore = settings.get(ConfigConstants.OPENSEARCH_SECURITY_SSL_HTTP_KEYSTORE_FILEPATH);
            if  (keystore != null) {
                // create adminDN (super-admin) client
                //log.info("keystore not null");
                URI uri = null;
                try {
                    uri = SecurityAnalyticsRestTestCase.class.getClassLoader().getResource("sample.pem").toURI();
                }
                catch(URISyntaxException e) {
                    return null;
                }
                Path configPath = PathUtils.get(uri).getParent().toAbsolutePath();
                return new SecureRestClientBuilder(settings, configPath).setSocketTimeout(60000).build();
            }
            else {
                // create client with passed user
                String userName = System.getProperty("user");
                String password = System.getProperty("password");
                return new SecureRestClientBuilder(hosts, isHttps(), userName, password).setSocketTimeout(60000).build();
            }
        }
        else {
            RestClientBuilder builder = RestClient.builder(hosts);
            configureClient(builder, settings);
            builder.setStrictDeprecationMode(true);
            return builder.build();
        }

    }

    protected void createIndexRole(String name, List<String> clusterPermissions, List<String> indexPermission, List<String> indexPatterns) throws IOException {
        Response response;
        try {
            response = client().performRequest(new Request("GET", String.format(Locale.getDefault(), "/_plugins/_security/api/roles/%s", name)));
        } catch (ResponseException ex) {
            response = ex.getResponse();
        }
        // Role already exists
        if(response.getStatusLine().getStatusCode() == RestStatus.OK.getStatus()) {
            return;
        }

        Request request = new Request("PUT", String.format(Locale.getDefault(), "/_plugins/_security/api/roles/%s", name));
        String clusterPermissionsStr = clusterPermissions.stream().map(p -> "\"" + p + "\"").collect(Collectors.joining(","));
        String indexPermissionsStr = indexPermission.stream().map(p -> "\"" + p + "\"").collect(Collectors.joining(","));
        String indexPatternsStr = indexPatterns.stream().map(p -> "\"" + p + "\"").collect(Collectors.joining(","));

        String entity = "{\n" +
            "\"cluster_permissions\": [\n" +
            "" + clusterPermissionsStr + "\n" +
            "], \n" +
            "\"index_permissions\": [\n" +
                "{" +
                    "\"fls\": [], " +
                    "\"masked_fields\": [], " +
                    "\"allowed_actions\": [" + indexPermissionsStr + "], " +
                    "\"index_patterns\": [" + indexPatternsStr + "]" +
                "}" +
            "], " +
            "\"tenant_permissions\": []" +
            "}";

        request.setJsonEntity(entity);
        client().performRequest(request);
    }

    protected void createCustomRole(String name, String clusterPermissions) throws IOException {
        Request request = new Request("PUT", String.format(Locale.getDefault(), "/_plugins/_security/api/roles/%s", name));
        String entity = "{\n" +
                "\"cluster_permissions\": [\n" +
                "\"" + clusterPermissions + "\"\n" +
                "]\n" +
                "}";
        request.setJsonEntity(entity);
        client().performRequest(request);
    }

    public void  createUser(String name, String passwd, String[] backendRoles) throws IOException {
        Request request = new Request("PUT", String.format(Locale.getDefault(), "/_plugins/_security/api/internalusers/%s", name));
        String broles = String.join(",", backendRoles);
        //String roles = String.join(",", customRoles);
        String entity = " {\n" +
                "\"password\": \"" + passwd + "\",\n" +
                "\"backend_roles\": [\"" + broles + "\"],\n" +
                "\"attributes\": {\n" +
                "}} ";
        request.setJsonEntity(entity);
        client().performRequest(request);
    }

    protected void  createUserRolesMapping(String role, String[] users) throws IOException {
        Request request = new Request("PUT", String.format(Locale.getDefault(), "/_plugins/_security/api/rolesmapping/%s", role));
        String usersArr= String.join(",", users);
        String entity = "{\n" +
                "  \"backend_roles\" : [  ],\n" +
                "  \"hosts\" : [  ],\n" +
                "\"users\": [\"" + usersArr + "\"]\n" +
                "}";
        request.setJsonEntity(entity);
        client().performRequest(request);
    }

    protected void  enableOrDisableFilterBy(String trueOrFalse) throws IOException {
        Request request = new Request("PUT", "_cluster/settings");
        String entity = "{\"persistent\":{\"plugins.security_analytics.filter_by_backend_roles\" : " + trueOrFalse + "}}";
        request.setJsonEntity(entity);
        client().performRequest(request);
    }

    protected void  createUserWithDataAndCustomRole(String userName, String userPasswd, String roleName, String[] backendRoles, String clusterPermissions ) throws IOException {
        String[] users = {userName};
        createUser(userName, userPasswd, backendRoles);
        createCustomRole(roleName, clusterPermissions);
        createUserRolesMapping(roleName, users);
    }

    protected void  createUserWithDataAndCustomRole(String userName, String userPasswd, String roleName, String[] backendRoles, List<String> clusterPermissions, List<String> indexPermissions, List<String> indexPatterns) throws IOException {
        String[] users = {userName};
        createUser(userName, userPasswd, backendRoles);
        createIndexRole(roleName, clusterPermissions, indexPermissions, indexPatterns);
        createUserRolesMapping(roleName, users);
    }

    protected void  createUserWithData(String userName, String userPasswd, String roleName, String[] backendRoles ) throws IOException {
        String[] users = {userName};
        createUser(userName, userPasswd, backendRoles);
        createUserRolesMapping(roleName, users);
    }

    public void createUserWithTestData(String user, String index, String role, String [] backendRoles, List<String> indexPermissions) throws IOException{
        String[] users = {user};
        createUser(user, user, backendRoles);
        createTestIndex(client(), index, windowsIndexMapping(), Settings.EMPTY);
        createIndexRole(role, Collections.emptyList(), indexPermissions, List.of(index));
        createUserRolesMapping(role, users);
    }

    protected void deleteUser(String name) throws IOException {
        Request request = new Request("DELETE", String.format(Locale.getDefault(), "/_plugins/_security/api/internalusers/%s", name));
        client().performRequest(request);
    }

    protected void tryDeletingRole(String name) throws IOException{
        Response response;
        try {
            response = client().performRequest(new Request("GET", String.format(Locale.getDefault(), "/_plugins/_security/api/roles/%s", name)));
        } catch (ResponseException ex) {
            response = ex.getResponse();
        }
        // Role already exists
        if(response.getStatusLine().getStatusCode() == RestStatus.OK.getStatus()) {
            Request request = new Request("DELETE", String.format(Locale.getDefault(), "/_plugins/_security/api/roles/%s", name));
            client().performRequest(request);
        }
    }

    @Override
    protected boolean preserveIndicesUponCompletion() {
        return true;
    }

    boolean preserveODFEIndicesAfterTest() {
        return false;
    }

    @After
    protected void wipeAllODFEIndices()  throws IOException {
        if (preserveODFEIndicesAfterTest()) return;

        Response response = client().performRequest(new Request("GET", "/_cat/indices?format=json&expand_wildcards=all"));

        XContentType xContentType = XContentType.fromMediaType(response.getEntity().getContentType().getValue());
        XContentParser parser = xContentType.xContent().createParser(
                NamedXContentRegistry.EMPTY, DeprecationHandler.THROW_UNSUPPORTED_OPERATION,
                response.getEntity().getContent()
        );


        for (Object index : parser.list()) {
            Map<String, Object> jsonObject = (Map<String, Object>) index;

            String indexName = jsonObject.get("index").toString();
            // .opendistro_security isn't allowed to delete from cluster
            if (!".opendistro_security".equals(indexName)) {
                Request request = new Request("DELETE", String.format(Locale.getDefault(), "/%s", indexName));
                // TODO: remove PERMISSIVE option after moving system index access to REST API call
                RequestOptions.Builder options = RequestOptions.DEFAULT.toBuilder();
                options.setWarningsHandler(WarningsHandler.PERMISSIVE);
                request.setOptions(options.build());
                adminClient().performRequest(request);
            }
        }
    }



    public List<String> getAlertIndices(String detectorType) throws IOException {
        Response response = client().performRequest(new Request("GET", "/_cat/indices/" + DetectorMonitorConfig.getAllAlertsIndicesPattern(detectorType) + "?format=json"));
        XContentParser xcp = createParser(XContentType.JSON.xContent(), response.getEntity().getContent());
        List<Object> responseList = xcp.list();
        List<String> indices = new ArrayList<>();
        for (Object o : responseList) {
            if (o instanceof Map) {
                ((Map<?, ?>) o).forEach((BiConsumer<Object, Object>)
                    (o1, o2) -> {
                    if (o1.equals("index")) {
                        indices.add((String) o2);
                    }
                });
            }
        }
        return indices;
    }

    public List<String> getQueryIndices(String detectorType) throws IOException {
        Response response = client().performRequest(new Request("GET", "/_cat/indices/" + DetectorMonitorConfig.getRuleIndex(detectorType) + "*?format=json"));
        XContentParser xcp = createParser(XContentType.JSON.xContent(), response.getEntity().getContent());
        List<Object> responseList = xcp.list();
        List<String> indices = new ArrayList<>();
        for (Object o : responseList) {
            if (o instanceof Map) {
                ((Map<?, ?>) o).forEach((BiConsumer<Object, Object>)
                        (o1, o2) -> {
                            if (o1.equals("index")) {
                                indices.add((String) o2);
                            }
                        });
            }
        }
        return indices;
    }


    public List<String> getFindingIndices(String detectorType) throws IOException {
        Response response = client().performRequest(new Request("GET", "/_cat/indices/" + DetectorMonitorConfig.getAllFindingsIndicesPattern(detectorType) + "?format=json"));
        XContentParser xcp = createParser(XContentType.JSON.xContent(), response.getEntity().getContent());
        List<Object> responseList = xcp.list();
        List<String> indices = new ArrayList<>();
        for (Object o : responseList) {
            if (o instanceof Map) {
                ((Map<?, ?>) o).forEach((BiConsumer<Object, Object>)
                        (o1, o2) -> {
                            if (o1.equals("index")) {
                                indices.add((String) o2);
                            }
                        });
            }
        }
        return indices;
    }

    public void updateClusterSetting(String setting, String value) throws IOException {
        String settingJson = "{\n" +
                "    \"persistent\" : {" +
                "        \"%s\": \"%s\"" +
                "    }" +
                "}";
        settingJson = String.format(settingJson, setting, value);
        makeRequest(client(), "PUT", "_cluster/settings", Collections.emptyMap(), new StringEntity(settingJson, ContentType.APPLICATION_JSON),  new BasicHeader("Content-Type", "application/json"));
    }

    public void acknowledgeAlert(String alertId, String detectorId) throws IOException {
        String body = String.format(Locale.getDefault(), "{\"alerts\":[\"%s\"]}", alertId);
        Request post = new Request("POST", String.format(
                Locale.getDefault(),
                "%s/%s/_acknowledge/alerts",
                SecurityAnalyticsPlugin.DETECTOR_BASE_URI,
                detectorId));
        post.setJsonEntity(body);
        Response ackAlertsResponse = client().performRequest(post);
        assertNotNull(ackAlertsResponse);
        Map<String, Object> ackAlertsResponseMap = entityAsMap(ackAlertsResponse);
        assertTrue(((ArrayList<String>) ackAlertsResponseMap.get("missing")).isEmpty());
        assertTrue(((ArrayList<AlertDto>) ackAlertsResponseMap.get("failed")).isEmpty());
        assertEquals(((ArrayList<AlertDto>) ackAlertsResponseMap.get("acknowledged")).size(), 1);
    }

    protected void createNetflowLogIndex(String indexName) throws IOException {
        String indexMapping =
                "    \"properties\": {" +
                        "        \"netflow.source_ipv4_address\": {" +
                        "          \"type\": \"ip\"" +
                        "        }," +
                        "        \"netflow.destination_transport_port\": {" +
                        "          \"type\": \"integer\"" +
                        "        }," +
                        "        \"netflow.destination_ipv4_address\": {" +
                        "          \"type\": \"ip\"" +
                        "        }," +
                        "        \"netflow.source_transport_port\": {" +
                        "          \"type\": \"integer\"" +
                        "        }" +
                         "    }";

        createIndex(indexName, Settings.EMPTY, indexMapping);

        // Insert sample doc
        String sampleDoc = "{" +
                "  \"netflow.source_ipv4_address\":\"10.50.221.10\"," +
                "  \"netflow.destination_transport_port\":1234," +
                "  \"netflow.destination_ipv4_address\":\"10.53.111.14\"," +
                "  \"netflow.source_transport_port\":4444" +
                "}";

        // Index doc
        Request indexRequest = new Request("POST", indexName + "/_doc?refresh=wait_for");
        indexRequest.setJsonEntity(sampleDoc);
        Response response = client().performRequest(indexRequest);
        assertEquals(HttpStatus.SC_CREATED, response.getStatusLine().getStatusCode());
        // Refresh everything
        response = client().performRequest(new Request("POST", "_refresh"));
        assertEquals(HttpStatus.SC_OK, response.getStatusLine().getStatusCode());
    }


    private Map<String, Object> getIndexAPI(String index) throws IOException {
        Response resp = makeRequest(client(), "GET", "/" + index + "?expand_wildcards=all",  Collections.emptyMap(), null);
        return asMap(resp);
    }

    private Map<String, Object> getIndexSettingsAPI(String index) throws IOException {
        Response resp = makeRequest(client(), "GET", "/" + index + "/_settings?expand_wildcards=all",  Collections.emptyMap(), null);
        Map<String, Object> respMap = asMap(resp);
        return respMap;
    }

    protected void doRollover(String datastreamName) throws IOException {
        Response response = makeRequest(client(), "POST", datastreamName + "/_rollover", Collections.emptyMap(), null);
        assertEquals(HttpStatus.SC_OK, response.getStatusLine().getStatusCode());
    }
}<|MERGE_RESOLUTION|>--- conflicted
+++ resolved
@@ -72,10 +72,7 @@
 import static org.opensearch.action.admin.indices.create.CreateIndexRequest.MAPPINGS;
 import static org.opensearch.securityanalytics.TestHelpers.sumAggregationTestRule;
 import static org.opensearch.securityanalytics.TestHelpers.productIndexAvgAggRule;
-<<<<<<< HEAD
-=======
 import static org.opensearch.securityanalytics.TestHelpers.windowsIndexMapping;
->>>>>>> 51a176bc
 import static org.opensearch.securityanalytics.util.RuleTopicIndices.ruleTopicIndexSettings;
 
 public class SecurityAnalyticsRestTestCase extends OpenSearchRestTestCase {
@@ -111,16 +108,6 @@
         }
     }
 
-<<<<<<< HEAD
-    protected String createDetector(Detector detector) throws IOException {
-        Response createResponse = makeRequest(client(), "POST", SecurityAnalyticsPlugin.DETECTOR_BASE_URI, Collections.emptyMap(), toHttpEntity(detector));
-        Assert.assertEquals("Create detector failed", RestStatus.CREATED, restStatus(createResponse));
-
-        Map<String, Object> responseBody = asMap(createResponse);
-
-       return responseBody.get("_id").toString();
-    }
-=======
     protected final List<String> clusterPermissions = List.of(
         "cluster:admin/opensearch/securityanalytics/detector/*",
         "cluster:admin/opendistro/alerting/alerts/*",
@@ -136,7 +123,15 @@
     );
 
     protected static String TEST_HR_ROLE = "hr_role";
->>>>>>> 51a176bc
+
+    protected String createDetector(Detector detector) throws IOException {
+        Response createResponse = makeRequest(client(), "POST", SecurityAnalyticsPlugin.DETECTOR_BASE_URI, Collections.emptyMap(), toHttpEntity(detector));
+        Assert.assertEquals("Create detector failed", RestStatus.CREATED, restStatus(createResponse));
+
+        Map<String, Object> responseBody = asMap(createResponse);
+
+       return responseBody.get("_id").toString();
+    }
 
     protected String createTestIndex(String index, String mapping) throws IOException {
         createTestIndex(index, mapping, Settings.EMPTY);
@@ -412,20 +407,6 @@
                 new NamedXContentRegistry(ClusterModule.getNamedXWriteables()),
                 DeprecationHandler.THROW_UNSUPPORTED_OPERATION,
                 response.getEntity().getContent()
-        );
-        return SearchResponse.fromXContent(parser);
-    }
-
-    public static SearchResponse executeSearchRequest(RestClient client, String indexName, String queryJson) throws IOException {
-
-        Request request = new Request("GET", indexName + "/_search");
-        request.setJsonEntity(queryJson);
-        Response response = client.performRequest(request);
-
-        XContentParser parser = JsonXContent.jsonXContent.createParser(
-            new NamedXContentRegistry(ClusterModule.getNamedXWriteables()),
-            DeprecationHandler.THROW_UNSUPPORTED_OPERATION,
-            response.getEntity().getContent()
         );
         return SearchResponse.fromXContent(parser);
     }
@@ -1052,41 +1033,6 @@
 
     }
 
-    protected void createIndexRole(String name, List<String> clusterPermissions, List<String> indexPermission, List<String> indexPatterns) throws IOException {
-        Response response;
-        try {
-            response = client().performRequest(new Request("GET", String.format(Locale.getDefault(), "/_plugins/_security/api/roles/%s", name)));
-        } catch (ResponseException ex) {
-            response = ex.getResponse();
-        }
-        // Role already exists
-        if(response.getStatusLine().getStatusCode() == RestStatus.OK.getStatus()) {
-            return;
-        }
-
-        Request request = new Request("PUT", String.format(Locale.getDefault(), "/_plugins/_security/api/roles/%s", name));
-        String clusterPermissionsStr = clusterPermissions.stream().map(p -> "\"" + p + "\"").collect(Collectors.joining(","));
-        String indexPermissionsStr = indexPermission.stream().map(p -> "\"" + p + "\"").collect(Collectors.joining(","));
-        String indexPatternsStr = indexPatterns.stream().map(p -> "\"" + p + "\"").collect(Collectors.joining(","));
-
-        String entity = "{\n" +
-            "\"cluster_permissions\": [\n" +
-            "" + clusterPermissionsStr + "\n" +
-            "], \n" +
-            "\"index_permissions\": [\n" +
-                "{" +
-                    "\"fls\": [], " +
-                    "\"masked_fields\": [], " +
-                    "\"allowed_actions\": [" + indexPermissionsStr + "], " +
-                    "\"index_patterns\": [" + indexPatternsStr + "]" +
-                "}" +
-            "], " +
-            "\"tenant_permissions\": []" +
-            "}";
-
-        request.setJsonEntity(entity);
-        client().performRequest(request);
-    }
 
     protected void createCustomRole(String name, String clusterPermissions) throws IOException {
         Request request = new Request("PUT", String.format(Locale.getDefault(), "/_plugins/_security/api/roles/%s", name));
@@ -1099,7 +1045,7 @@
         client().performRequest(request);
     }
 
-    public void  createUser(String name, String passwd, String[] backendRoles) throws IOException {
+    protected void  createUser(String name, String passwd, String[] backendRoles) throws IOException {
         Request request = new Request("PUT", String.format(Locale.getDefault(), "/_plugins/_security/api/internalusers/%s", name));
         String broles = String.join(",", backendRoles);
         //String roles = String.join(",", customRoles);
@@ -1138,44 +1084,17 @@
         createUserRolesMapping(roleName, users);
     }
 
-    protected void  createUserWithDataAndCustomRole(String userName, String userPasswd, String roleName, String[] backendRoles, List<String> clusterPermissions, List<String> indexPermissions, List<String> indexPatterns) throws IOException {
-        String[] users = {userName};
-        createUser(userName, userPasswd, backendRoles);
-        createIndexRole(roleName, clusterPermissions, indexPermissions, indexPatterns);
-        createUserRolesMapping(roleName, users);
-    }
-
     protected void  createUserWithData(String userName, String userPasswd, String roleName, String[] backendRoles ) throws IOException {
         String[] users = {userName};
         createUser(userName, userPasswd, backendRoles);
         createUserRolesMapping(roleName, users);
     }
 
-    public void createUserWithTestData(String user, String index, String role, String [] backendRoles, List<String> indexPermissions) throws IOException{
-        String[] users = {user};
-        createUser(user, user, backendRoles);
-        createTestIndex(client(), index, windowsIndexMapping(), Settings.EMPTY);
-        createIndexRole(role, Collections.emptyList(), indexPermissions, List.of(index));
-        createUserRolesMapping(role, users);
-    }
+
 
     protected void deleteUser(String name) throws IOException {
         Request request = new Request("DELETE", String.format(Locale.getDefault(), "/_plugins/_security/api/internalusers/%s", name));
         client().performRequest(request);
-    }
-
-    protected void tryDeletingRole(String name) throws IOException{
-        Response response;
-        try {
-            response = client().performRequest(new Request("GET", String.format(Locale.getDefault(), "/_plugins/_security/api/roles/%s", name)));
-        } catch (ResponseException ex) {
-            response = ex.getResponse();
-        }
-        // Role already exists
-        if(response.getStatusLine().getStatusCode() == RestStatus.OK.getStatus()) {
-            Request request = new Request("DELETE", String.format(Locale.getDefault(), "/_plugins/_security/api/roles/%s", name));
-            client().performRequest(request);
-        }
     }
 
     @Override
