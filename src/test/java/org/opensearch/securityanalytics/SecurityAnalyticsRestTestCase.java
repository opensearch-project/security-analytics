--- conflicted
+++ resolved
@@ -4,13 +4,10 @@
  */
 package org.opensearch.securityanalytics;
 
-<<<<<<< HEAD
 import java.util.ArrayList;
 import java.util.function.BiConsumer;
-=======
 import java.io.File;
 import java.nio.file.Path;
->>>>>>> bfb2b23e
 import org.apache.http.Header;
 import org.apache.http.HttpEntity;
 import org.apache.http.HttpStatus;
@@ -894,7 +891,6 @@
                 "  }";
     }
 
-<<<<<<< HEAD
     public List<String> getAlertIndices(String detectorType) throws IOException {
         Response response = client().performRequest(new Request("GET", "/_cat/indices/" + DetectorMonitorConfig.getAllAlertsIndicesPattern(detectorType) + "?format=json"));
         XContentParser xcp = createParser(XContentType.JSON.xContent(), response.getEntity().getContent());
@@ -955,7 +951,8 @@
         assertTrue(((ArrayList<String>) ackAlertsResponseMap.get("missing")).isEmpty());
         assertTrue(((ArrayList<AlertDto>) ackAlertsResponseMap.get("failed")).isEmpty());
         assertEquals(((ArrayList<AlertDto>) ackAlertsResponseMap.get("acknowledged")).size(), 1);
-=======
+    }
+
     protected void createNetflowLogIndex(String indexName) throws IOException {
         String indexMapping =
                 "    \"properties\": {" +
@@ -991,6 +988,5 @@
         // Refresh everything
         response = client().performRequest(new Request("POST", "_refresh"));
         assertEquals(HttpStatus.SC_OK, response.getStatusLine().getStatusCode());
->>>>>>> bfb2b23e
     }
 }