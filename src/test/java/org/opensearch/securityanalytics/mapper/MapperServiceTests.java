--- conflicted
+++ resolved
@@ -60,10 +60,7 @@
 
             @Override
             public void onFailure(Exception e) {
-<<<<<<< HEAD
-=======
                 assertTrue(e instanceof SecurityAnalyticsException);
->>>>>>> 8b7f1fd9
                 assertTrue(e.getCause().getMessage().equals("Alias mappings are missing path for alias: [srcport]"));
             }
         });
@@ -104,10 +101,7 @@
 
             @Override
             public void onFailure(Exception e) {
-<<<<<<< HEAD
-=======
                 assertTrue(e instanceof SecurityAnalyticsException);
->>>>>>> 8b7f1fd9
                 assertTrue(e.getCause().getMessage().contains("Duplicate field 'srcaddr'"));
             }
         });
