--- conflicted
+++ resolved
@@ -46,11 +46,7 @@
         mappings.put("my_index", mappingMetadata);
 
         IllegalArgumentException e = assertThrows(IllegalArgumentException.class, () -> MapperUtils.validateIndexMappings("my_index", mappingMetadata, MapperTopicStore.aliasMappings("test123")));
-<<<<<<< HEAD
         assertTrue(e.getMessage().contains("Mappings for index [my_index] are empty"));
-=======
-        assertTrue(e.getMessage().contains(String.format(Locale.getDefault(), "Mappings for index [%s] are empty", "my_index")));
->>>>>>> 8b7f1fd9
     }
 
     public void testValidateIndexMappingsNoMissing() throws IOException {
