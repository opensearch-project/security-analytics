--- conflicted
+++ resolved
@@ -32,11 +32,7 @@
         MappingMetadata mappingMetadata = new MappingMetadata(MapperService.SINGLE_MAPPING_NAME, root);
         mappings.put("my_index", mappingMetadata);
 
-<<<<<<< HEAD
         List<String> missingFields = MapperUtils.validateIndexMappings("my_index", mappingMetadata, MapperTopicStore.aliasMappings("test123")).getLeft();
-=======
-        List<String> missingFields = MapperUtils.validateIndexMappings("my_index", mappingMetadata, MapperTopicStore.aliasMappings("test123"));
->>>>>>> 887be34f
         assertEquals(3, missingFields.size());
     }
 
@@ -65,11 +61,7 @@
         MappingMetadata mappingMetadata = new MappingMetadata(MapperService.SINGLE_MAPPING_NAME, root);
         mappings.put("my_index", mappingMetadata);
 
-<<<<<<< HEAD
         List<String> missingFields = MapperUtils.validateIndexMappings("my_index", mappingMetadata, MapperTopicStore.aliasMappings("test123")).getLeft();
-=======
-        List<String> missingFields = MapperUtils.validateIndexMappings("my_index", mappingMetadata, MapperTopicStore.aliasMappings("test123"));
->>>>>>> 887be34f
         assertEquals(0, missingFields.size());
     }
 
