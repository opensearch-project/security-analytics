/*
Copyright OpenSearch Contributors
SPDX-License-Identifier: Apache-2.0
 */
package org.opensearch.securityanalytics.mapper;

import org.opensearch.cluster.metadata.MappingMetadata;
import org.opensearch.common.collect.ImmutableOpenMap;
import org.opensearch.index.mapper.MapperService;
import org.opensearch.test.OpenSearchTestCase;

import java.io.IOException;
import java.util.ArrayList;
import java.util.List;
import java.util.Map;
import java.util.HashMap;
import java.util.Set;


public class MappingsTraverserTests extends OpenSearchTestCase {





    public void testTraverseValidMappings() {
        // 1. Parse mappings from MappingMetadata
        ImmutableOpenMap.Builder<String, MappingMetadata> mappings = ImmutableOpenMap.builder();
        Map<String, Object> m = new HashMap<>();
        m.put("netflow.event_data.SourceAddress", Map.of("type", "ip"));
        m.put("netflow.event_data.SourcePort", Map.of("type", "integer"));
        Map<String, Object> properties = Map.of("properties", m);
        Map<String, Object> root = Map.of(MapperService.SINGLE_MAPPING_NAME, properties);
        MappingMetadata mappingMetadata = new MappingMetadata(MapperService.SINGLE_MAPPING_NAME, root);
        mappings.put("my_index", mappingMetadata);

        MappingsTraverser mappingsTraverser = new MappingsTraverser(mappingMetadata);
        mappingsTraverser.addListener(new MappingsTraverser.MappingsTraverserListener() {
            @Override
            public void onLeafVisited(MappingsTraverser.Node node) {
                assertNotNull(node);
            }

            @Override
            public void onError(String error) {
                fail("Error happened during traversal of valid mappings!");
            }
        });
        mappingsTraverser.traverse();

        // 2. Parse mappings from Map<String, Object>
        mappingsTraverser = new MappingsTraverser(properties, Set.of());
        mappingsTraverser.addListener(new MappingsTraverser.MappingsTraverserListener() {
            @Override
            public void onLeafVisited(MappingsTraverser.Node node) {
                assertNotNull(node);
            }

            @Override
            public void onError(String error) {
                fail("Error happened during traversal of valid mappings!");
            }
        });
        mappingsTraverser.traverse();

        // 3. Parse mappings from Map<String, Object>
        String indexMappingJSON = "{" +
        "    \"properties\": {" +
                "        \"netflow.event_data.SourceAddress\": {" +
                "          \"type\": \"ip\"" +
                "        }," +
                "        \"netflow.event_data.DestinationPort\": {" +
                "          \"type\": \"integer\"" +
                "        }," +
                "        \"netflow.event_data.DestAddress\": {" +
                "          \"type\": \"ip\"" +
                "        }," +
                "        \"netflow.event_data.SourcePort\": {" +
                "          \"type\": \"integer\"" +
                "        }," +
                "        \"netflow.event.stop\": {" +
                "          \"type\": \"integer\"" +
                "        }," +
                "        \"dns.event.stop\": {" +
                "          \"type\": \"integer\"" +
                "        }," +
                "        \"ipx.event.stop\": {" +
                "          \"type\": \"integer\"" +
                "        }," +
                "        \"plain1\": {" +
                "          \"type\": \"integer\"" +
                "        }," +
                "        \"user\":{" +
                "          \"type\":\"nested\"," +
                "            \"properties\":{" +
                "              \"first\":{" +
                "                \"type\":\"text\"," +
                "                  \"fields\":{" +
                "                    \"keyword\":{" +
                "                      \"type\":\"keyword\"," +
                "                      \"ignore_above\":256" +
                                      "}" +
                                    "}" +
                                "}," +
                "              \"last\":{" +
                                  "\"type\":\"text\"," +
                                    "\"fields\":{" +
                "                      \"keyword\":{" +
                "                           \"type\":\"keyword\"," +
                "                           \"ignore_above\":256" +
                                        "}" +
                                    "}" +
                                "}" +
                            "}" +
                        "}" +
                "    }" +
                "}";
        try {
            mappingsTraverser = new MappingsTraverser(indexMappingJSON, Set.of());
        } catch (IOException e) {
            fail("Error instantiating MappingsTraverser with JSON string as mappings");
        }
        mappingsTraverser.addListener(new MappingsTraverser.MappingsTraverserListener() {
            @Override
            public void onLeafVisited(MappingsTraverser.Node node) {
                assertNotNull(node);
            }

            @Override
            public void onError(String error) {
                fail("Error happened during traversal of valid mappings!");
            }
        });
        mappingsTraverser.traverse();
    }

    public void testTraverseInvalidMappings() {
        // 1. Parse mappings from MappingMetadata
        ImmutableOpenMap.Builder<String, MappingMetadata> mappings = ImmutableOpenMap.builder();
        Map<String, Object> m = new HashMap<>();
        m.put("netflow.event_data.SourceAddress", Map.of("type", "ip"));
        m.put("netflow.event_data.SourcePort", Map.of("type", "integer"));
        Map<String, Object> properties = Map.of("incorrect_properties", m);
        Map<String, Object> root = Map.of(MapperService.SINGLE_MAPPING_NAME, properties);
        MappingMetadata mappingMetadata = new MappingMetadata(MapperService.SINGLE_MAPPING_NAME, root);
        mappings.put("my_index", mappingMetadata);

        MappingsTraverser mappingsTraverser = new MappingsTraverser(mappingMetadata);
        final boolean[] errorHappend = new boolean[1];
        mappingsTraverser.addListener(new MappingsTraverser.MappingsTraverserListener() {
            @Override
            public void onLeafVisited(MappingsTraverser.Node node) {
                assertNotNull(node);
            }

            @Override
            public void onError(String error) {
                errorHappend[0] = true;
            }
        });
        mappingsTraverser.traverse();
        assertTrue(errorHappend[0]);
    }

    public void testTraverseValidMappingsWithTypeFilter() {
        // 1. Parse mappings from MappingMetadata
        ImmutableOpenMap.Builder<String, MappingMetadata> mappings = ImmutableOpenMap.builder();
        Map<String, Object> m = new HashMap<>();
        m.put("netflow.event_data.SourceAddress", Map.of("type", "ip"));
        m.put("netflow.event_data.SourcePort", Map.of("type", "integer"));
        Map<String, Object> properties = Map.of("properties", m);
        Map<String, Object> root = Map.of(MapperService.SINGLE_MAPPING_NAME, properties);
        MappingMetadata mappingMetadata = new MappingMetadata(MapperService.SINGLE_MAPPING_NAME, root);
        mappings.put("my_index", mappingMetadata);

        MappingsTraverser mappingsTraverser = new MappingsTraverser(properties, Set.of("ip"));

        List<String> paths = new ArrayList<>();
        mappingsTraverser.addListener(new MappingsTraverser.MappingsTraverserListener() {
            @Override
            public void onLeafVisited(MappingsTraverser.Node node) {
                paths.add(node.currentPath);
            }

            @Override
            public void onError(String error) {
                fail("Failed traversing valid mappings");
            }
        });
        mappingsTraverser.traverse();
        assertEquals(1, paths.size());
        assertEquals("netflow.event_data.SourcePort", paths.get(0));
    }

    public void testTraverseAndCopyValidMappingsWithTypeFilter() {
        // 1. Parse mappings from MappingMetadata
        ImmutableOpenMap.Builder<String, MappingMetadata> mappings = ImmutableOpenMap.builder();
        Map<String, Object> m = new HashMap<>();
        m.put("netflow.event_data.SourceAddress", Map.of("type", "ip"));
        m.put("netflow.event_data.SourcePort", Map.of("type", "integer"));
        Map<String, Object> properties = Map.of("properties", m);
        Map<String, Object> root = Map.of(MapperService.SINGLE_MAPPING_NAME, properties);
        MappingMetadata mappingMetadata = new MappingMetadata(MapperService.SINGLE_MAPPING_NAME, root);
        mappings.put("my_index", mappingMetadata);

        MappingsTraverser mappingsTraverser = new MappingsTraverser(properties, Set.of("ip"));
        // Copy mappings while excluding type=ip
        Map<String, Object> filteredMappings = mappingsTraverser.traverseAndCopyAsFlat();
        // Now traverse filtered mapppings to confirm type=ip is not present
        List<String> paths = new ArrayList<>();
        mappingsTraverser = new MappingsTraverser(filteredMappings, Set.of());
        mappingsTraverser.addListener(new MappingsTraverser.MappingsTraverserListener() {
            @Override
            public void onLeafVisited(MappingsTraverser.Node node) {
                paths.add(node.currentPath);
            }

            @Override
            public void onError(String error) {
                fail("Failed traversing valid mappings");
            }
        });
        mappingsTraverser.traverse();
        assertEquals(1, paths.size());
        assertEquals("netflow.event_data.SourcePort", paths.get(0));
    }

    public void testTraverseAndCopyAsFlatValidNestedMappingsWithTypeFilter() {
        String indexMappingJSON = "{" +
        "    \"properties\": {" +
                "        \"netflow.event_data.SourceAddress\": {" +
                "          \"type\": \"ip\"" +
                "        }," +
                "        \"netflow.event_data.DestinationPort\": {" +
                "          \"type\": \"integer\"" +
                "        }," +
                "        \"netflow.event_data.DestAddress\": {" +
                "          \"type\": \"ip\"" +
                "        }," +
                "        \"netflow.event_data.SourcePort\": {" +
                "          \"type\": \"integer\"" +
                "        }," +
                "        \"netflow.event.stop\": {" +
                "          \"type\": \"integer\"" +
                "        }," +
                "        \"dns.event.stop\": {" +
                "          \"type\": \"integer\"" +
                "        }," +
                "        \"ipx.event.stop\": {" +
                "          \"type\": \"integer\"" +
                "        }," +
                "        \"plain1\": {" +
                "          \"type\": \"integer\"" +
                "        }," +
                "        \"user\":{" +
                "          \"type\":\"nested\"," +
                "            \"properties\":{" +
                "              \"first\":{" +
                "                \"type\":\"text\"," +
                "                  \"fields\":{" +
                "                    \"keyword\":{" +
                "                      \"type\":\"keyword\"," +
                "                      \"ignore_above\":256" +
                                      "}" +
                                    "}" +
                                "}," +
                "              \"last\":{" +
                                  "\"type\":\"text\"," +
                                    "\"fields\":{" +
                "                      \"keyword\":{" +
                "                           \"type\":\"keyword\"," +
                "                           \"ignore_above\":256" +
                                        "}" +
                                    "}" +
                                "}" +
                            "}" +
                        "}" +
                "    }" +
                "}";

        MappingsTraverser mappingsTraverser;
        try {

            mappingsTraverser = new MappingsTraverser(indexMappingJSON, Set.of("ip"));

            // Copy mappings while excluding type=ip
            Map<String, Object> filteredMappings = mappingsTraverser.traverseAndCopyAsFlat();

            // Now traverse filtered mapppings to confirm type=ip is not present
            List<String> paths = new ArrayList<>();
            mappingsTraverser = new MappingsTraverser(filteredMappings, Set.of("integer"));
            mappingsTraverser.addListener(new MappingsTraverser.MappingsTraverserListener() {
                @Override
                public void onLeafVisited(MappingsTraverser.Node node) {
                    paths.add(node.currentPath);
                }

                @Override
                public void onError(String error) {
                    fail("Failed traversing valid mappings");
                }
            });
            mappingsTraverser.traverse();
            assertEquals(2, paths.size());
            assertEquals("user.last", paths.get(0));
            assertEquals("user.first", paths.get(1));
<<<<<<< HEAD

        } catch (IOException e) {
            fail("Error instantiating MappingsTraverser with JSON string as mappings");
        }
    }

    public void testTraverseAndCopyValidNestedMappings() {
        String indexMappingJSON = "{" +
                "    \"properties\": {" +
                "        \"netflow.event_data.SourceAddress\": {" +
                "          \"type\": \"ip\"" +
                "        }," +
                "        \"netflow.event_data.DestinationPort\": {" +
                "          \"type\": \"integer\"" +
                "        }," +
                "        \"netflow.event_data.DestAddress\": {" +
                "          \"type\": \"ip\"" +
                "        }," +
                "        \"netflow.event_data.SourcePort\": {" +
                "          \"type\": \"integer\"" +
                "        }," +
                "        \"netflow.event.stop\": {" +
                "          \"type\": \"integer\"" +
                "        }," +
                "        \"dns.event.stop\": {" +
                "          \"type\": \"integer\"" +
                "        }," +
                "        \"ipx.event.stop\": {" +
                "          \"type\": \"integer\"" +
                "        }," +
                "        \"plain1\": {" +
                "          \"type\": \"integer\"" +
                "        }," +
                "        \"user\":{" +
                "          \"type\":\"nested\"," +
                "            \"properties\":{" +
                "              \"first\":{" +
                "                \"type\":\"text\"," +
                "                  \"fields\":{" +
                "                    \"keyword\":{" +
                "                      \"type\":\"keyword\"," +
                "                      \"ignore_above\":256" +
                "}" +
                "}" +
                "}," +
                "              \"last\":{" +
                "\"type\":\"text\"," +
                "\"fields\":{" +
                "                      \"keyword\":{" +
                "                           \"type\":\"keyword\"," +
                "                           \"ignore_above\":256" +
                "}" +
                "}" +
                "}" +
                "}" +
                "}" +
                "    }" +
                "}";

        MappingsTraverser mappingsTraverser;
        try {

            mappingsTraverser = new MappingsTraverser(indexMappingJSON, Set.of("ip"));

            // Copy mappings while excluding type=ip
            Map<String, Object> filteredMappings = mappingsTraverser.traverseAndCopyWithFilter(List.of("user.first", "user.last"));

            // Now traverse filtered mapppings to confirm type=ip is not present
            List<String> paths = new ArrayList<>();
            mappingsTraverser = new MappingsTraverser(filteredMappings, Set.of("integer"));
            mappingsTraverser.addListener(new MappingsTraverser.MappingsTraverserListener() {
                @Override
                public void onLeafVisited(MappingsTraverser.Node node) {
                    paths.add(node.currentPath);
                }

                @Override
                public void onError(String error) {
                    fail("Failed traversing valid mappings");
                }
            });
            mappingsTraverser.traverse();
            assertEquals(2, paths.size());
            assertEquals("user.last", paths.get(0));
            assertEquals("user.first", paths.get(1));
=======
>>>>>>> 10640cb1

        } catch (IOException e) {
            fail("Error instantiating MappingsTraverser with JSON string as mappings");
        }
    }
}<|MERGE_RESOLUTION|>--- conflicted
+++ resolved
@@ -304,7 +304,6 @@
             assertEquals(2, paths.size());
             assertEquals("user.last", paths.get(0));
             assertEquals("user.first", paths.get(1));
-<<<<<<< HEAD
 
         } catch (IOException e) {
             fail("Error instantiating MappingsTraverser with JSON string as mappings");
@@ -351,7 +350,7 @@
                 "}" +
                 "}," +
                 "              \"last\":{" +
-                "\"type\":\"text\"," +
+                "\"type\":\"long\"," +
                 "\"fields\":{" +
                 "                      \"keyword\":{" +
                 "                           \"type\":\"keyword\"," +
@@ -390,8 +389,6 @@
             assertEquals(2, paths.size());
             assertEquals("user.last", paths.get(0));
             assertEquals("user.first", paths.get(1));
-=======
->>>>>>> 10640cb1
 
         } catch (IOException e) {
             fail("Error instantiating MappingsTraverser with JSON string as mappings");
