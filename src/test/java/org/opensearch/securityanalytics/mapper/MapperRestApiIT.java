--- conflicted
+++ resolved
@@ -295,6 +295,182 @@
         assertEquals(2, unmappedFieldAliases.size());
     }
 
+    public void testCreateMappings_withDatastream_success() throws IOException {
+        String datastream = "test_datastream";
+
+        String datastreamMappings = "\"properties\": {" +
+                "  \"@timestamp\":{ \"type\": \"date\" }," +
+                "  \"netflow.destination_transport_port\":{ \"type\": \"long\" }," +
+                "  \"netflow.destination_ipv4_address\":{ \"type\": \"ip\" }" +
+                "}";
+
+        createSampleDatastream(datastream, datastreamMappings);
+
+        // Execute CreateMappingsAction to add alias mapping for index
+        createMappingsAPI(datastream, "netflow");
+
+        // Verify mappings
+        Map<String, Object> props = getIndexMappingsAPIFlat(datastream);
+        assertEquals(5, props.size());
+        assertTrue(props.containsKey("@timestamp"));
+        assertTrue(props.containsKey("netflow.destination_transport_port"));
+        assertTrue(props.containsKey("netflow.destination_ipv4_address"));
+        assertTrue(props.containsKey("destination.ip"));
+        assertTrue(props.containsKey("destination.port"));
+
+        // Verify that index template applied mappings
+        Response response = makeRequest(client(), "POST", datastream + "/_rollover", Collections.emptyMap(), null);
+        assertEquals(HttpStatus.SC_OK, response.getStatusLine().getStatusCode());
+
+        // Insert doc to index to add additional fields to mapping
+        String sampleDoc = "{" +
+                "  \"@timestamp\":\"2023-01-06T00:05:00\"," +
+                "  \"netflow.source_ipv4_address\":\"10.50.221.10\"," +
+                "  \"netflow.source_transport_port\":4444" +
+                "}";
+
+        indexDoc(datastream, "2", sampleDoc);
+
+        // Execute CreateMappingsAction to add alias mapping for index
+        createMappingsAPI(datastream, "netflow");
+
+        String writeIndex = getDatastreamWriteIndex(datastream);
+
+        // Verify mappings
+        props = getIndexMappingsAPIFlat(writeIndex);
+        assertEquals(9, props.size());
+        assertTrue(props.containsKey("@timestamp"));
+        assertTrue(props.containsKey("netflow.source_ipv4_address"));
+        assertTrue(props.containsKey("netflow.source_transport_port"));
+        assertTrue(props.containsKey("netflow.destination_transport_port"));
+        assertTrue(props.containsKey("netflow.destination_ipv4_address"));
+        assertTrue(props.containsKey("destination.ip"));
+        assertTrue(props.containsKey("destination.port"));
+        assertTrue(props.containsKey("source.ip"));
+        assertTrue(props.containsKey("source.port"));
+
+        // Get applied mappings
+        props = getIndexMappingsSAFlat(datastream);
+        assertTrue(props.containsKey("destination.ip"));
+        assertTrue(props.containsKey("destination.port"));
+        assertTrue(props.containsKey("source.ip"));
+        assertTrue(props.containsKey("source.port"));
+
+        deleteDatastreamAPI(datastream);
+    }
+
+    public void testCreateMappings_withIndexPattern_existing_indexTemplate_update_success() throws IOException {
+        String indexName1 = "test_index_1";
+        String indexName2 = "test_index_2";
+        String indexName3 = "test_index_3";
+
+        String indexPattern = "test_index*";
+
+        String componentTemplateMappings = "\"properties\": {" +
+                "  \"netflow.destination_transport_port\":{ \"type\": \"long\" }," +
+                "  \"netflow.destination_ipv4_address\":{ \"type\": \"ip\" }" +
+                "}";
+
+        // Setup index_template
+        createComponentTemplateWithMappings(
+                IndexTemplateManager.computeComponentTemplateName(indexPattern),
+                componentTemplateMappings
+        );
+
+        createComposableIndexTemplate(
+                IndexTemplateManager.computeIndexTemplateName(indexPattern),
+                List.of(indexPattern),
+                IndexTemplateManager.computeComponentTemplateName(indexPattern),
+                false
+        );
+
+        createIndex(indexName1, Settings.EMPTY, null);
+
+        // Execute CreateMappingsAction to apply alias mappings - index template should be updated
+        createMappingsAPI(indexPattern, "netflow");
+
+        // Create new index to verify that index template is updated
+        createIndex(indexName2, Settings.EMPTY, null);
+
+        // Verify that template applied mappings
+        Map<String, Object> props = getIndexMappingsAPIFlat(indexName2);
+        assertEquals(4, props.size());
+        assertTrue(props.containsKey("netflow.destination_transport_port"));
+        assertTrue(props.containsKey("netflow.destination_ipv4_address"));
+        assertTrue(props.containsKey("destination.ip"));
+        assertTrue(props.containsKey("destination.port"));
+
+        // Verify our GetIndexMappings -- applied mappings
+        props = getIndexMappingsSAFlat(indexPattern);
+        assertEquals(2, props.size());
+        assertTrue(props.containsKey("destination.ip"));
+        assertTrue(props.containsKey("destination.port"));
+
+
+        // Insert doc to index to add additional fields to mapping
+        String sampleDoc = "{" +
+                "  \"netflow.source_ipv4_address\":\"10.50.221.10\"," +
+                "  \"netflow.source_transport_port\":4444" +
+                "}";
+
+        indexDoc(indexName2, "1", sampleDoc);
+
+        // Call CreateMappings API and expect index template to be updated with 2 additional aliases
+        createMappingsAPI(indexPattern, "netflow");
+
+        // Create new index to verify that index template was updated correctly
+        createIndex(indexName3, Settings.EMPTY, null);
+
+        // Verify mappings
+        props = getIndexMappingsAPIFlat(indexName3);
+        assertEquals(8, props.size());
+        assertTrue(props.containsKey("source.ip"));
+        assertTrue(props.containsKey("destination.ip"));
+        assertTrue(props.containsKey("source.port"));
+        assertTrue(props.containsKey("destination.port"));
+        assertTrue(props.containsKey("netflow.source_transport_port"));
+        assertTrue(props.containsKey("netflow.source_ipv4_address"));
+        assertTrue(props.containsKey("netflow.destination_transport_port"));
+        assertTrue(props.containsKey("netflow.destination_ipv4_address"));
+
+        // Verify our GetIndexMappings -- applied mappings
+        props = getIndexMappingsSAFlat(indexPattern);
+        assertEquals(4, props.size());
+        assertTrue(props.containsKey("source.ip"));
+        assertTrue(props.containsKey("destination.ip"));
+        assertTrue(props.containsKey("source.port"));
+        assertTrue(props.containsKey("destination.port"));
+    }
+
+    public void testCreateMappings_withIndexPattern_differentMappings_success() throws IOException {
+        String indexName1 = "test_index_1";
+        String indexName2 = "test_index_2";
+        String indexPattern = "test_index*";
+
+        createIndex(indexName1, Settings.EMPTY, null);
+        createIndex(indexName2, Settings.EMPTY, null);
+
+        client().performRequest(new Request("POST", "_refresh"));
+
+        // Insert sample docs
+        String sampleDoc1 = "{" +
+                "  \"netflow.source_ipv4_address\":\"10.50.221.10\"," +
+                "  \"netflow.destination_transport_port\":1234," +
+                "  \"netflow.source_transport_port\":4444" +
+                "}";
+        String sampleDoc2 = "{" +
+                "  \"netflow.destination_transport_port\":1234," +
+                "  \"netflow.destination_ipv4_address\":\"10.53.111.14\"" +
+                "}";
+        indexDoc(indexName1, "1", sampleDoc1);
+        indexDoc(indexName2, "1", sampleDoc2);
+
+        client().performRequest(new Request("POST", "_refresh"));
+
+        // Execute CreateMappingsAction to add alias mapping for index
+        createMappingsAPI(indexPattern, "netflow");
+    }
+
     public void testCreateMappings_withIndexPattern_indexTemplate_createAndUpdate_success() throws IOException {
         String indexName1 = "test_index_1";
         String indexName2 = "test_index_2";
@@ -375,206 +551,14 @@
         assertTrue(props.containsKey("netflow.source_ipv4_address"));
         assertTrue(props.containsKey("netflow.destination_transport_port"));
         assertTrue(props.containsKey("netflow.destination_ipv4_address"));
-    }
-
-    public void testCreateMappings_withDatastream_success() throws IOException {
-        String datastream = "test_datastream";
-
-        String datastreamMappings = "\"properties\": {" +
-                "  \"@timestamp\":{ \"type\": \"date\" }," +
-                "  \"netflow.destination_transport_port\":{ \"type\": \"long\" }," +
-                "  \"netflow.destination_ipv4_address\":{ \"type\": \"ip\" }" +
-                "}";
-
-        createSampleDatastream(datastream, datastreamMappings);
-
-        // Execute CreateMappingsAction to add alias mapping for index
-        createMappingsAPI(datastream, "netflow");
-
-        // Verify mappings
-<<<<<<< HEAD
-        Map<String, Object> props = getIndexMappingsAPIFlat(datastream);
-=======
-        Map<String, Object> props = getIndexMappingsFlat(datastream);
->>>>>>> 7bdb8e89
-        assertEquals(5, props.size());
-        assertTrue(props.containsKey("@timestamp"));
-        assertTrue(props.containsKey("netflow.destination_transport_port"));
-        assertTrue(props.containsKey("netflow.destination_ipv4_address"));
-        assertTrue(props.containsKey("destination.ip"));
-        assertTrue(props.containsKey("destination.port"));
-
-        // Verify that index template applied mappings
-        Response response = makeRequest(client(), "POST", datastream + "/_rollover", Collections.emptyMap(), null);
-        assertEquals(HttpStatus.SC_OK, response.getStatusLine().getStatusCode());
-
-        // Insert doc to index to add additional fields to mapping
-        String sampleDoc = "{" +
-                "  \"@timestamp\":\"2023-01-06T00:05:00\"," +
-                "  \"netflow.source_ipv4_address\":\"10.50.221.10\"," +
-                "  \"netflow.source_transport_port\":4444" +
-                "}";
-
-        indexDoc(datastream, "2", sampleDoc);
-
-        // Execute CreateMappingsAction to add alias mapping for index
-        createMappingsAPI(datastream, "netflow");
-
-        String writeIndex = getDatastreamWriteIndex(datastream);
-
-        // Verify mappings
-<<<<<<< HEAD
-        props = getIndexMappingsAPIFlat(writeIndex);
-=======
-        props = getIndexMappingsFlat(writeIndex);
->>>>>>> 7bdb8e89
-        assertEquals(9, props.size());
-        assertTrue(props.containsKey("@timestamp"));
-        assertTrue(props.containsKey("netflow.source_ipv4_address"));
-        assertTrue(props.containsKey("netflow.source_transport_port"));
-        assertTrue(props.containsKey("netflow.destination_transport_port"));
-        assertTrue(props.containsKey("netflow.destination_ipv4_address"));
-        assertTrue(props.containsKey("destination.ip"));
-        assertTrue(props.containsKey("destination.port"));
-        assertTrue(props.containsKey("source.ip"));
-        assertTrue(props.containsKey("source.port"));
-
-<<<<<<< HEAD
-        // Get applied mappings
-        props = getIndexMappingsSAFlat(datastream);
-        assertTrue(props.containsKey("destination.ip"));
-        assertTrue(props.containsKey("destination.port"));
-        assertTrue(props.containsKey("source.ip"));
-        assertTrue(props.containsKey("source.port"));
-=======
->>>>>>> 7bdb8e89
-        deleteDatastreamAPI(datastream);
-    }
-
-    public void testCreateMappings_withIndexPattern_existing_indexTemplate_update_success() throws IOException {
-        String indexName1 = "test_index_1";
-        String indexName2 = "test_index_2";
-        String indexName3 = "test_index_3";
-
-        String indexPattern = "test_index*";
-
-        String componentTemplateMappings = "\"properties\": {" +
-                "  \"netflow.destination_transport_port\":{ \"type\": \"long\" }," +
-                "  \"netflow.destination_ipv4_address\":{ \"type\": \"ip\" }" +
-                "}";
-
-        // Setup index_template
-        createComponentTemplateWithMappings(
-                IndexTemplateManager.computeComponentTemplateName(indexPattern),
-                componentTemplateMappings
-        );
-
-        createComposableIndexTemplate(
-                IndexTemplateManager.computeIndexTemplateName(indexPattern),
-                List.of(indexPattern),
-                IndexTemplateManager.computeComponentTemplateName(indexPattern),
-                false
-        );
-
-        createIndex(indexName1, Settings.EMPTY, null);
-
-        // Execute CreateMappingsAction to apply alias mappings - index template should be updated
-        createMappingsAPI(indexPattern, "netflow");
-
-        // Create new index to verify that index template is updated
-        createIndex(indexName2, Settings.EMPTY, null);
-
-        // Verify that template applied mappings
-<<<<<<< HEAD
-        Map<String, Object> props = getIndexMappingsAPIFlat(indexName2);
-=======
-        Map<String, Object> props = getIndexMappingsFlat(indexName2);
->>>>>>> 7bdb8e89
-        assertEquals(4, props.size());
-        assertTrue(props.containsKey("netflow.destination_transport_port"));
-        assertTrue(props.containsKey("netflow.destination_ipv4_address"));
-        assertTrue(props.containsKey("destination.ip"));
-        assertTrue(props.containsKey("destination.port"));
-
-<<<<<<< HEAD
-        // Verify our GetIndexMappings -- applied mappings
-        props = getIndexMappingsSAFlat(indexPattern);
-        assertEquals(2, props.size());
-        assertTrue(props.containsKey("destination.ip"));
-        assertTrue(props.containsKey("destination.port"));
-
-
-=======
->>>>>>> 7bdb8e89
-        // Insert doc to index to add additional fields to mapping
-        String sampleDoc = "{" +
-                "  \"netflow.source_ipv4_address\":\"10.50.221.10\"," +
-                "  \"netflow.source_transport_port\":4444" +
-                "}";
-
-        indexDoc(indexName2, "1", sampleDoc);
-
-        // Call CreateMappings API and expect index template to be updated with 2 additional aliases
-        createMappingsAPI(indexPattern, "netflow");
-
-        // Create new index to verify that index template was updated correctly
-        createIndex(indexName3, Settings.EMPTY, null);
-
-        // Verify mappings
-<<<<<<< HEAD
-        props = getIndexMappingsAPIFlat(indexName3);
-=======
-        props = getIndexMappingsFlat(indexName3);
->>>>>>> 7bdb8e89
-        assertEquals(8, props.size());
-        assertTrue(props.containsKey("source.ip"));
-        assertTrue(props.containsKey("destination.ip"));
-        assertTrue(props.containsKey("source.port"));
-        assertTrue(props.containsKey("destination.port"));
-        assertTrue(props.containsKey("netflow.source_transport_port"));
-        assertTrue(props.containsKey("netflow.source_ipv4_address"));
-        assertTrue(props.containsKey("netflow.destination_transport_port"));
-        assertTrue(props.containsKey("netflow.destination_ipv4_address"));
-<<<<<<< HEAD
-
-        // Verify our GetIndexMappings -- applied mappings
-        props = getIndexMappingsSAFlat(indexPattern);
+
+        // Verify applied mappings
+        props = getIndexMappingsSAFlat(indexName4);
         assertEquals(4, props.size());
         assertTrue(props.containsKey("source.ip"));
         assertTrue(props.containsKey("destination.ip"));
         assertTrue(props.containsKey("source.port"));
         assertTrue(props.containsKey("destination.port"));
-=======
->>>>>>> 7bdb8e89
-    }
-
-    public void testCreateMappings_withIndexPattern_differentMappings_success() throws IOException {
-        String indexName1 = "test_index_1";
-        String indexName2 = "test_index_2";
-        String indexPattern = "test_index*";
-
-        createIndex(indexName1, Settings.EMPTY, null);
-        createIndex(indexName2, Settings.EMPTY, null);
-
-        client().performRequest(new Request("POST", "_refresh"));
-
-        // Insert sample docs
-        String sampleDoc1 = "{" +
-                "  \"netflow.source_ipv4_address\":\"10.50.221.10\"," +
-                "  \"netflow.destination_transport_port\":1234," +
-                "  \"netflow.source_transport_port\":4444" +
-                "}";
-        String sampleDoc2 = "{" +
-                "  \"netflow.destination_transport_port\":1234," +
-                "  \"netflow.destination_ipv4_address\":\"10.53.111.14\"" +
-                "}";
-        indexDoc(indexName1, "1", sampleDoc1);
-        indexDoc(indexName2, "1", sampleDoc2);
-
-        client().performRequest(new Request("POST", "_refresh"));
-
-        // Execute CreateMappingsAction to add alias mapping for index
-        createMappingsAPI(indexPattern, "netflow");
     }
 
     public void testCreateMappings_withIndexPattern_oneNoMatches_success() throws IOException {
