/*
Copyright OpenSearch Contributors
SPDX-License-Identifier: Apache-2.0
 */
package org.opensearch.securityanalytics.mapper;

import java.util.Collections;
<<<<<<< HEAD
import java.util.Set;
=======
import java.util.Optional;
>>>>>>> 887be34f
import org.apache.http.HttpStatus;
import org.apache.http.entity.StringEntity;
import org.apache.http.message.BasicHeader;
import org.opensearch.action.admin.indices.mapping.get.GetMappingsResponse;
import org.opensearch.action.search.SearchResponse;
import org.opensearch.client.Request;
import org.opensearch.client.Response;
import org.opensearch.client.ResponseException;
import org.opensearch.common.Strings;
import org.opensearch.common.settings.Settings;
import org.opensearch.common.xcontent.DeprecationHandler;
import org.opensearch.common.xcontent.NamedXContentRegistry;
import org.opensearch.common.xcontent.XContentFactory;
import org.opensearch.common.xcontent.XContentParser;
import org.opensearch.common.xcontent.json.JsonXContent;
import org.opensearch.securityanalytics.SecurityAnalyticsClientUtils;
import org.opensearch.securityanalytics.SecurityAnalyticsPlugin;
import org.opensearch.securityanalytics.SecurityAnalyticsRestTestCase;

import java.io.BufferedReader;
import java.io.IOException;
import java.io.InputStream;
import java.io.InputStreamReader;
import java.nio.charset.StandardCharsets;
import java.util.List;
import java.util.Map;
import java.util.stream.Collectors;

public class MapperRestApiIT extends SecurityAnalyticsRestTestCase {


    public void testCreateMappingSuccess() throws IOException {

        String testIndexName = "my_index";

        createSampleIndex(testIndexName);

        // Execute CreateMappingsAction to add alias mapping for index
        Request request = new Request("POST", SecurityAnalyticsPlugin.MAPPER_BASE_URI);
        // both req params and req body are supported
        request.setJsonEntity(
                "{ \"index_name\":\"" + testIndexName + "\"," +
                "  \"rule_topic\":\"netflow\", " +
                "  \"partial\":true" +
                "}"
        );
        Response response = client().performRequest(request);
        assertEquals(HttpStatus.SC_OK, response.getStatusLine().getStatusCode());

        // Verify mappings
        GetMappingsResponse getMappingsResponse = SecurityAnalyticsClientUtils.executeGetMappingsRequest(testIndexName);
        MappingsTraverser mappingsTraverser = new MappingsTraverser(getMappingsResponse.getMappings().iterator().next().value);
        // After applying netflow aliases, our index will have 4 alias mappings
        List<String> flatProperties = mappingsTraverser.extractFlatNonAliasFields();
        assertFalse(flatProperties.contains("source.ip"));
        assertFalse(flatProperties.contains("destination.ip"));
        assertFalse(flatProperties.contains("source.port"));
        assertFalse(flatProperties.contains("destination.port"));
        // Try searching by alias field
        String query = "{" +
                "  \"query\": {" +
                "    \"query_string\": {" +
                "      \"query\": \"source.port:4444\"" +
                "    }" +
                "  }" +
                "}";
        SearchResponse searchResponse = SecurityAnalyticsClientUtils.executeSearchRequest(testIndexName, query);
        assertEquals(1L, searchResponse.getHits().getTotalHits().value);
    }

    public void testCreateMappingWithAliasesSuccess() throws IOException {

        String testIndexName = "my_index";

        createSampleIndex(testIndexName);

        // Execute CreateMappingsAction to add alias mapping for index
        Request request = new Request("POST", SecurityAnalyticsPlugin.MAPPER_BASE_URI);
        // both req params and req body are supported
        request.setJsonEntity(
                "{\n" +
                "   \"index_name\": \"my_index\",\n" +
                "  \"rule_topic\":\"netflow\", " +
                "  \"partial\":true," +
                "   \"alias_mappings\": {\n" +
                "        \"properties\": {\n" +
                "           \"source.ip\": {\n" +
                "              \"type\": \"alias\",\n" +
                "              \"path\": \"netflow.source_ipv4_address\"\n" +
                "           },\n" +
                "           \"source.port\": {\n" +
                "              \"type\": \"alias\",\n" +
                "              \"path\": \"netflow.source_transport_port\"\n" +
                "           }\n" +
                "       }\n" +
                "   }\n" +
                "}"
        );
        // request.addParameter("indexName", testIndexName);
        // request.addParameter("ruleTopic", "netflow");
        Response response = client().performRequest(request);
        assertEquals(HttpStatus.SC_OK, response.getStatusLine().getStatusCode());

        // Verify mappings
        GetMappingsResponse getMappingsResponse = SecurityAnalyticsClientUtils.executeGetMappingsRequest(testIndexName);
        MappingsTraverser mappingsTraverser = new MappingsTraverser(getMappingsResponse.getMappings().iterator().next().value);
        List<String> flatProperties = mappingsTraverser.extractFlatNonAliasFields();
        assertFalse(flatProperties.contains("source.ip"));
        assertFalse(flatProperties.contains("source.port"));
        // Try searching by alias field
        String query = "{" +
                "  \"query\": {" +
                "    \"query_string\": {" +
                "      \"query\": \"source.port:4444\"" +
                "    }" +
                "  }" +
                "}";
        SearchResponse searchResponse = SecurityAnalyticsClientUtils.executeSearchRequest(testIndexName, query);
        assertEquals(1L, searchResponse.getHits().getTotalHits().value);
    }

    public void testUpdateAndGetMappingSuccess() throws IOException {

        String testIndexName = "my_index";

        createSampleIndex(testIndexName);

        // Execute UpdateMappingsAction to add alias mapping for index
        Request updateRequest = new Request("PUT", SecurityAnalyticsPlugin.MAPPER_BASE_URI);
        // both req params and req body are supported
        updateRequest.setJsonEntity(
                "{ \"index_name\":\"" + testIndexName + "\"," +
                        "  \"field\":\"netflow.source_transport_port\","+
                        "  \"alias\":\"source.port\" }"
        );
        // request.addParameter("indexName", testIndexName);
        // request.addParameter("ruleTopic", "netflow");
        Response response = client().performRequest(updateRequest);
        assertEquals(HttpStatus.SC_OK, response.getStatusLine().getStatusCode());

        // Execute GetIndexMappingsAction and verify mappings
        Request getRequest = new Request("GET", SecurityAnalyticsPlugin.MAPPER_BASE_URI);
        getRequest.addParameter("index_name", testIndexName);
        response = client().performRequest(getRequest);
        XContentParser parser = createParser(JsonXContent.jsonXContent, new String(response.getEntity().getContent().readAllBytes(), StandardCharsets.UTF_8));
        assertTrue(
                (((Map)((Map)((Map)((Map)((Map)parser.map()
                        .get(testIndexName))
                        .get("mappings"))
                        .get("properties"))
                        .get("source"))
                        .get("properties"))
                        .containsKey("port"))
        );
        // Try searching by alias field
        String query = "{" +
                "  \"query\": {" +
                "    \"query_string\": {" +
                "      \"query\": \"source.port:4444\"" +
                "    }" +
                "  }" +
                "}";
        SearchResponse searchResponse = SecurityAnalyticsClientUtils.executeSearchRequest(testIndexName, query);
        assertEquals(1L, searchResponse.getHits().getTotalHits().value);
    }

    public void testUpdateAndGetMapping_notFound_Success() throws IOException {

        String testIndexName = "my_index";

        createSampleIndex(testIndexName);

        // Execute UpdateMappingsAction to add alias mapping for index
        Request updateRequest = new Request("PUT", SecurityAnalyticsPlugin.MAPPER_BASE_URI);
        // both req params and req body are supported
        updateRequest.setJsonEntity(
                "{ \"index_name\":\"" + testIndexName + "\"," +
                        "  \"field\":\"netflow.source_transport_port\","+
                        "  \"alias\":\"\\u0000\" }"
        );
        // request.addParameter("indexName", testIndexName);
        // request.addParameter("ruleTopic", "netflow");
        Response response = client().performRequest(updateRequest);
        assertEquals(HttpStatus.SC_OK, response.getStatusLine().getStatusCode());

        // Execute GetIndexMappingsAction and verify mappings
        Request getRequest = new Request("GET", SecurityAnalyticsPlugin.MAPPER_BASE_URI);
        getRequest.addParameter("index_name", testIndexName);
        try {
            client().performRequest(getRequest);
            fail();
        } catch (ResponseException e) {
            assertEquals(HttpStatus.SC_NOT_FOUND, e.getResponse().getStatusLine().getStatusCode());
            assertTrue(e.getMessage().contains("No applied aliases not found"));
        }
    }

    public void testExistingMappingsAreUntouched() throws IOException {
        String testIndexName = "existing_mappings_ok";

        createSampleIndex(testIndexName);

        // Execute CreateMappingsAction to add alias mapping for index
        Request request = new Request("POST", SecurityAnalyticsPlugin.MAPPER_BASE_URI);
        // both req params and req body are supported
        request.setJsonEntity(
                "{ \"index_name\":\"" + testIndexName + "\"," +
                        "  \"rule_topic\":\"netflow\"," +
                        "  \"partial\":true }"
        );
        Response response = client().performRequest(request);
        assertEquals(HttpStatus.SC_OK, response.getStatusLine().getStatusCode());

        // Verify mappings
        GetMappingsResponse getMappingsResponse = SecurityAnalyticsClientUtils.executeGetMappingsRequest(testIndexName);
        Map<String, Object> properties =
                (Map<String, Object>) getMappingsResponse.getMappings().get(testIndexName)
                .getSourceAsMap().get("properties");
        // Verify that there is still mapping for integer field "plain1"
        assertTrue(((Map<String, Object>)properties.get("plain1")).get("type").equals("integer"));
    }

    public void testCreateIndexMappingsIndexMappingsEmpty() throws IOException {

        String testIndexName = "my_index_alias_fail_1";

        createIndex(testIndexName, Settings.EMPTY);

        // Execute UpdateMappingsAction to add alias mapping for index
        Request request = new Request("POST", SecurityAnalyticsPlugin.MAPPER_BASE_URI);
        // both req params and req body are supported
        request.setJsonEntity(
                "{ \"index_name\":\"" + testIndexName + "\"," +
                        "  \"rule_topic\":\"netflow\"," +
                        "  \"partial\":true }"
        );
        try {
            client().performRequest(request);
        } catch (ResponseException e) {
            assertTrue(e.getMessage().contains("Mappings for index [my_index_alias_fail_1] are empty"));
        }
    }

    public void testIndexNotExists() {

        String indexName = java.util.UUID.randomUUID().toString();

        Request request = new Request("PUT", SecurityAnalyticsPlugin.MAPPER_BASE_URI);
        request.addParameter("index_name", indexName);
        request.addParameter("field", "field1");
        request.addParameter("alias", "alias123");
        try {
            client().performRequest(request);
        } catch (Exception e) {
            assertTrue(e.getMessage().contains("Could not find index [" + indexName + "]"));
        }
    }

    public void testGetMappingsViewSuccess() throws IOException {

        String testIndexName = "get_mappings_view_index";

        createSampleIndex(testIndexName);

        // Execute GetMappingsViewAction to add alias mapping for index
        Request request = new Request("GET", SecurityAnalyticsPlugin.MAPPINGS_VIEW_BASE_URI);
        // both req params and req body are supported
        request.addParameter("index_name", testIndexName);
        request.addParameter("rule_topic", "netflow");
        Response response = client().performRequest(request);
        assertEquals(HttpStatus.SC_OK, response.getStatusLine().getStatusCode());
        Map<String, Object> respMap = responseAsMap(response);
        // Verify alias mappings
        Map<String, Object> props = (Map<String, Object>) respMap.get("properties");
        assertEquals(4, props.size());
        assertTrue(props.containsKey("source.ip"));
        assertTrue(props.containsKey("destination.ip"));
        assertTrue(props.containsKey("source.port"));
        assertTrue(props.containsKey("destination.port"));
        // Verify unmapped index fields
        List<String> unmappedIndexFields = (List<String>) respMap.get("unmapped_index_fields");
        assertEquals(6, unmappedIndexFields.size());
        // Verify unmapped field aliases
        List<String> unmappedFieldAliases = (List<String>) respMap.get("unmapped_field_aliases");
        assertEquals(2, unmappedFieldAliases.size());
    }

<<<<<<< HEAD
    public void testCreateMappings_withIndexPattern_indexTemplate_createAndUpdate_success() throws IOException {
        String indexName1 = "test_index_1";
        String indexName2 = "test_index_2";
        String indexName3 = "test_index_3";
        String indexName4 = "test_index_4";

        String indexPattern = "test_index*";

        createIndex(indexName1, Settings.EMPTY, null);
        createIndex(indexName2, Settings.EMPTY, null);

        client().performRequest(new Request("POST", "_refresh"));

        // Insert sample doc
        String sampleDoc1 = "{" +
                "  \"netflow.destination_transport_port\":1234," +
                "  \"netflow.destination_ipv4_address\":\"10.53.111.14\"" +
                "}";

        indexDoc(indexName1, "1", sampleDoc1);
        indexDoc(indexName2, "1", sampleDoc1);

        client().performRequest(new Request("POST", "_refresh"));

        // Execute CreateMappingsAction to add alias mapping for index
        createMappingsAPI(indexPattern, "netflow");

        // Verify that index template is up
        createIndex(indexName3, Settings.EMPTY, null);

        // Execute CreateMappingsAction to add alias mapping for index
        Request request = new Request("GET", indexName3 + "/_mapping");
        Response response = client().performRequest(request);
        assertEquals(HttpStatus.SC_OK, response.getStatusLine().getStatusCode());
        Map<String, Object> respMap = (Map<String, Object>) responseAsMap(response).get(indexName3);

        MappingsTraverser mappingsTraverser = new MappingsTraverser((Map<String, Object>) respMap.get("mappings"), Set.of());
        Map<String, Object> flatMappings = mappingsTraverser.traverseAndCopyAsFlat();
        // Verify mappings
        Map<String, Object> props = (Map<String, Object>) flatMappings.get("properties");
        assertEquals(4, props.size());
        assertTrue(props.containsKey("destination.ip"));
        assertTrue(props.containsKey("destination.port"));
        assertTrue(props.containsKey("netflow.destination_transport_port"));
        assertTrue(props.containsKey("netflow.destination_ipv4_address"));

        String sampleDoc2 = "{" +
                "  \"netflow.source_ipv4_address\":\"10.50.221.10\"," +
                "  \"netflow.destination_transport_port\":1234," +
                "  \"netflow.destination_ipv4_address\":\"10.53.111.14\"," +
                "  \"netflow.source_transport_port\":4444" +
                "}";

        indexDoc(indexName3, "1", sampleDoc2);

        // Execute CreateMappingsAction to add alias mapping for index
        createMappingsAPI(indexPattern, "netflow");

        // Verify that index template is updated
        createIndex(indexName4, Settings.EMPTY, null);

        // Execute CreateMappingsAction to add alias mapping for index
        request = new Request("GET", indexName4 + "/_mapping");
        response = client().performRequest(request);
        assertEquals(HttpStatus.SC_OK, response.getStatusLine().getStatusCode());
        respMap = (Map<String, Object>) responseAsMap(response).get(indexName4);

        mappingsTraverser = new MappingsTraverser((Map<String, Object>) respMap.get("mappings"), Set.of());
        flatMappings = mappingsTraverser.traverseAndCopyAsFlat();
        // Verify mappings
        props = (Map<String, Object>) flatMappings.get("properties");
        assertEquals(8, props.size());
=======
    public void testGetMappingsView_index_pattern_two_indices_Success() throws IOException {

        String testIndexName1 = "get_mappings_view_index11";
        String testIndexName2 = "get_mappings_view_index22";
        String indexPattern = "get_mappings_view_index*";
        createSampleIndex(testIndexName1);
        createSampleIndex(testIndexName2);
        indexDoc(testIndexName2, "987654", "{ \"extra_field\": 12345 }");

        // Execute CreateMappingsAction to add alias mapping for index
        Request request = new Request("GET", SecurityAnalyticsPlugin.MAPPINGS_VIEW_BASE_URI);
        // both req params and req body are supported
        request.addParameter("index_name", indexPattern);
        request.addParameter("rule_topic", "netflow");
        Response response = client().performRequest(request);
        assertEquals(HttpStatus.SC_OK, response.getStatusLine().getStatusCode());
        Map<String, Object> respMap = responseAsMap(response);
        // Verify alias mappings
        Map<String, Object> props = (Map<String, Object>) respMap.get("properties");
        assertEquals(4, props.size());
        assertTrue(props.containsKey("source.ip"));
        assertTrue(props.containsKey("destination.ip"));
        assertTrue(props.containsKey("source.port"));
        assertTrue(props.containsKey("destination.port"));
        // Verify unmapped index fields
        List<String> unmappedIndexFields = (List<String>) respMap.get("unmapped_index_fields");
        assertEquals(7, unmappedIndexFields.size());
        // Verify that we got Mappings View of concrete index testIndexName2 because it is newest of all under this alias
        Optional<String> extraField = unmappedIndexFields.stream().filter(e -> e.equals("extra_field")).findFirst();
        assertTrue(extraField.isPresent());
        // Verify unmapped field aliases
        List<String> unmappedFieldAliases = (List<String>) respMap.get("unmapped_field_aliases");
        assertEquals(2, unmappedFieldAliases.size());
    }

    public void testGetMappingsView_alias_without_writeindex_Success() throws IOException {

        String testIndexName1 = "get_mappings_view_index11";
        String testIndexName2 = "get_mappings_view_index22";
        String indexAlias = "index_alias";
        createSampleIndex(testIndexName1, Settings.EMPTY, "\"" + indexAlias + "\":{}");
        createSampleIndex(testIndexName2, Settings.EMPTY, "\"" + indexAlias + "\":{}");
        indexDoc(testIndexName2, "987654", "{ \"extra_field\": 12345 }");

        // Execute CreateMappingsAction to add alias mapping for index
        Request request = new Request("GET", SecurityAnalyticsPlugin.MAPPINGS_VIEW_BASE_URI);
        // both req params and req body are supported
        request.addParameter("index_name", indexAlias);
        request.addParameter("rule_topic", "netflow");
        Response response = client().performRequest(request);
        assertEquals(HttpStatus.SC_OK, response.getStatusLine().getStatusCode());
        Map<String, Object> respMap = responseAsMap(response);
        // Verify alias mappings
        Map<String, Object> props = (Map<String, Object>) respMap.get("properties");
        assertEquals(4, props.size());
>>>>>>> 887be34f
        assertTrue(props.containsKey("source.ip"));
        assertTrue(props.containsKey("destination.ip"));
        assertTrue(props.containsKey("source.port"));
        assertTrue(props.containsKey("destination.port"));
<<<<<<< HEAD
        assertTrue(props.containsKey("netflow.source_transport_port"));
        assertTrue(props.containsKey("netflow.source_ipv4_address"));
        assertTrue(props.containsKey("netflow.destination_transport_port"));
        assertTrue(props.containsKey("netflow.destination_ipv4_address"));
    }

    public void testCreateMappings_withDatastream_success() throws IOException {
        String datastream = "test_datastream";

        String datastreamMappings = "\"properties\": {" +
                "  \"@timestamp\":{ \"type\": \"date\" }," +
                "  \"netflow.destination_transport_port\":{ \"type\": \"long\" }," +
                "  \"netflow.destination_ipv4_address\":{ \"type\": \"ip\" }" +
                "}";

        createSampleDatastream(datastream, datastreamMappings);

        // Execute CreateMappingsAction to add alias mapping for index
        createMappingsAPI(datastream, "netflow");

        // Verify mappings
        Map<String, Object> props = getIndexMappingsFlat(datastream);
        assertEquals(5, props.size());
        assertTrue(props.containsKey("@timestamp"));
        assertTrue(props.containsKey("netflow.destination_transport_port"));
        assertTrue(props.containsKey("netflow.destination_ipv4_address"));
        assertTrue(props.containsKey("destination.ip"));
        assertTrue(props.containsKey("destination.port"));

        // Verify that index template applied mappings
        Response response = makeRequest(client(), "POST", datastream + "/_rollover", Collections.emptyMap(), null);
        assertEquals(HttpStatus.SC_OK, response.getStatusLine().getStatusCode());

        // Insert doc to index to add additional fields to mapping
        String sampleDoc = "{" +
                "  \"@timestamp\":\"2023-01-06T00:05:00\"," +
                "  \"netflow.source_ipv4_address\":\"10.50.221.10\"," +
                "  \"netflow.source_transport_port\":4444" +
                "}";

        indexDoc(datastream, "2", sampleDoc);

        // Execute CreateMappingsAction to add alias mapping for index
        createMappingsAPI(datastream, "netflow");

        String writeIndex = getDatastreamWriteIndex(datastream);

        // Verify mappings
        props = getIndexMappingsFlat(writeIndex);
        assertEquals(9, props.size());
        assertTrue(props.containsKey("@timestamp"));
        assertTrue(props.containsKey("netflow.source_ipv4_address"));
        assertTrue(props.containsKey("netflow.source_transport_port"));
        assertTrue(props.containsKey("netflow.destination_transport_port"));
        assertTrue(props.containsKey("netflow.destination_ipv4_address"));
        assertTrue(props.containsKey("destination.ip"));
        assertTrue(props.containsKey("destination.port"));
        assertTrue(props.containsKey("source.ip"));
        assertTrue(props.containsKey("source.port"));

        deleteDatastreamAPI(datastream);
    }

    public void testCreateMappings_withIndexPattern_existing_indexTemplate_update_success() throws IOException {
        String indexName1 = "test_index_1";
        String indexName2 = "test_index_2";
        String indexName3 = "test_index_3";

        String indexPattern = "test_index*";

        String componentTemplateMappings = "\"properties\": {" +
                "  \"netflow.destination_transport_port\":{ \"type\": \"long\" }," +
                "  \"netflow.destination_ipv4_address\":{ \"type\": \"ip\" }" +
                "}";

        // Setup index_template
        createComponentTemplateWithMappings(
                IndexTemplateManager.computeComponentTemplateName(indexPattern),
                componentTemplateMappings
        );

        createComposableIndexTemplate(
                IndexTemplateManager.computeIndexTemplateName(indexPattern),
                List.of(indexPattern),
                IndexTemplateManager.computeComponentTemplateName(indexPattern),
                false
        );

        createIndex(indexName1, Settings.EMPTY, null);

        // Execute CreateMappingsAction to apply alias mappings - index template should be updated
        createMappingsAPI(indexPattern, "netflow");

        // Create new index to verify that index template is updated
        createIndex(indexName2, Settings.EMPTY, null);

        // Verify that template applied mappings
        Map<String, Object> props = getIndexMappingsFlat(indexName2);
        assertEquals(4, props.size());
        assertTrue(props.containsKey("netflow.destination_transport_port"));
        assertTrue(props.containsKey("netflow.destination_ipv4_address"));
        assertTrue(props.containsKey("destination.ip"));
        assertTrue(props.containsKey("destination.port"));

        // Insert doc to index to add additional fields to mapping
        String sampleDoc = "{" +
                "  \"netflow.source_ipv4_address\":\"10.50.221.10\"," +
                "  \"netflow.source_transport_port\":4444" +
                "}";

        indexDoc(indexName2, "1", sampleDoc);

        // Call CreateMappings API and expect index template to be updated with 2 additional aliases
        createMappingsAPI(indexPattern, "netflow");

        // Create new index to verify that index template was updated correctly
        createIndex(indexName3, Settings.EMPTY, null);

        // Verify mappings
        props = getIndexMappingsFlat(indexName3);
        assertEquals(8, props.size());
        assertTrue(props.containsKey("source.ip"));
        assertTrue(props.containsKey("destination.ip"));
        assertTrue(props.containsKey("source.port"));
        assertTrue(props.containsKey("destination.port"));
        assertTrue(props.containsKey("netflow.source_transport_port"));
        assertTrue(props.containsKey("netflow.source_ipv4_address"));
        assertTrue(props.containsKey("netflow.destination_transport_port"));
        assertTrue(props.containsKey("netflow.destination_ipv4_address"));
=======
        // Verify unmapped index fields
        List<String> unmappedIndexFields = (List<String>) respMap.get("unmapped_index_fields");
        assertEquals(7, unmappedIndexFields.size());
        // Verify that we got Mappings View of concrete index testIndexName2 because it is newest of all under this alias
        Optional<String> extraField = unmappedIndexFields.stream().filter(e -> e.equals("extra_field")).findFirst();
        assertTrue(extraField.isPresent());
        // Verify unmapped field aliases
        List<String> unmappedFieldAliases = (List<String>) respMap.get("unmapped_field_aliases");
        assertEquals(2, unmappedFieldAliases.size());
    }

    public void testGetMappingsView_alias_with_writeindex_Success() throws IOException {

        String testIndexName1 = "get_mappings_view_index11";
        String testIndexName2 = "get_mappings_view_index22";
        String indexAlias = "index_alias";

        createSampleIndex(testIndexName2, Settings.EMPTY, "\"" + indexAlias + "\":{}");
        createSampleIndex(testIndexName1, Settings.EMPTY, "\"" + indexAlias + "\":{ \"is_write_index\":true }");

        // Add extra field by inserting doc to index #1 to differentiate two easier
        indexDoc(testIndexName1, "987654", "{ \"extra_field\": 12345 }");

        // Execute CreateMappingsAction to add alias mapping for index
        Request request = new Request("GET", SecurityAnalyticsPlugin.MAPPINGS_VIEW_BASE_URI);
        // both req params and req body are supported
        request.addParameter("index_name", indexAlias);
        request.addParameter("rule_topic", "netflow");
        Response response = client().performRequest(request);
        assertEquals(HttpStatus.SC_OK, response.getStatusLine().getStatusCode());
        Map<String, Object> respMap = responseAsMap(response);
        // Verify alias mappings
        Map<String, Object> props = (Map<String, Object>) respMap.get("properties");
        assertEquals(4, props.size());
        assertTrue(props.containsKey("source.ip"));
        assertTrue(props.containsKey("destination.ip"));
        assertTrue(props.containsKey("source.port"));
        assertTrue(props.containsKey("destination.port"));
        // Verify unmapped index fields
        List<String> unmappedIndexFields = (List<String>) respMap.get("unmapped_index_fields");
        assertEquals(7, unmappedIndexFields.size());
        // Verify that we got Mappings View of concrete index testIndexName2 because it is newest of all under this alias
        Optional<String> extraField = unmappedIndexFields.stream().filter(e -> e.equals("extra_field")).findFirst();
        assertTrue(extraField.isPresent());
        // Verify unmapped field aliases
        List<String> unmappedFieldAliases = (List<String>) respMap.get("unmapped_field_aliases");
        assertEquals(2, unmappedFieldAliases.size());
    }

    public void testGetMappingsView_datastream_one_backing_index_Success() throws IOException {

        String datastreamName = "my_data_stream";
        createSampleDatastream(datastreamName);
        // Execute GetMappingsViewAction to add alias mapping for index
        Request request = new Request("GET", SecurityAnalyticsPlugin.MAPPINGS_VIEW_BASE_URI);
        // both req params and req body are supported
        request.addParameter("index_name", datastreamName);
        request.addParameter("rule_topic", "netflow");
        Response response = client().performRequest(request);
        assertEquals(HttpStatus.SC_OK, response.getStatusLine().getStatusCode());
        Map<String, Object> respMap = responseAsMap(response);
        // Verify alias mappings
        Map<String, Object> props = (Map<String, Object>) respMap.get("properties");
        assertEquals(4, props.size());
        assertTrue(props.containsKey("source.ip"));
        assertTrue(props.containsKey("destination.ip"));
        assertTrue(props.containsKey("source.port"));
        assertTrue(props.containsKey("destination.port"));
        // Verify unmapped index fields
        List<String> unmappedIndexFields = (List<String>) respMap.get("unmapped_index_fields");
        assertEquals(7, unmappedIndexFields.size());
        // Verify unmapped field aliases
        List<String> unmappedFieldAliases = (List<String>) respMap.get("unmapped_field_aliases");
        assertEquals(2, unmappedFieldAliases.size());

        deleteDatastream(datastreamName);
    }

    public void testGetMappingsView_datastream_two_backing_index_Success() throws IOException {

        String datastreamName = "my_data_stream";
        createSampleDatastream(datastreamName);

        // Modify index template to change mappings and then rollover
        String indexMapping =
                "    \"properties\": {" +
                        "        \"@timestamp\": {" +
                        "          \"type\": \"date\"" +
                        "        }," +
                        "        \"netflow.source_ipv4_address\": {" +
                        "          \"type\": \"ip\"" +
                        "        }" +
                        "}";

        String indexTemplateRequest = "{\n" +
                "  \"index_patterns\": [\"" + datastreamName + "*\"],\n" +
                "  \"data_stream\": { },\n" +
                "  \"template\": {\n" +
                "    \"mappings\" : {" + indexMapping + "}\n" +
                "  }," +
                "  \"priority\": 500\n" +
                "}";


        Response response = makeRequest(client(), "PUT", "_index_template/" + datastreamName + "-template", Collections.emptyMap(),
                new StringEntity(indexTemplateRequest), new BasicHeader("Content-Type", "application/json"));
        assertEquals(HttpStatus.SC_OK, response.getStatusLine().getStatusCode());

        doRollover(datastreamName);

        // Execute GetMappingsViewAction to add alias mapping for index
        Request request = new Request("GET", SecurityAnalyticsPlugin.MAPPINGS_VIEW_BASE_URI);
        // both req params and req body are supported
        request.addParameter("index_name", datastreamName);
        request.addParameter("rule_topic", "netflow");
        response = client().performRequest(request);
        assertEquals(HttpStatus.SC_OK, response.getStatusLine().getStatusCode());
        Map<String, Object> respMap = responseAsMap(response);
        // Verify alias mappings
        Map<String, Object> props = (Map<String, Object>) respMap.get("properties");
        assertEquals(1, props.size());
        assertTrue(props.containsKey("source.ip"));
        // Verify unmapped index fields
        List<String> unmappedIndexFields = (List<String>) respMap.get("unmapped_index_fields");
        assertEquals(1, unmappedIndexFields.size());
        // Verify unmapped field aliases
        List<String> unmappedFieldAliases = (List<String>) respMap.get("unmapped_field_aliases");
        assertEquals(5, unmappedFieldAliases.size());

        deleteDatastream(datastreamName);
    }

    public void testCreateMappings_withIndexPattern_success() throws IOException {
        String indexName1 = "test_index_1";
        String indexName2 = "test_index_2";
        String indexPattern = "test_index*";

        createIndex(indexName1, Settings.EMPTY, null);
        createIndex(indexName2, Settings.EMPTY, null);

        client().performRequest(new Request("POST", "_refresh"));

        // Insert sample doc
        String sampleDoc = "{" +
                "  \"netflow.source_ipv4_address\":\"10.50.221.10\"," +
                "  \"netflow.destination_transport_port\":1234," +
                "  \"netflow.destination_ipv4_address\":\"10.53.111.14\"," +
                "  \"netflow.source_transport_port\":4444" +
                "}";

        indexDoc(indexName1, "1", sampleDoc);
        indexDoc(indexName2, "1", sampleDoc);

        client().performRequest(new Request("POST", "_refresh"));

        // Execute CreateMappingsAction to add alias mapping for index
        Request request = new Request("POST", SecurityAnalyticsPlugin.MAPPER_BASE_URI);
        // both req params and req body are supported
        request.setJsonEntity(
                "{ \"index_name\":\"" + indexPattern + "\"," +
                        "  \"rule_topic\":\"netflow\", " +
                        "  \"partial\":true" +
                        "}"
        );
        Response response = client().performRequest(request);
        assertEquals(HttpStatus.SC_OK, response.getStatusLine().getStatusCode());
>>>>>>> 887be34f
    }

    public void testCreateMappings_withIndexPattern_differentMappings_success() throws IOException {
        String indexName1 = "test_index_1";
        String indexName2 = "test_index_2";
        String indexPattern = "test_index*";

        createIndex(indexName1, Settings.EMPTY, null);
        createIndex(indexName2, Settings.EMPTY, null);

        client().performRequest(new Request("POST", "_refresh"));

        // Insert sample docs
        String sampleDoc1 = "{" +
                "  \"netflow.source_ipv4_address\":\"10.50.221.10\"," +
                "  \"netflow.destination_transport_port\":1234," +
                "  \"netflow.source_transport_port\":4444" +
                "}";
        String sampleDoc2 = "{" +
                "  \"netflow.destination_transport_port\":1234," +
                "  \"netflow.destination_ipv4_address\":\"10.53.111.14\"" +
                "}";
        indexDoc(indexName1, "1", sampleDoc1);
        indexDoc(indexName2, "1", sampleDoc2);

        client().performRequest(new Request("POST", "_refresh"));

        // Execute CreateMappingsAction to add alias mapping for index
<<<<<<< HEAD
        createMappingsAPI(indexPattern, "netflow");
=======
        Request request = new Request("POST", SecurityAnalyticsPlugin.MAPPER_BASE_URI);
        // both req params and req body are supported
        request.setJsonEntity(
                "{ \"index_name\":\"" + indexPattern + "\"," +
                        "  \"rule_topic\":\"netflow\", " +
                        "  \"partial\":true" +
                        "}"
        );
        Response response = client().performRequest(request);
        assertEquals(HttpStatus.SC_OK, response.getStatusLine().getStatusCode());
>>>>>>> 887be34f
    }

    public void testCreateMappings_withIndexPattern_oneNoMatches_success() throws IOException {
        String indexName1 = "test_index_1";
        String indexName2 = "test_index_2";
        String indexPattern = "test_index*";

        createIndex(indexName1, Settings.EMPTY, null);
        createIndex(indexName2, Settings.EMPTY, null);

        client().performRequest(new Request("POST", "_refresh"));

        // Insert sample docs
        String sampleDoc1 = "{" +
                "  \"netflow.source_ipv4_address\":\"10.50.221.10\"," +
                "  \"netflow.destination_transport_port\":1234," +
                "  \"netflow.source_transport_port\":4444" +
                "}";
        String sampleDoc2 = "{" +
                "  \"netflow11.destination33_transport_port\":1234," +
                "  \"netflow11.destination33_ipv4_address\":\"10.53.111.14\"" +
                "}";
        indexDoc(indexName1, "1", sampleDoc1);
        indexDoc(indexName2, "1", sampleDoc2);

        client().performRequest(new Request("POST", "_refresh"));

        // Execute CreateMappingsAction to add alias mapping for index
<<<<<<< HEAD
        createMappingsAPI(indexPattern, "netflow");
=======
        Request request = new Request("POST", SecurityAnalyticsPlugin.MAPPER_BASE_URI);
        // both req params and req body are supported
        request.setJsonEntity(
                "{ \"index_name\":\"" + indexPattern + "\"," +
                        "  \"rule_topic\":\"netflow\", " +
                        "  \"partial\":true" +
                        "}"
        );
        Response response = client().performRequest(request);
        assertEquals(HttpStatus.SC_OK, response.getStatusLine().getStatusCode());
>>>>>>> 887be34f
    }

    public void testCreateMappings_withIndexPattern_oneNoMappings_failure() throws IOException {
        String indexName1 = "test_index_1";
        String indexName2 = "test_index_2";
        String indexPattern = "test_index*";

        createIndex(indexName1, Settings.EMPTY, null);
        createIndex(indexName2, Settings.EMPTY, null);

        client().performRequest(new Request("POST", "_refresh"));

        // Insert sample docs
        String sampleDoc1 = "{" +
                "  \"netflow.source_ipv4_address\":\"10.50.221.10\"," +
                "  \"netflow.destination_transport_port\":1234," +
                "  \"netflow.source_transport_port\":4444" +
                "}";
        indexDoc(indexName1, "1", sampleDoc1);

        client().performRequest(new Request("POST", "_refresh"));

        // Execute CreateMappingsAction to add alias mapping for index
<<<<<<< HEAD
        try {
            createMappingsAPI(indexPattern, "netflow");
=======
        Request request = new Request("POST", SecurityAnalyticsPlugin.MAPPER_BASE_URI);
        // both req params and req body are supported
        request.setJsonEntity(
                "{ \"index_name\":\"" + indexPattern + "\"," +
                        "  \"rule_topic\":\"netflow\", " +
                        "  \"partial\":true" +
                        "}"
        );
        try {
            client().performRequest(request);
>>>>>>> 887be34f
            fail("expected 500 failure!");
        } catch (ResponseException e) {
            assertEquals(HttpStatus.SC_INTERNAL_SERVER_ERROR, e.getResponse().getStatusLine().getStatusCode());
        }

    }

    private void createSampleIndex(String indexName) throws IOException {
        createSampleIndex(indexName, Settings.EMPTY, null);
    }

    private void createSampleIndex(String indexName, Settings settings, String aliases) throws IOException {
        String indexMapping =
                "    \"properties\": {" +
                        "        \"netflow.source_ipv4_address\": {" +
                        "          \"type\": \"ip\"" +
                        "        }," +
                        "        \"netflow.destination_transport_port\": {" +
                        "          \"type\": \"integer\"" +
                        "        }," +
                        "        \"netflow.destination_ipv4_address\": {" +
                        "          \"type\": \"ip\"" +
                        "        }," +
                        "        \"netflow.source_transport_port\": {" +
                        "          \"type\": \"integer\"" +
                        "        }," +
                        "        \"netflow.event.stop\": {" +
                        "          \"type\": \"integer\"" +
                        "        }," +
                        "        \"dns.event.stop\": {" +
                        "          \"type\": \"integer\"" +
                        "        }," +
                        "        \"ipx.event.stop\": {" +
                        "          \"type\": \"integer\"" +
                        "        }," +
                        "        \"plain1\": {" +
                        "          \"type\": \"integer\"" +
                        "        }," +
                        "        \"user\":{" +
                        "          \"type\":\"nested\"," +
                        "            \"properties\":{" +
                        "              \"first\":{" +
                        "                \"type\":\"text\"," +
                        "                  \"fields\":{" +
                        "                    \"keyword\":{" +
                        "                      \"type\":\"keyword\"," +
                        "                      \"ignore_above\":256" +
                                              "}" +
                                            "}" +
                                        "}," +
                        "              \"last\":{" +
                                          "\"type\":\"text\"," +
                                            "\"fields\":{" +
                        "                      \"keyword\":{" +
                        "                           \"type\":\"keyword\"," +
                        "                           \"ignore_above\":256" +
                                                "}" +
                                            "}" +
                                        "}" +
                                    "}" +
                                "}" +
                        "    }";

        createIndex(indexName, settings, indexMapping, aliases);

        // Insert sample doc
        String sampleDoc = "{" +
                "  \"netflow.source_ipv4_address\":\"10.50.221.10\"," +
                "  \"netflow.destination_transport_port\":1234," +
                "  \"netflow.destination_ipv4_address\":\"10.53.111.14\"," +
                "  \"netflow.source_transport_port\":4444" +
                "}";

        // Index doc
        Request indexRequest = new Request("POST", indexName + "/_doc?refresh=wait_for");
        indexRequest.setJsonEntity(sampleDoc);
        Response response = client().performRequest(indexRequest);
        assertEquals(HttpStatus.SC_CREATED, response.getStatusLine().getStatusCode());
        // Refresh everything
        response = client().performRequest(new Request("POST", "_refresh"));
        assertEquals(HttpStatus.SC_OK, response.getStatusLine().getStatusCode());
    }

    private void createSampleDatastream(String datastreamName) throws IOException {
        String indexMapping =
                "    \"properties\": {" +
                        "        \"@timestamp\": {" +
                        "          \"type\": \"date\"" +
                        "        }," +
                        "        \"netflow.source_ipv4_address\": {" +
                        "          \"type\": \"ip\"" +
                        "        }," +
                        "        \"netflow.destination_transport_port\": {" +
                        "          \"type\": \"integer\"" +
                        "        }," +
                        "        \"netflow.destination_ipv4_address\": {" +
                        "          \"type\": \"ip\"" +
                        "        }," +
                        "        \"netflow.source_transport_port\": {" +
                        "          \"type\": \"integer\"" +
                        "        }," +
                        "        \"netflow.event.stop\": {" +
                        "          \"type\": \"integer\"" +
                        "        }," +
                        "        \"dns.event.stop\": {" +
                        "          \"type\": \"integer\"" +
                        "        }," +
                        "        \"ipx.event.stop\": {" +
                        "          \"type\": \"integer\"" +
                        "        }," +
                        "        \"plain1\": {" +
                        "          \"type\": \"integer\"" +
                        "        }," +
                        "        \"user\":{" +
                        "          \"type\":\"nested\"," +
                        "            \"properties\":{" +
                        "              \"first\":{" +
                        "                \"type\":\"text\"," +
                        "                  \"fields\":{" +
                        "                    \"keyword\":{" +
                        "                      \"type\":\"keyword\"," +
                        "                      \"ignore_above\":256" +
                        "}" +
                        "}" +
                        "}," +
                        "              \"last\":{" +
                        "\"type\":\"text\"," +
                        "\"fields\":{" +
                        "                      \"keyword\":{" +
                        "                           \"type\":\"keyword\"," +
                        "                           \"ignore_above\":256" +
                        "}" +
                        "}" +
                        "}" +
                        "}" +
                        "}" +
                        "    }";


        // Create index template
        String indexTemplateRequest = "{\n" +
                "  \"index_patterns\": [\"" + datastreamName + "*\"],\n" +
                "  \"data_stream\": { },\n" +
                "  \"template\": {\n" +
                "    \"mappings\" : {" + indexMapping + "}\n" +
                "  }," +
                "  \"priority\": 500\n" +
                "}";


        Response response = makeRequest(client(), "PUT", "_index_template/" + datastreamName + "-template", Collections.emptyMap(),
                new StringEntity(indexTemplateRequest), new BasicHeader("Content-Type", "application/json"));
        assertEquals(HttpStatus.SC_OK, response.getStatusLine().getStatusCode());
        // Insert sample doc
        String sampleDoc = "{" +
                "  \"@timestamp\":\"2023-05-06T16:21:15.000Z\"," +
                "  \"netflow.source_ipv4_address\":\"10.50.221.10\"," +
                "  \"netflow.destination_transport_port\":1234," +
                "  \"netflow.destination_ipv4_address\":\"10.53.111.14\"," +
                "  \"netflow.source_transport_port\":4444" +
                "}";

        // Index doc
        Request indexRequest = new Request("POST", datastreamName + "/_doc?refresh=wait_for");
        indexRequest.setJsonEntity(sampleDoc);
        response = client().performRequest(indexRequest);
        assertEquals(HttpStatus.SC_CREATED, response.getStatusLine().getStatusCode());
        // Refresh everything
        response = client().performRequest(new Request("POST", "_refresh"));
        assertEquals(HttpStatus.SC_OK, response.getStatusLine().getStatusCode());
    }

    private void deleteDatastream(String datastreamName) throws IOException {
        Request indexRequest = new Request("DELETE", "_data_stream/" + datastreamName);
        Response response = client().performRequest(indexRequest);
        assertEquals(HttpStatus.SC_OK, response.getStatusLine().getStatusCode());
    }

    private final String DNS_SAMPLE = "dns-sample.json";
    private final String CLOUDTRAIL_SAMPLE = "cloudtrail-sample.json";
    private final String CLOUDTRAIL_SAMPLE_S3 = "cloudtrail-sample-s3.json";


    private final String DNS_MAPPINGS = "OSMapping/dns/mappings.json";
    private final String CLOUDTRAIL_MAPPINGS = "OSMapping/cloudtrail/mappings.json";
    private final String S3_MAPPINGS = "OSMapping/s3/mappings.json";

    private final String NETWORK_MAPPINGS = "OSMapping/network/mappings.json";
    private final String LINUX_MAPPINGS = "OSMapping/linux/mappings.json";
    private final String WINDOWS_MAPPINGS = "OSMapping/windows/mappings.json";
    private final String APACHE_ACCESS_MAPPINGS = "OSMapping/apache_access/mappings.json";
    private final String AD_LDAP_MAPPINGS = "OSMapping/ad_ldap/mappings.json";

    private String readResource(String name) throws IOException {
        try (InputStream inputStream = SecurityAnalyticsPlugin.class.getClassLoader().getResourceAsStream(name)) {
            if (inputStream == null) {
                throw new IOException("Resource not found: " + name);
            }
            try (BufferedReader reader = new BufferedReader(new InputStreamReader(inputStream))) {
                return reader.lines().collect(Collectors.joining("\n"));
            }
        }
    }

    public void testReadResource() throws IOException {
        String content = readResource(DNS_MAPPINGS);
        assertTrue(content.contains("properties"));
    }

    public void testCreateCloudTrailMappingS3() throws IOException {
        String INDEX_NAME = "test_create_cloudtrail_s3_mapping_index";

        createSampleIndex(INDEX_NAME);
        // Sample dns document
        String sampleDoc = readResource(CLOUDTRAIL_SAMPLE_S3);
        // Index doc
        Request indexRequest = new Request("POST", INDEX_NAME + "/_doc?refresh=wait_for");
        indexRequest.setJsonEntity(sampleDoc);
        //Generate automatic mappings my inserting doc
        Response response = client().performRequest(indexRequest);
        //Get the mappings being tested
        String indexMapping = readResource(S3_MAPPINGS);
        //Parse the mappings
        XContentParser parser = JsonXContent.jsonXContent
                .createParser(
                        NamedXContentRegistry.EMPTY,
                        DeprecationHandler.THROW_UNSUPPORTED_OPERATION,
                        indexMapping);
        Map<String, Object> mappings = (Map<String, Object>) parser.map().get("properties");
        GetMappingsResponse getMappingsResponse = SecurityAnalyticsClientUtils.executeGetMappingsRequest(INDEX_NAME);

        MappingsTraverser mappingsTraverser = new MappingsTraverser(getMappingsResponse.getMappings().iterator().next().value);
        List<String> flatProperties = mappingsTraverser.extractFlatNonAliasFields();
        assertTrue(flatProperties.contains("aws.cloudtrail.eventName"));
        assertTrue(flatProperties.contains("aws.cloudtrail.eventSource"));
        //Loop over the mappings and run update request for each one specifying the index to be updated
        mappings.entrySet().forEach(entry -> {
            String key = entry.getKey();
            String path = ((Map<String, Object>) entry.getValue()).get("path").toString();
            try {
                Request updateRequest = new Request("PUT", SecurityAnalyticsPlugin.MAPPER_BASE_URI);
                updateRequest.setJsonEntity(Strings.toString(XContentFactory.jsonBuilder().map(Map.of(
                        "index_name", INDEX_NAME,
                        "field", path,
                        "alias", key))));
                Response apiResponse = client().performRequest(updateRequest);
                assertEquals(HttpStatus.SC_OK, apiResponse.getStatusLine().getStatusCode());

            } catch (IOException e) {
                throw new RuntimeException(e);
            }
        });

        // Refresh everything
        response = client().performRequest(new Request("POST", "_refresh"));
        assertEquals(HttpStatus.SC_OK, response.getStatusLine().getStatusCode());
    }

    public void testCreateCloudTrailMapping() throws IOException {
        String INDEX_NAME = "test_create_cloudtrail_mapping_index";

        createSampleIndex(INDEX_NAME);
        // Sample dns document
        String sampleDoc = readResource(CLOUDTRAIL_SAMPLE);
        // Index doc
        Request indexRequest = new Request("POST", INDEX_NAME + "/_doc?refresh=wait_for");
        indexRequest.setJsonEntity(sampleDoc);
        //Generate automatic mappings my inserting doc
        Response response = client().performRequest(indexRequest);
        //Get the mappings being tested
        String indexMapping = readResource(CLOUDTRAIL_MAPPINGS);
        //Parse the mappings
        XContentParser parser = JsonXContent.jsonXContent
                .createParser(
                        NamedXContentRegistry.EMPTY,
                        DeprecationHandler.THROW_UNSUPPORTED_OPERATION,
                        indexMapping);
        Map<String, Object> mappings = (Map<String, Object>) parser.map().get("properties");
        GetMappingsResponse getMappingsResponse = SecurityAnalyticsClientUtils.executeGetMappingsRequest(INDEX_NAME);

        MappingsTraverser mappingsTraverser = new MappingsTraverser(getMappingsResponse.getMappings().iterator().next().value);
        List<String> flatProperties = mappingsTraverser.extractFlatNonAliasFields();
        assertTrue(flatProperties.contains("aws.cloudtrail.eventType"));
        assertTrue(flatProperties.contains("aws.cloudtrail.eventSource"));
        assertTrue(flatProperties.contains("aws.cloudtrail.requestParameters.arn"));
        assertTrue(flatProperties.contains("aws.cloudtrail.requestParameters.attribute"));
        assertTrue(flatProperties.contains("aws.cloudtrail.requestParameters.userName"));
        assertTrue(flatProperties.contains("aws.cloudtrail.userIdentity.arn"));
        assertTrue(flatProperties.contains("aws.cloudtrail.userIdentity.type"));
        assertTrue(flatProperties.contains("aws.cloudtrail.userIdentity.sessionContext.sessionIssuer.type"));
        //Loop over the mappings and run update request for each one specifying the index to be updated
        mappings.entrySet().forEach(entry -> {
            String key = entry.getKey();
            String path = ((Map<String, Object>) entry.getValue()).get("path").toString();
            try {
                Request updateRequest = new Request("PUT", SecurityAnalyticsPlugin.MAPPER_BASE_URI);
                updateRequest.setJsonEntity(Strings.toString(XContentFactory.jsonBuilder().map(Map.of(
                        "index_name", INDEX_NAME,
                        "field", path,
                        "alias", key))));
                Response apiResponse = client().performRequest(updateRequest);
                assertEquals(HttpStatus.SC_OK, apiResponse.getStatusLine().getStatusCode());

            } catch (IOException e) {
                throw new RuntimeException(e);
            }
        });

        // Refresh everything
        response = client().performRequest(new Request("POST", "_refresh"));
        assertEquals(HttpStatus.SC_OK, response.getStatusLine().getStatusCode());
    }

    public void testCreateDNSMapping() throws IOException{
        String INDEX_NAME = "test_create_cloudtrail_mapping_index";

        createSampleIndex(INDEX_NAME);
        // Sample dns document
        String dnsSampleDoc = readResource(DNS_SAMPLE);
        // Index doc
        Request indexRequest = new Request("POST", INDEX_NAME + "/_doc?refresh=wait_for");
        indexRequest.setJsonEntity(dnsSampleDoc);
        //Generate automatic mappings my inserting doc
        Response response = client().performRequest(indexRequest);
        //Get the mappings being tested
        String indexMapping = readResource(DNS_MAPPINGS);
        //Parse the mappings
        XContentParser parser = JsonXContent.jsonXContent
                .createParser(
                        NamedXContentRegistry.EMPTY,
                        DeprecationHandler.THROW_UNSUPPORTED_OPERATION,
                        indexMapping);
        Map<String, Object> mappings = (Map<String, Object>) parser.map().get("properties");
        GetMappingsResponse getMappingsResponse = SecurityAnalyticsClientUtils.executeGetMappingsRequest(INDEX_NAME);

        MappingsTraverser mappingsTraverser = new MappingsTraverser(getMappingsResponse.getMappings().iterator().next().value);
        List<String> flatProperties = mappingsTraverser.extractFlatNonAliasFields();
        assertTrue(flatProperties.contains("dns.answers.type"));
        assertTrue(flatProperties.contains("dns.question.name"));
        assertTrue(flatProperties.contains("dns.question.registered_domain"));

        //Loop over the mappings and run update request for each one specifying the index to be updated
        mappings.entrySet().forEach(entry -> {
            String key = entry.getKey();
            String path = ((Map<String, Object>) entry.getValue()).get("path").toString();
            try {
                Request updateRequest = new Request("PUT", SecurityAnalyticsPlugin.MAPPER_BASE_URI);
                updateRequest.setJsonEntity(Strings.toString(XContentFactory.jsonBuilder().map(Map.of(
                        "index_name", INDEX_NAME,
                        "field", path,
                        "alias", key))));
                Response apiResponse = client().performRequest(updateRequest);
                assertEquals(HttpStatus.SC_OK, apiResponse.getStatusLine().getStatusCode());

            } catch (IOException e) {
                throw new RuntimeException(e);
            }
        });

        // Refresh everything
        response = client().performRequest(new Request("POST", "_refresh"));
        assertEquals(HttpStatus.SC_OK, response.getStatusLine().getStatusCode());
    }

}<|MERGE_RESOLUTION|>--- conflicted
+++ resolved
@@ -5,11 +5,7 @@
 package org.opensearch.securityanalytics.mapper;
 
 import java.util.Collections;
-<<<<<<< HEAD
 import java.util.Set;
-=======
-import java.util.Optional;
->>>>>>> 887be34f
 import org.apache.http.HttpStatus;
 import org.apache.http.entity.StringEntity;
 import org.apache.http.message.BasicHeader;
@@ -249,7 +245,7 @@
         try {
             client().performRequest(request);
         } catch (ResponseException e) {
-            assertTrue(e.getMessage().contains("Mappings for index [my_index_alias_fail_1] are empty"));
+            assertTrue(e.getMessage().contains("Index mappings are empty"));
         }
     }
 
@@ -297,7 +293,6 @@
         assertEquals(2, unmappedFieldAliases.size());
     }
 
-<<<<<<< HEAD
     public void testCreateMappings_withIndexPattern_indexTemplate_createAndUpdate_success() throws IOException {
         String indexName1 = "test_index_1";
         String indexName2 = "test_index_2";
@@ -370,7 +365,229 @@
         // Verify mappings
         props = (Map<String, Object>) flatMappings.get("properties");
         assertEquals(8, props.size());
-=======
+        assertTrue(props.containsKey("source.ip"));
+        assertTrue(props.containsKey("destination.ip"));
+        assertTrue(props.containsKey("source.port"));
+        assertTrue(props.containsKey("destination.port"));
+        assertTrue(props.containsKey("netflow.source_transport_port"));
+        assertTrue(props.containsKey("netflow.source_ipv4_address"));
+        assertTrue(props.containsKey("netflow.destination_transport_port"));
+        assertTrue(props.containsKey("netflow.destination_ipv4_address"));
+    }
+
+    public void testCreateMappings_withDatastream_success() throws IOException {
+        String datastream = "test_datastream";
+
+        String datastreamMappings = "\"properties\": {" +
+                "  \"@timestamp\":{ \"type\": \"date\" }," +
+                "  \"netflow.destination_transport_port\":{ \"type\": \"long\" }," +
+                "  \"netflow.destination_ipv4_address\":{ \"type\": \"ip\" }" +
+                "}";
+
+        createSampleDatastream(datastream, datastreamMappings);
+
+        // Execute CreateMappingsAction to add alias mapping for index
+        createMappingsAPI(datastream, "netflow");
+
+        // Verify mappings
+        Map<String, Object> props = getIndexMappingsFlat(datastream);
+        assertEquals(5, props.size());
+        assertTrue(props.containsKey("@timestamp"));
+        assertTrue(props.containsKey("netflow.destination_transport_port"));
+        assertTrue(props.containsKey("netflow.destination_ipv4_address"));
+        assertTrue(props.containsKey("destination.ip"));
+        assertTrue(props.containsKey("destination.port"));
+
+        // Verify that index template applied mappings
+        Response response = makeRequest(client(), "POST", datastream + "/_rollover", Collections.emptyMap(), null);
+        assertEquals(HttpStatus.SC_OK, response.getStatusLine().getStatusCode());
+
+        // Insert doc to index to add additional fields to mapping
+        String sampleDoc = "{" +
+                "  \"@timestamp\":\"2023-01-06T00:05:00\"," +
+                "  \"netflow.source_ipv4_address\":\"10.50.221.10\"," +
+                "  \"netflow.source_transport_port\":4444" +
+                "}";
+
+        indexDoc(datastream, "2", sampleDoc);
+
+        // Execute CreateMappingsAction to add alias mapping for index
+        createMappingsAPI(datastream, "netflow");
+
+        String writeIndex = getDatastreamWriteIndex(datastream);
+
+        // Verify mappings
+        props = getIndexMappingsFlat(writeIndex);
+        assertEquals(9, props.size());
+        assertTrue(props.containsKey("@timestamp"));
+        assertTrue(props.containsKey("netflow.source_ipv4_address"));
+        assertTrue(props.containsKey("netflow.source_transport_port"));
+        assertTrue(props.containsKey("netflow.destination_transport_port"));
+        assertTrue(props.containsKey("netflow.destination_ipv4_address"));
+        assertTrue(props.containsKey("destination.ip"));
+        assertTrue(props.containsKey("destination.port"));
+        assertTrue(props.containsKey("source.ip"));
+        assertTrue(props.containsKey("source.port"));
+
+        deleteDatastreamAPI(datastream);
+    }
+
+    public void testCreateMappings_withIndexPattern_existing_indexTemplate_update_success() throws IOException {
+        String indexName1 = "test_index_1";
+        String indexName2 = "test_index_2";
+        String indexName3 = "test_index_3";
+
+        String indexPattern = "test_index*";
+
+        String componentTemplateMappings = "\"properties\": {" +
+                "  \"netflow.destination_transport_port\":{ \"type\": \"long\" }," +
+                "  \"netflow.destination_ipv4_address\":{ \"type\": \"ip\" }" +
+                "}";
+
+        // Setup index_template
+        createComponentTemplateWithMappings(
+                IndexTemplateManager.computeComponentTemplateName(indexPattern),
+                componentTemplateMappings
+        );
+
+        createComposableIndexTemplate(
+                IndexTemplateManager.computeIndexTemplateName(indexPattern),
+                List.of(indexPattern),
+                IndexTemplateManager.computeComponentTemplateName(indexPattern),
+                false
+        );
+
+        createIndex(indexName1, Settings.EMPTY, null);
+
+        // Execute CreateMappingsAction to apply alias mappings - index template should be updated
+        createMappingsAPI(indexPattern, "netflow");
+
+        // Create new index to verify that index template is updated
+        createIndex(indexName2, Settings.EMPTY, null);
+
+        // Verify that template applied mappings
+        Map<String, Object> props = getIndexMappingsFlat(indexName2);
+        assertEquals(4, props.size());
+        assertTrue(props.containsKey("netflow.destination_transport_port"));
+        assertTrue(props.containsKey("netflow.destination_ipv4_address"));
+        assertTrue(props.containsKey("destination.ip"));
+        assertTrue(props.containsKey("destination.port"));
+
+        // Insert doc to index to add additional fields to mapping
+        String sampleDoc = "{" +
+                "  \"netflow.source_ipv4_address\":\"10.50.221.10\"," +
+                "  \"netflow.source_transport_port\":4444" +
+                "}";
+
+        indexDoc(indexName2, "1", sampleDoc);
+
+        // Call CreateMappings API and expect index template to be updated with 2 additional aliases
+        createMappingsAPI(indexPattern, "netflow");
+
+        // Create new index to verify that index template was updated correctly
+        createIndex(indexName3, Settings.EMPTY, null);
+
+        // Verify mappings
+        props = getIndexMappingsFlat(indexName3);
+        assertEquals(8, props.size());
+        assertTrue(props.containsKey("source.ip"));
+        assertTrue(props.containsKey("destination.ip"));
+        assertTrue(props.containsKey("source.port"));
+        assertTrue(props.containsKey("destination.port"));
+        assertTrue(props.containsKey("netflow.source_transport_port"));
+        assertTrue(props.containsKey("netflow.source_ipv4_address"));
+        assertTrue(props.containsKey("netflow.destination_transport_port"));
+        assertTrue(props.containsKey("netflow.destination_ipv4_address"));
+    }
+
+    public void testCreateMappings_withIndexPattern_differentMappings_success() throws IOException {
+        String indexName1 = "test_index_1";
+        String indexName2 = "test_index_2";
+        String indexPattern = "test_index*";
+
+        createIndex(indexName1, Settings.EMPTY, null);
+        createIndex(indexName2, Settings.EMPTY, null);
+
+        client().performRequest(new Request("POST", "_refresh"));
+
+        // Insert sample docs
+        String sampleDoc1 = "{" +
+                "  \"netflow.source_ipv4_address\":\"10.50.221.10\"," +
+                "  \"netflow.destination_transport_port\":1234," +
+                "  \"netflow.source_transport_port\":4444" +
+                "}";
+        String sampleDoc2 = "{" +
+                "  \"netflow.destination_transport_port\":1234," +
+                "  \"netflow.destination_ipv4_address\":\"10.53.111.14\"" +
+                "}";
+        indexDoc(indexName1, "1", sampleDoc1);
+        indexDoc(indexName2, "1", sampleDoc2);
+
+        client().performRequest(new Request("POST", "_refresh"));
+
+        // Execute CreateMappingsAction to add alias mapping for index
+        createMappingsAPI(indexPattern, "netflow");
+    }
+
+    public void testCreateMappings_withIndexPattern_oneNoMatches_success() throws IOException {
+        String indexName1 = "test_index_1";
+        String indexName2 = "test_index_2";
+        String indexPattern = "test_index*";
+
+        createIndex(indexName1, Settings.EMPTY, null);
+        createIndex(indexName2, Settings.EMPTY, null);
+
+        client().performRequest(new Request("POST", "_refresh"));
+
+        // Insert sample docs
+        String sampleDoc1 = "{" +
+                "  \"netflow.source_ipv4_address\":\"10.50.221.10\"," +
+                "  \"netflow.destination_transport_port\":1234," +
+                "  \"netflow.source_transport_port\":4444" +
+                "}";
+        String sampleDoc2 = "{" +
+                "  \"netflow11.destination33_transport_port\":1234," +
+                "  \"netflow11.destination33_ipv4_address\":\"10.53.111.14\"" +
+                "}";
+        indexDoc(indexName1, "1", sampleDoc1);
+        indexDoc(indexName2, "1", sampleDoc2);
+
+        client().performRequest(new Request("POST", "_refresh"));
+
+        // Execute CreateMappingsAction to add alias mapping for index
+        createMappingsAPI(indexPattern, "netflow");
+    }
+
+    public void testCreateMappings_withIndexPattern_oneNoMappings_failure() throws IOException {
+        String indexName1 = "test_index_1";
+        String indexName2 = "test_index_2";
+        String indexPattern = "test_index*";
+
+        createIndex(indexName1, Settings.EMPTY, null);
+        createIndex(indexName2, Settings.EMPTY, null);
+
+        client().performRequest(new Request("POST", "_refresh"));
+
+        // Insert sample docs
+        String sampleDoc1 = "{" +
+                "  \"netflow.source_ipv4_address\":\"10.50.221.10\"," +
+                "  \"netflow.destination_transport_port\":1234," +
+                "  \"netflow.source_transport_port\":4444" +
+                "}";
+        indexDoc(indexName1, "1", sampleDoc1);
+
+        client().performRequest(new Request("POST", "_refresh"));
+
+        // Execute CreateMappingsAction to add alias mapping for index
+        try {
+            createMappingsAPI(indexPattern, "netflow");
+            fail("expected 500 failure!");
+        } catch (ResponseException e) {
+            assertEquals(HttpStatus.SC_INTERNAL_SERVER_ERROR, e.getResponse().getStatusLine().getStatusCode());
+        }
+
+    }
+
     public void testGetMappingsView_index_pattern_two_indices_Success() throws IOException {
 
         String testIndexName1 = "get_mappings_view_index11";
@@ -426,142 +643,10 @@
         // Verify alias mappings
         Map<String, Object> props = (Map<String, Object>) respMap.get("properties");
         assertEquals(4, props.size());
->>>>>>> 887be34f
         assertTrue(props.containsKey("source.ip"));
         assertTrue(props.containsKey("destination.ip"));
         assertTrue(props.containsKey("source.port"));
         assertTrue(props.containsKey("destination.port"));
-<<<<<<< HEAD
-        assertTrue(props.containsKey("netflow.source_transport_port"));
-        assertTrue(props.containsKey("netflow.source_ipv4_address"));
-        assertTrue(props.containsKey("netflow.destination_transport_port"));
-        assertTrue(props.containsKey("netflow.destination_ipv4_address"));
-    }
-
-    public void testCreateMappings_withDatastream_success() throws IOException {
-        String datastream = "test_datastream";
-
-        String datastreamMappings = "\"properties\": {" +
-                "  \"@timestamp\":{ \"type\": \"date\" }," +
-                "  \"netflow.destination_transport_port\":{ \"type\": \"long\" }," +
-                "  \"netflow.destination_ipv4_address\":{ \"type\": \"ip\" }" +
-                "}";
-
-        createSampleDatastream(datastream, datastreamMappings);
-
-        // Execute CreateMappingsAction to add alias mapping for index
-        createMappingsAPI(datastream, "netflow");
-
-        // Verify mappings
-        Map<String, Object> props = getIndexMappingsFlat(datastream);
-        assertEquals(5, props.size());
-        assertTrue(props.containsKey("@timestamp"));
-        assertTrue(props.containsKey("netflow.destination_transport_port"));
-        assertTrue(props.containsKey("netflow.destination_ipv4_address"));
-        assertTrue(props.containsKey("destination.ip"));
-        assertTrue(props.containsKey("destination.port"));
-
-        // Verify that index template applied mappings
-        Response response = makeRequest(client(), "POST", datastream + "/_rollover", Collections.emptyMap(), null);
-        assertEquals(HttpStatus.SC_OK, response.getStatusLine().getStatusCode());
-
-        // Insert doc to index to add additional fields to mapping
-        String sampleDoc = "{" +
-                "  \"@timestamp\":\"2023-01-06T00:05:00\"," +
-                "  \"netflow.source_ipv4_address\":\"10.50.221.10\"," +
-                "  \"netflow.source_transport_port\":4444" +
-                "}";
-
-        indexDoc(datastream, "2", sampleDoc);
-
-        // Execute CreateMappingsAction to add alias mapping for index
-        createMappingsAPI(datastream, "netflow");
-
-        String writeIndex = getDatastreamWriteIndex(datastream);
-
-        // Verify mappings
-        props = getIndexMappingsFlat(writeIndex);
-        assertEquals(9, props.size());
-        assertTrue(props.containsKey("@timestamp"));
-        assertTrue(props.containsKey("netflow.source_ipv4_address"));
-        assertTrue(props.containsKey("netflow.source_transport_port"));
-        assertTrue(props.containsKey("netflow.destination_transport_port"));
-        assertTrue(props.containsKey("netflow.destination_ipv4_address"));
-        assertTrue(props.containsKey("destination.ip"));
-        assertTrue(props.containsKey("destination.port"));
-        assertTrue(props.containsKey("source.ip"));
-        assertTrue(props.containsKey("source.port"));
-
-        deleteDatastreamAPI(datastream);
-    }
-
-    public void testCreateMappings_withIndexPattern_existing_indexTemplate_update_success() throws IOException {
-        String indexName1 = "test_index_1";
-        String indexName2 = "test_index_2";
-        String indexName3 = "test_index_3";
-
-        String indexPattern = "test_index*";
-
-        String componentTemplateMappings = "\"properties\": {" +
-                "  \"netflow.destination_transport_port\":{ \"type\": \"long\" }," +
-                "  \"netflow.destination_ipv4_address\":{ \"type\": \"ip\" }" +
-                "}";
-
-        // Setup index_template
-        createComponentTemplateWithMappings(
-                IndexTemplateManager.computeComponentTemplateName(indexPattern),
-                componentTemplateMappings
-        );
-
-        createComposableIndexTemplate(
-                IndexTemplateManager.computeIndexTemplateName(indexPattern),
-                List.of(indexPattern),
-                IndexTemplateManager.computeComponentTemplateName(indexPattern),
-                false
-        );
-
-        createIndex(indexName1, Settings.EMPTY, null);
-
-        // Execute CreateMappingsAction to apply alias mappings - index template should be updated
-        createMappingsAPI(indexPattern, "netflow");
-
-        // Create new index to verify that index template is updated
-        createIndex(indexName2, Settings.EMPTY, null);
-
-        // Verify that template applied mappings
-        Map<String, Object> props = getIndexMappingsFlat(indexName2);
-        assertEquals(4, props.size());
-        assertTrue(props.containsKey("netflow.destination_transport_port"));
-        assertTrue(props.containsKey("netflow.destination_ipv4_address"));
-        assertTrue(props.containsKey("destination.ip"));
-        assertTrue(props.containsKey("destination.port"));
-
-        // Insert doc to index to add additional fields to mapping
-        String sampleDoc = "{" +
-                "  \"netflow.source_ipv4_address\":\"10.50.221.10\"," +
-                "  \"netflow.source_transport_port\":4444" +
-                "}";
-
-        indexDoc(indexName2, "1", sampleDoc);
-
-        // Call CreateMappings API and expect index template to be updated with 2 additional aliases
-        createMappingsAPI(indexPattern, "netflow");
-
-        // Create new index to verify that index template was updated correctly
-        createIndex(indexName3, Settings.EMPTY, null);
-
-        // Verify mappings
-        props = getIndexMappingsFlat(indexName3);
-        assertEquals(8, props.size());
-        assertTrue(props.containsKey("source.ip"));
-        assertTrue(props.containsKey("destination.ip"));
-        assertTrue(props.containsKey("source.port"));
-        assertTrue(props.containsKey("destination.port"));
-        assertTrue(props.containsKey("netflow.source_transport_port"));
-        assertTrue(props.containsKey("netflow.source_ipv4_address"));
-        assertTrue(props.containsKey("netflow.destination_transport_port"));
-        assertTrue(props.containsKey("netflow.destination_ipv4_address"));
-=======
         // Verify unmapped index fields
         List<String> unmappedIndexFields = (List<String>) respMap.get("unmapped_index_fields");
         assertEquals(7, unmappedIndexFields.size());
@@ -728,7 +813,6 @@
         );
         Response response = client().performRequest(request);
         assertEquals(HttpStatus.SC_OK, response.getStatusLine().getStatusCode());
->>>>>>> 887be34f
     }
 
     public void testCreateMappings_withIndexPattern_differentMappings_success() throws IOException {
@@ -757,9 +841,6 @@
         client().performRequest(new Request("POST", "_refresh"));
 
         // Execute CreateMappingsAction to add alias mapping for index
-<<<<<<< HEAD
-        createMappingsAPI(indexPattern, "netflow");
-=======
         Request request = new Request("POST", SecurityAnalyticsPlugin.MAPPER_BASE_URI);
         // both req params and req body are supported
         request.setJsonEntity(
@@ -770,7 +851,6 @@
         );
         Response response = client().performRequest(request);
         assertEquals(HttpStatus.SC_OK, response.getStatusLine().getStatusCode());
->>>>>>> 887be34f
     }
 
     public void testCreateMappings_withIndexPattern_oneNoMatches_success() throws IOException {
@@ -799,9 +879,6 @@
         client().performRequest(new Request("POST", "_refresh"));
 
         // Execute CreateMappingsAction to add alias mapping for index
-<<<<<<< HEAD
-        createMappingsAPI(indexPattern, "netflow");
-=======
         Request request = new Request("POST", SecurityAnalyticsPlugin.MAPPER_BASE_URI);
         // both req params and req body are supported
         request.setJsonEntity(
@@ -812,7 +889,6 @@
         );
         Response response = client().performRequest(request);
         assertEquals(HttpStatus.SC_OK, response.getStatusLine().getStatusCode());
->>>>>>> 887be34f
     }
 
     public void testCreateMappings_withIndexPattern_oneNoMappings_failure() throws IOException {
@@ -836,10 +912,6 @@
         client().performRequest(new Request("POST", "_refresh"));
 
         // Execute CreateMappingsAction to add alias mapping for index
-<<<<<<< HEAD
-        try {
-            createMappingsAPI(indexPattern, "netflow");
-=======
         Request request = new Request("POST", SecurityAnalyticsPlugin.MAPPER_BASE_URI);
         // both req params and req body are supported
         request.setJsonEntity(
@@ -850,7 +922,6 @@
         );
         try {
             client().performRequest(request);
->>>>>>> 887be34f
             fail("expected 500 failure!");
         } catch (ResponseException e) {
             assertEquals(HttpStatus.SC_INTERNAL_SERVER_ERROR, e.getResponse().getStatusLine().getStatusCode());
