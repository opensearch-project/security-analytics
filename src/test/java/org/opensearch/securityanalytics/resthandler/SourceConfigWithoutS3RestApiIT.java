--- conflicted
+++ resolved
@@ -58,11 +58,7 @@
 
         IocUploadSource iocUploadSource = new IocUploadSource(null, iocs);
         Boolean enabled = false;
-<<<<<<< HEAD
-        List<String> iocTypes = List.of("ipv4-addr");
-=======
         List<String> iocTypes = List.of("ipv4_addr");
->>>>>>> a81dda06
         SATIFSourceConfigDto saTifSourceConfigDto = new SATIFSourceConfigDto(
                 null,
                 null,
