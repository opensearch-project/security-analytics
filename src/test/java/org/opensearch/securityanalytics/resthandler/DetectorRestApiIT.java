--- conflicted
+++ resolved
@@ -21,24 +21,17 @@
 import java.util.Locale;
 import java.util.Map;
 
-<<<<<<< HEAD
 
-import static org.opensearch.securityanalytics.TestHelpers.*;
-=======
 import static org.opensearch.securityanalytics.TestHelpers.randomDetector;
 import static org.opensearch.securityanalytics.TestHelpers.randomDoc;
 import static org.opensearch.securityanalytics.TestHelpers.randomIndex;
 import static org.opensearch.securityanalytics.TestHelpers.windowsIndexMapping;
->>>>>>> 30f48345
 
 @SuppressWarnings("unchecked")
 public class DetectorRestApiIT extends SecurityAnalyticsRestTestCase {
 
-<<<<<<< HEAD
 
     @SuppressWarnings("unchecked")
-=======
->>>>>>> 30f48345
     public void testCreatingADetector() throws IOException {
         String index = createTestIndex(randomIndex(), windowsIndexMapping());
         Detector detector = randomDetector();
@@ -68,7 +61,6 @@
         Assert.assertEquals(5, noOfSigmaRuleMatches);
     }
 
-<<<<<<< HEAD
     @SuppressWarnings("unchecked")
     public void testGettingADetector() throws IOException {
         String index = createTestIndex(randomIndex(), windowsIndexMapping());
@@ -107,7 +99,9 @@
         Map<String, Object> searchResponseHits = (Map) searchResponseBody.get("hits");
         Map<String, Object> searchResponseTotal = (Map) searchResponseHits.get("total");
         Assert.assertEquals(1, searchResponseTotal.get("value"));
-=======
+    }
+        
+    @SuppressWarnings("unchecked")    
     public void testDeletingADetector() throws IOException {
         createTestIndex(randomIndex(), windowsIndexMapping());
         Detector detector = randomDetector();
@@ -139,6 +133,5 @@
 
         hits = executeSearch(Detector.DETECTORS_INDEX, request);
         Assert.assertEquals(0, hits.size());
->>>>>>> 30f48345
     }
 }