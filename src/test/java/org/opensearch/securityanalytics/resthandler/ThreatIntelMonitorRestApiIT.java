package org.opensearch.securityanalytics.resthandler;

import org.apache.hc.core5.http.ContentType;
import org.apache.hc.core5.http.io.entity.StringEntity;
import org.apache.logging.log4j.LogManager;
import org.apache.logging.log4j.Logger;
import org.junit.Assert;
import org.opensearch.client.Response;
import org.opensearch.common.xcontent.XContentFactory;
import org.opensearch.commons.alerting.model.IntervalSchedule;
import org.opensearch.commons.alerting.model.Monitor;
import org.opensearch.commons.alerting.model.Schedule;
import org.opensearch.core.xcontent.ToXContent;
import org.opensearch.search.SearchHit;
import org.opensearch.securityanalytics.SecurityAnalyticsPlugin;
import org.opensearch.securityanalytics.SecurityAnalyticsRestTestCase;
import org.opensearch.securityanalytics.commons.model.IOCType;
import org.opensearch.securityanalytics.model.STIX2IOC;
import org.opensearch.securityanalytics.model.threatintel.ThreatIntelAlert;
import org.opensearch.securityanalytics.threatIntel.common.RefreshType;
import org.opensearch.securityanalytics.threatIntel.common.SourceConfigType;
import org.opensearch.securityanalytics.threatIntel.common.TIFJobState;
import org.opensearch.securityanalytics.threatIntel.iocscan.dao.ThreatIntelAlertService;
import org.opensearch.securityanalytics.threatIntel.iocscan.dto.PerIocTypeScanInputDto;
import org.opensearch.securityanalytics.threatIntel.model.DefaultIocStoreConfig;
import org.opensearch.securityanalytics.threatIntel.model.S3Source;
import org.opensearch.securityanalytics.threatIntel.model.SATIFSourceConfig;
import org.opensearch.securityanalytics.threatIntel.sacommons.monitor.ThreatIntelMonitorDto;
import org.opensearch.securityanalytics.threatIntel.sacommons.monitor.ThreatIntelTriggerDto;

import java.io.IOException;
import java.time.Instant;
import java.time.temporal.ChronoUnit;
import java.util.Collections;
import java.util.HashMap;
import java.util.List;
import java.util.Map;

import static java.util.Collections.emptyList;
import static org.opensearch.securityanalytics.TestHelpers.randomIndex;
import static org.opensearch.securityanalytics.TestHelpers.windowsIndexMapping;
import static org.opensearch.securityanalytics.threatIntel.resthandler.monitor.RestSearchThreatIntelMonitorAction.SEARCH_THREAT_INTEL_MONITOR_PATH;

public class ThreatIntelMonitorRestApiIT extends SecurityAnalyticsRestTestCase {
    private static final Logger log = LogManager.getLogger(ThreatIntelMonitorRestApiIT.class);

    public void indexSourceConfigsAndIocs(int num, List<String> iocVals) throws IOException {
        for (int i = 0; i < num; i++) {
            String configId = "id" + i;
            String iocIndexName = ".opensearch-sap-ioc-" + configId;
            indexTifSourceConfig(num, configId, iocIndexName, i);
            for (int i1 = 0; i1 < iocVals.size(); i1++) {
                indexIocs(iocVals, iocIndexName, i1, configId);
            }
        }
    }

    private void indexIocs(List<String> iocVals, String iocIndexName, int i1, String configId) throws IOException {
        String iocId = iocIndexName + i1;
        STIX2IOC stix2IOC = new STIX2IOC(
                iocId,
                "random",
                IOCType.ipv4_addr,
                iocVals.get(i1),
                "",
                Instant.now(),
                Instant.now(),
                "",
                emptyList(),
                "spec",
                configId,
                "",
                STIX2IOC.NO_VERSION
        );
        indexDoc(iocIndexName, iocId, stix2IOC.toXContent(XContentFactory.jsonBuilder(), ToXContent.EMPTY_PARAMS).toString());
        List<SearchHit> searchHits = executeSearch(iocIndexName, getMatchAllSearchRequestString(iocVals.size()));
        assertEquals(searchHits.size(), i1 + 1);
    }

    private void indexTifSourceConfig(int num, String configId, String iocIndexName, int i) throws IOException {
        SATIFSourceConfig config = new SATIFSourceConfig(
                configId,
                SATIFSourceConfig.NO_VERSION,
                "name1",
                "STIX2",
                SourceConfigType.S3_CUSTOM,
                "description",
                null,
                Instant.now(),
                new S3Source("bucketname", "key", "region", "roleArn"),
                null,
                Instant.now(),
                new org.opensearch.jobscheduler.spi.schedule.IntervalSchedule(Instant.now(), 1, ChronoUnit.MINUTES),
                TIFJobState.AVAILABLE,
                RefreshType.FULL,
                null,
                null,
                false,
<<<<<<< HEAD
                new DefaultIocStoreConfig(Map.of("ipv4-addr", List.of(iocIndexName))),
                List.of("ipv4-addr")
=======
                new DefaultIocStoreConfig(Map.of("ipv4_addr", List.of(iocIndexName))),
                List.of("ipv4_addr")
>>>>>>> a81dda06
        );
        String indexName = SecurityAnalyticsPlugin.JOB_INDEX_NAME;
        Response response = indexDoc(indexName, configId, config.toXContent(XContentFactory.jsonBuilder(), ToXContent.EMPTY_PARAMS).toString());
    }

    public void testCreateThreatIntelMonitor() throws IOException {
        Response iocFindingsResponse = makeRequest(client(), "GET", SecurityAnalyticsPlugin.THREAT_INTEL_BASE_URI + "/findings/_search",
                Map.of(), null);
        Map<String, Object> responseAsMap = responseAsMap(iocFindingsResponse);
        Assert.assertEquals(0, ((List<Map<String, Object>>) responseAsMap.get("ioc_findings")).size());
        List<String> vals = List.of("ip1", "ip2");
        indexSourceConfigsAndIocs(1, vals);
        String index = createTestIndex(randomIndex(), windowsIndexMapping());
        String monitorName = "test_monitor_name";


        /**create monitor */
        ThreatIntelMonitorDto iocScanMonitor = randomIocScanMonitorDto(index);
        Response response = makeRequest(client(), "POST", SecurityAnalyticsPlugin.THREAT_INTEL_MONITOR_URI, Collections.emptyMap(), toHttpEntity(iocScanMonitor));
        Assert.assertEquals(201, response.getStatusLine().getStatusCode());
        Map<String, Object> responseBody = asMap(response);

        try {
            makeRequest(client(), "POST", SecurityAnalyticsPlugin.THREAT_INTEL_MONITOR_URI, Collections.emptyMap(), toHttpEntity(iocScanMonitor));
            fail();
        } catch (Exception e) {
            /** creating a second threat intel monitor should fail*/
            assertTrue(e.getMessage().contains("already exists"));
        }

        final String monitorId = responseBody.get("id").toString();
        Assert.assertNotEquals("response is missing Id", Monitor.NO_ID, monitorId);

        Response alertingMonitorResponse = getAlertingMonitor(client(), monitorId);
        Assert.assertEquals(200, alertingMonitorResponse.getStatusLine().getStatusCode());
        int i = 1;
        for (String val : vals) {
            String doc = String.format("{\"ip\":\"%s\", \"ip1\":\"%s\"}", val, val);
            try {
                indexDoc(index, "" + i++, doc);
            } catch (IOException e) {
                fail();
            }
        }

        Response executeResponse = executeAlertingMonitor(monitorId, Collections.emptyMap());
        Map<String, Object> executeResults = entityAsMap(executeResponse);
        assertEquals(1, 1);

        String matchAllRequest = getMatchAllRequest();
        Response searchMonitorResponse = makeRequest(client(), "POST", SEARCH_THREAT_INTEL_MONITOR_PATH, Collections.emptyMap(), new StringEntity(matchAllRequest, ContentType.APPLICATION_JSON, false));
        Assert.assertEquals(200, alertingMonitorResponse.getStatusLine().getStatusCode());
        HashMap<String, Object> hits = (HashMap<String, Object>) asMap(searchMonitorResponse).get("hits");
        HashMap<String, Object> totalHits = (HashMap<String, Object>) hits.get("total");
        Integer totalHitsVal = (Integer) totalHits.get("value");
        assertEquals(totalHitsVal.intValue(), 1);
        makeRequest(client(), "POST", SEARCH_THREAT_INTEL_MONITOR_PATH, Collections.emptyMap(), new StringEntity(matchAllRequest, ContentType.APPLICATION_JSON, false));


        iocFindingsResponse = makeRequest(client(), "GET", SecurityAnalyticsPlugin.THREAT_INTEL_BASE_URI + "/findings/_search",
                Map.of(), null);
        responseAsMap = responseAsMap(iocFindingsResponse);
        Assert.assertEquals(2, ((List<Map<String, Object>>) responseAsMap.get("ioc_findings")).size());

        //alerts
        List<SearchHit> searchHits = executeSearch(ThreatIntelAlertService.THREAT_INTEL_ALERT_ALIAS_NAME, matchAllRequest);
        Assert.assertEquals(4, searchHits.size());

        for (String val : vals) {
            String doc = String.format("{\"ip\":\"%s\", \"ip1\":\"%s\"}", val, val);
            try {
                indexDoc(index, "" + i++, doc);
            } catch (IOException e) {
                fail();
            }
        }
        executeAlertingMonitor(monitorId, Collections.emptyMap());
        iocFindingsResponse = makeRequest(client(), "GET", SecurityAnalyticsPlugin.THREAT_INTEL_BASE_URI + "/findings/_search",
                Map.of(), null);
        responseAsMap = responseAsMap(iocFindingsResponse);
        Assert.assertEquals(4, ((List<Map<String, Object>>) responseAsMap.get("ioc_findings")).size());
        //alerts via system index search
        searchHits = executeSearch(ThreatIntelAlertService.THREAT_INTEL_ALERT_ALIAS_NAME, matchAllRequest);
        Assert.assertEquals(4, searchHits.size());

        // alerts via API
        Map<String, String> params = new HashMap<>();
        Response getAlertsResponse = makeRequest(client(), "GET", SecurityAnalyticsPlugin.THREAT_INTEL_ALERTS_URI, params, null);
        Map<String, Object> getAlertsBody = asMap(getAlertsResponse);
        Assert.assertEquals(4, getAlertsBody.get("total_alerts"));


        ThreatIntelMonitorDto updateMonitorDto = new ThreatIntelMonitorDto(
                monitorId,
                iocScanMonitor.getName() + "update",
                iocScanMonitor.getPerIocTypeScanInputList(),
                new IntervalSchedule(5, ChronoUnit.MINUTES, Instant.now()),
                false,
                null,
                List.of(iocScanMonitor.getTriggers().get(0), iocScanMonitor.getTriggers().get(1))
        );
        //update monitor
        response = makeRequest(client(), "PUT", SecurityAnalyticsPlugin.THREAT_INTEL_MONITOR_URI + "/" + monitorId, Collections.emptyMap(), toHttpEntity(updateMonitorDto));
        Assert.assertEquals(200, response.getStatusLine().getStatusCode());
        responseBody = asMap(response);
        assertEquals(responseBody.get("id").toString(), monitorId);
        assertEquals(((HashMap<String, Object>) responseBody.get("monitor")).get("name").toString(), iocScanMonitor.getName() + "update");

        //delete
        Response delete = makeRequest(client(), "DELETE", SecurityAnalyticsPlugin.THREAT_INTEL_MONITOR_URI + "/" + monitorId, Collections.emptyMap(), null);
        Assert.assertEquals(200, delete.getStatusLine().getStatusCode());

        searchMonitorResponse = makeRequest(client(), "POST", SEARCH_THREAT_INTEL_MONITOR_PATH, Collections.emptyMap(), new StringEntity(matchAllRequest, ContentType.APPLICATION_JSON, false));
        Assert.assertEquals(200, alertingMonitorResponse.getStatusLine().getStatusCode());
        hits = (HashMap<String, Object>) asMap(searchMonitorResponse).get("hits");
        totalHits = (HashMap<String, Object>) hits.get("total");
        totalHitsVal = (Integer) totalHits.get("value");
        assertEquals(totalHitsVal.intValue(), 0);


    }

    public static String getMatchAllRequest() {
        return "{\n" +
                "   \"query\" : {\n" +
                "     \"match_all\":{\n" +
                "     }\n" +
                "   }\n" +
                "}";
    }

    public static ThreatIntelMonitorDto randomIocScanMonitorDto(String index) {
<<<<<<< HEAD
        ThreatIntelTriggerDto t1 = new ThreatIntelTriggerDto(List.of(index, "randomIndex"), List.of("ipv4-addr", "domain-name"), emptyList(), "match", null, "severity");
=======
        ThreatIntelTriggerDto t1 = new ThreatIntelTriggerDto(List.of(index, "randomIndex"), List.of("ipv4_addr", "domain-name"), emptyList(), "match", null, "severity");
>>>>>>> a81dda06
        ThreatIntelTriggerDto t2 = new ThreatIntelTriggerDto(List.of("randomIndex"), List.of("domain-name"), emptyList(), "nomatch", null, "severity");
        ThreatIntelTriggerDto t3 = new ThreatIntelTriggerDto(emptyList(), List.of("domain"), emptyList(), "domainmatchsonomatch", null, "severity");
        ThreatIntelTriggerDto t4 = new ThreatIntelTriggerDto(List.of(index), emptyList(), emptyList(), "indexmatch", null, "severity");

        return new ThreatIntelMonitorDto(
                Monitor.NO_ID,
                randomAlphaOfLength(10),
                List.of(new PerIocTypeScanInputDto("IP", Map.of(index, List.of("ip")))),
                new IntervalSchedule(1, ChronoUnit.MINUTES, Instant.now()),
                false,
                null,
                List.of(t1, t2, t3, t4));
    }
}
<|MERGE_RESOLUTION|>--- conflicted
+++ resolved
@@ -96,13 +96,8 @@
                 null,
                 null,
                 false,
-<<<<<<< HEAD
-                new DefaultIocStoreConfig(Map.of("ipv4-addr", List.of(iocIndexName))),
-                List.of("ipv4-addr")
-=======
                 new DefaultIocStoreConfig(Map.of("ipv4_addr", List.of(iocIndexName))),
                 List.of("ipv4_addr")
->>>>>>> a81dda06
         );
         String indexName = SecurityAnalyticsPlugin.JOB_INDEX_NAME;
         Response response = indexDoc(indexName, configId, config.toXContent(XContentFactory.jsonBuilder(), ToXContent.EMPTY_PARAMS).toString());
@@ -235,11 +230,7 @@
     }
 
     public static ThreatIntelMonitorDto randomIocScanMonitorDto(String index) {
-<<<<<<< HEAD
-        ThreatIntelTriggerDto t1 = new ThreatIntelTriggerDto(List.of(index, "randomIndex"), List.of("ipv4-addr", "domain-name"), emptyList(), "match", null, "severity");
-=======
         ThreatIntelTriggerDto t1 = new ThreatIntelTriggerDto(List.of(index, "randomIndex"), List.of("ipv4_addr", "domain-name"), emptyList(), "match", null, "severity");
->>>>>>> a81dda06
         ThreatIntelTriggerDto t2 = new ThreatIntelTriggerDto(List.of("randomIndex"), List.of("domain-name"), emptyList(), "nomatch", null, "severity");
         ThreatIntelTriggerDto t3 = new ThreatIntelTriggerDto(emptyList(), List.of("domain"), emptyList(), "domainmatchsonomatch", null, "severity");
         ThreatIntelTriggerDto t4 = new ThreatIntelTriggerDto(List.of(index), emptyList(), emptyList(), "indexmatch", null, "severity");
